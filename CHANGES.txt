<<<<<<< HEAD
3.11.3
 * Reduce nodetool GC thread count (CASSANDRA-14475)
 * Fix New SASI view creation during Index Redistribution (CASSANDRA-14055)
 * Remove string formatting lines from BufferPool hot path (CASSANDRA-14416)
 * Update metrics to 3.1.5 (CASSANDRA-12924)
 * Detect OpenJDK jvm type and architecture (CASSANDRA-12793)
 * Don't use guava collections in the non-system keyspace jmx attributes (CASSANDRA-12271)
 * Allow existing nodes to use all peers in shadow round (CASSANDRA-13851)
 * Fix cqlsh to read connection.ssl cqlshrc option again (CASSANDRA-14299)
 * Downgrade log level to trace for CommitLogSegmentManager (CASSANDRA-14370)
 * CQL fromJson(null) throws NullPointerException (CASSANDRA-13891)
 * Serialize empty buffer as empty string for json output format (CASSANDRA-14245)
 * Allow logging implementation to be interchanged for embedded testing (CASSANDRA-13396)
 * SASI tokenizer for simple delimiter based entries (CASSANDRA-14247)
 * Fix Loss of digits when doing CAST from varint/bigint to decimal (CASSANDRA-14170)
 * RateBasedBackPressure unnecessarily invokes a lock on the Guava RateLimiter (CASSANDRA-14163)
 * Fix wildcard GROUP BY queries (CASSANDRA-14209)
Merged from 3.0:
=======
3.0.17
 * Add Missing dependencies in pom-all (CASSANDRA-14422)
>>>>>>> 38096da2
 * Cleanup StartupClusterConnectivityChecker and PING Verb (CASSANDRA-14447)
 * Fix deprecated repair error notifications from 3.x clusters to legacy JMX clients (CASSANDRA-13121)
 * Cassandra not starting when using enhanced startup scripts in windows (CASSANDRA-14418)
 * Fix progress stats and units in compactionstats (CASSANDRA-12244)
 * Better handle missing partition columns in system_schema.columns (CASSANDRA-14379)
 * Delay hints store excise by write timeout to avoid race with decommission (CASSANDRA-13740)
 * Deprecate background repair and probablistic read_repair_chance table options
   (CASSANDRA-13910)
 * Add missed CQL keywords to documentation (CASSANDRA-14359)
 * Fix unbounded validation compactions on repair / revert CASSANDRA-13797 (CASSANDRA-14332)
 * Avoid deadlock when running nodetool refresh before node is fully up (CASSANDRA-14310)
 * Handle all exceptions when opening sstables (CASSANDRA-14202)
 * Handle incompletely written hint descriptors during startup (CASSANDRA-14080)
 * Handle repeat open bound from SRP in read repair (CASSANDRA-14330)
 * Use zero as default score in DynamicEndpointSnitch (CASSANDRA-14252)
 * Respect max hint window when hinting for LWT (CASSANDRA-14215)
 * Adding missing WriteType enum values to v3, v4, and v5 spec (CASSANDRA-13697)
 * Don't regenerate bloomfilter and summaries on startup (CASSANDRA-11163)
 * Fix NPE when performing comparison against a null frozen in LWT (CASSANDRA-14087)
 * Log when SSTables are deleted (CASSANDRA-14302)
 * Fix batch commitlog sync regression (CASSANDRA-14292)
 * Write to pending endpoint when view replica is also base replica (CASSANDRA-14251)
 * Chain commit log marker potential performance regression in batch commit mode (CASSANDRA-14194)
 * Fully utilise specified compaction threads (CASSANDRA-14210)
 * Pre-create deletion log records to finish compactions quicker (CASSANDRA-12763)
Merged from 2.2:
 * Incorrect counting of pending messages in OutboundTcpConnection (CASSANDRA-11551)
 * CqlRecordReader no longer quotes the keyspace when connecting, as the java driver will (CASSANDRA-10751)
 * Fix compaction failure caused by reading un-flushed data (CASSANDRA-12743)
 * Use Bounds instead of Range for sstables in anticompaction (CASSANDRA-14411)
 * Fix JSON queries with IN restrictions and ORDER BY clause (CASSANDRA-14286)
 * Backport circleci yaml (CASSANDRA-14240)
Merged from 2.1:
 * Check checksum before decompressing data (CASSANDRA-14284)
 * CVE-2017-5929 Security vulnerability in Logback warning in NEWS.txt (CASSANDRA-14183)


3.11.2
 * Fix ReadCommandTest (CASSANDRA-14234)
 * Remove trailing period from latency reports at keyspace level (CASSANDRA-14233)
 * Backport CASSANDRA-13080: Use new token allocation for non bootstrap case as well (CASSANDRA-14212)
 * Remove dependencies on JVM internal classes from JMXServerUtils (CASSANDRA-14173) 
 * Add DEFAULT, UNSET, MBEAN and MBEANS to `ReservedKeywords` (CASSANDRA-14205)
 * Add Unittest for schema migration fix (CASSANDRA-14140)
 * Print correct snitch info from nodetool describecluster (CASSANDRA-13528)
 * Close socket on error during connect on OutboundTcpConnection (CASSANDRA-9630)
 * Enable CDC unittest (CASSANDRA-14141)
 * Acquire read lock before accessing CompactionStrategyManager fields (CASSANDRA-14139)
 * Split CommitLogStressTest to avoid timeout (CASSANDRA-14143)
 * Avoid invalidating disk boundaries unnecessarily (CASSANDRA-14083)
 * Avoid exposing compaction strategy index externally (CASSANDRA-14082)
 * Prevent continuous schema exchange between 3.0 and 3.11 nodes (CASSANDRA-14109)
 * Fix imbalanced disks when replacing node with same address with JBOD (CASSANDRA-14084)
 * Reload compaction strategies when disk boundaries are invalidated (CASSANDRA-13948)
 * Remove OpenJDK log warning (CASSANDRA-13916)
 * Prevent compaction strategies from looping indefinitely (CASSANDRA-14079)
 * Cache disk boundaries (CASSANDRA-13215)
 * Add asm jar to build.xml for maven builds (CASSANDRA-11193)
 * Round buffer size to powers of 2 for the chunk cache (CASSANDRA-13897)
 * Update jackson JSON jars (CASSANDRA-13949)
 * Avoid locks when checking LCS fanout and if we should defrag (CASSANDRA-13930)
 * Correctly count range tombstones in traces and tombstone thresholds (CASSANDRA-8527)
Merged from 3.0:
 * Add MinGW uname check to start scripts (CASSANDRA-12840)
 * Use the correct digest file and reload sstable metadata in nodetool verify (CASSANDRA-14217)
 * Handle failure when mutating repaired status in Verifier (CASSANDRA-13933)
 * Set encoding for javadoc generation (CASSANDRA-14154)
 * Fix index target computation for dense composite tables with dropped compact storage (CASSANDRA-14104)
 * Improve commit log chain marker updating (CASSANDRA-14108)
 * Extra range tombstone bound creates double rows (CASSANDRA-14008)
 * Fix SStable ordering by max timestamp in SinglePartitionReadCommand (CASSANDRA-14010)
 * Accept role names containing forward-slash (CASSANDRA-14088)
 * Optimize CRC check chance probability calculations (CASSANDRA-14094)
 * Fix cleanup on keyspace with no replicas (CASSANDRA-13526)
 * Fix updating base table rows with TTL not removing view entries (CASSANDRA-14071)
 * Reduce garbage created by DynamicSnitch (CASSANDRA-14091)
 * More frequent commitlog chained markers (CASSANDRA-13987)
 * Fix serialized size of DataLimits (CASSANDRA-14057)
 * Add flag to allow dropping oversized read repair mutations (CASSANDRA-13975)
 * Fix SSTableLoader logger message (CASSANDRA-14003)
 * Fix repair race that caused gossip to block (CASSANDRA-13849)
 * Tracing interferes with digest requests when using RandomPartitioner (CASSANDRA-13964)
 * Add flag to disable materialized views, and warnings on creation (CASSANDRA-13959)
 * Don't let user drop or generally break tables in system_distributed (CASSANDRA-13813)
 * Provide a JMX call to sync schema with local storage (CASSANDRA-13954)
 * Mishandling of cells for removed/dropped columns when reading legacy files (CASSANDRA-13939)
 * Deserialise sstable metadata in nodetool verify (CASSANDRA-13922)
Merged from 2.2:
 * Fix the inspectJvmOptions startup check (CASSANDRA-14112)
 * Fix race that prevents submitting compaction for a table when executor is full (CASSANDRA-13801)
 * Rely on the JVM to handle OutOfMemoryErrors (CASSANDRA-13006)
 * Grab refs during scrub/index redistribution/cleanup (CASSANDRA-13873)
Merged from 2.1:
 * Protect against overflow of local expiration time (CASSANDRA-14092)
 * RPM package spec: fix permissions for installed jars and config files (CASSANDRA-14181)
 * More PEP8 compiance for cqlsh (CASSANDRA-14021)


3.11.1
 * Fix the computation of cdc_total_space_in_mb for exabyte filesystems (CASSANDRA-13808)
 * AbstractTokenTreeBuilder#serializedSize returns wrong value when there is a single leaf and overflow collisions (CASSANDRA-13869)
 * Add a compaction option to TWCS to ignore sstables overlapping checks (CASSANDRA-13418)
 * BTree.Builder memory leak (CASSANDRA-13754)
 * Revert CASSANDRA-10368 of supporting non-pk column filtering due to correctness (CASSANDRA-13798)
 * Add a skip read validation flag to cassandra-stress (CASSANDRA-13772)
 * Fix cassandra-stress hang issues when an error during cluster connection happens (CASSANDRA-12938)
 * Better bootstrap failure message when blocked by (potential) range movement (CASSANDRA-13744)
 * "ignore" option is ignored in sstableloader (CASSANDRA-13721)
 * Deadlock in AbstractCommitLogSegmentManager (CASSANDRA-13652)
 * Duplicate the buffer before passing it to analyser in SASI operation (CASSANDRA-13512)
 * Properly evict pstmts from prepared statements cache (CASSANDRA-13641)
Merged from 3.0:
 * Improve TRUNCATE performance (CASSANDRA-13909)
 * Implement short read protection on partition boundaries (CASSANDRA-13595)
 * Fix ISE thrown by UPI.Serializer.hasNext() for some SELECT queries (CASSANDRA-13911)
 * Filter header only commit logs before recovery (CASSANDRA-13918)
 * AssertionError prepending to a list (CASSANDRA-13149)
 * Fix support for SuperColumn tables (CASSANDRA-12373)
 * Handle limit correctly on tables with strict liveness (CASSANDRA-13883)
 * Fix missing original update in TriggerExecutor (CASSANDRA-13894)
 * Remove non-rpc-ready nodes from counter leader candidates (CASSANDRA-13043)
 * Improve short read protection performance (CASSANDRA-13794)
 * Fix sstable reader to support range-tombstone-marker for multi-slices (CASSANDRA-13787)
 * Fix short read protection for tables with no clustering columns (CASSANDRA-13880)
 * Make isBuilt volatile in PartitionUpdate (CASSANDRA-13619)
 * Prevent integer overflow of timestamps in CellTest and RowsTest (CASSANDRA-13866)
 * Fix counter application order in short read protection (CASSANDRA-12872)
 * Don't block RepairJob execution on validation futures (CASSANDRA-13797)
 * Wait for all management tasks to complete before shutting down CLSM (CASSANDRA-13123)
 * INSERT statement fails when Tuple type is used as clustering column with default DESC order (CASSANDRA-13717)
 * Fix pending view mutations handling and cleanup batchlog when there are local and remote paired mutations (CASSANDRA-13069)
 * Improve config validation and documentation on overflow and NPE (CASSANDRA-13622)
 * Range deletes in a CAS batch are ignored (CASSANDRA-13655)
 * Avoid assertion error when IndexSummary > 2G (CASSANDRA-12014)
 * Change repair midpoint logging for tiny ranges (CASSANDRA-13603)
 * Better handle corrupt final commitlog segment (CASSANDRA-11995)
 * StreamingHistogram is not thread safe (CASSANDRA-13756)
 * Fix MV timestamp issues (CASSANDRA-11500)
 * Better tolerate improperly formatted bcrypt hashes (CASSANDRA-13626)
 * Fix race condition in read command serialization (CASSANDRA-13363)
 * Fix AssertionError in short read protection (CASSANDRA-13747)
 * Don't skip corrupted sstables on startup (CASSANDRA-13620)
 * Fix the merging of cells with different user type versions (CASSANDRA-13776)
 * Copy session properties on cqlsh.py do_login (CASSANDRA-13640)
 * Potential AssertionError during ReadRepair of range tombstone and partition deletions (CASSANDRA-13719)
 * Don't let stress write warmup data if n=0 (CASSANDRA-13773)
 * Gossip thread slows down when using batch commit log (CASSANDRA-12966)
 * Randomize batchlog endpoint selection with only 1 or 2 racks (CASSANDRA-12884)
 * Fix digest calculation for counter cells (CASSANDRA-13750)
 * Fix ColumnDefinition.cellValueType() for non-frozen collection and change SSTabledump to use type.toJSONString() (CASSANDRA-13573)
 * Skip materialized view addition if the base table doesn't exist (CASSANDRA-13737)
 * Drop table should remove corresponding entries in dropped_columns table (CASSANDRA-13730)
 * Log warn message until legacy auth tables have been migrated (CASSANDRA-13371)
 * Fix incorrect [2.1 <- 3.0] serialization of counter cells created in 2.0 (CASSANDRA-13691)
 * Fix invalid writetime for null cells (CASSANDRA-13711)
 * Fix ALTER TABLE statement to atomically propagate changes to the table and its MVs (CASSANDRA-12952)
 * Fixed ambiguous output of nodetool tablestats command (CASSANDRA-13722)
 * Fix Digest mismatch Exception if hints file has UnknownColumnFamily (CASSANDRA-13696)
 * Purge tombstones created by expired cells (CASSANDRA-13643)
 * Make concat work with iterators that have different subsets of columns (CASSANDRA-13482)
 * Set test.runners based on cores and memory size (CASSANDRA-13078)
 * Allow different NUMACTL_ARGS to be passed in (CASSANDRA-13557)
 * Allow native function calls in CQLSSTableWriter (CASSANDRA-12606)
 * Fix secondary index queries on COMPACT tables (CASSANDRA-13627)
 * Nodetool listsnapshots output is missing a newline, if there are no snapshots (CASSANDRA-13568)
 * sstabledump reports incorrect usage for argument order (CASSANDRA-13532)
Merged from 2.2:
 * Safely handle empty buffers when outputting to JSON (CASSANDRA-13868)
 * Copy session properties on cqlsh.py do_login (CASSANDRA-13847)
 * Fix load over calculated issue in IndexSummaryRedistribution (CASSANDRA-13738)
 * Fix compaction and flush exception not captured (CASSANDRA-13833)
 * Uncaught exceptions in Netty pipeline (CASSANDRA-13649)
 * Prevent integer overflow on exabyte filesystems (CASSANDRA-13067)
 * Fix queries with LIMIT and filtering on clustering columns (CASSANDRA-11223)
 * Fix potential NPE when resume bootstrap fails (CASSANDRA-13272)
 * Fix toJSONString for the UDT, tuple and collection types (CASSANDRA-13592)
 * Fix nested Tuples/UDTs validation (CASSANDRA-13646)
Merged from 2.1:
 * Clone HeartBeatState when building gossip messages. Make its generation/version volatile (CASSANDRA-13700)


3.11.0
 * Allow native function calls in CQLSSTableWriter (CASSANDRA-12606)
 * Replace string comparison with regex/number checks in MessagingService test (CASSANDRA-13216)
 * Fix formatting of duration columns in CQLSH (CASSANDRA-13549)
 * Fix the problem with duplicated rows when using paging with SASI (CASSANDRA-13302)
 * Allow CONTAINS statements filtering on the partition key and it’s parts (CASSANDRA-13275)
 * Fall back to even ranges calculation in clusters with vnodes when tokens are distributed unevenly (CASSANDRA-13229)
 * Fix duration type validation to prevent overflow (CASSANDRA-13218)
 * Forbid unsupported creation of SASI indexes over partition key columns (CASSANDRA-13228)
 * Reject multiple values for a key in CQL grammar. (CASSANDRA-13369)
 * UDA fails without input rows (CASSANDRA-13399)
 * Fix compaction-stress by using daemonInitialization (CASSANDRA-13188)
 * V5 protocol flags decoding broken (CASSANDRA-13443)
 * Use write lock not read lock for removing sstables from compaction strategies. (CASSANDRA-13422)
 * Use corePoolSize equal to maxPoolSize in JMXEnabledThreadPoolExecutors (CASSANDRA-13329)
 * Avoid rebuilding SASI indexes containing no values (CASSANDRA-12962)
 * Add charset to Analyser input stream (CASSANDRA-13151)
 * Fix testLimitSSTables flake caused by concurrent flush (CASSANDRA-12820)
 * cdc column addition strikes again (CASSANDRA-13382)
 * Fix static column indexes (CASSANDRA-13277)
 * DataOutputBuffer.asNewBuffer broken (CASSANDRA-13298)
 * unittest CipherFactoryTest failed on MacOS (CASSANDRA-13370)
 * Forbid SELECT restrictions and CREATE INDEX over non-frozen UDT columns (CASSANDRA-13247)
 * Default logging we ship will incorrectly print "?:?" for "%F:%L" pattern (CASSANDRA-13317)
 * Possible AssertionError in UnfilteredRowIteratorWithLowerBound (CASSANDRA-13366)
 * Support unaligned memory access for AArch64 (CASSANDRA-13326)
 * Improve SASI range iterator efficiency on intersection with an empty range (CASSANDRA-12915).
 * Fix equality comparisons of columns using the duration type (CASSANDRA-13174)
 * Obfuscate password in stress-graphs (CASSANDRA-12233)
 * Move to FastThreadLocalThread and FastThreadLocal (CASSANDRA-13034)
 * nodetool stopdaemon errors out (CASSANDRA-13030)
 * Tables in system_distributed should not use gcgs of 0 (CASSANDRA-12954)
 * Fix primary index calculation for SASI (CASSANDRA-12910)
 * More fixes to the TokenAllocator (CASSANDRA-12990)
 * NoReplicationTokenAllocator should work with zero replication factor (CASSANDRA-12983)
 * Address message coalescing regression (CASSANDRA-12676)
 * Delete illegal character from StandardTokenizerImpl.jflex (CASSANDRA-13417)
 * Fix cqlsh automatic protocol downgrade regression (CASSANDRA-13307)
 * Tracing payload not passed from QueryMessage to tracing session (CASSANDRA-12835)
Merged from 3.0:
 * Ensure int overflow doesn't occur when calculating large partition warning size (CASSANDRA-13172)
 * Ensure consistent view of partition columns between coordinator and replica in ColumnFilter (CASSANDRA-13004)
 * Failed unregistering mbean during drop keyspace (CASSANDRA-13346)
 * nodetool scrub/cleanup/upgradesstables exit code is wrong (CASSANDRA-13542)
 * Fix the reported number of sstable data files accessed per read (CASSANDRA-13120)
 * Fix schema digest mismatch during rolling upgrades from versions before 3.0.12 (CASSANDRA-13559)
 * Upgrade JNA version to 4.4.0 (CASSANDRA-13072)
 * Interned ColumnIdentifiers should use minimal ByteBuffers (CASSANDRA-13533)
 * ReverseIndexedReader may drop rows during 2.1 to 3.0 upgrade (CASSANDRA-13525)
 * Fix repair process violating start/end token limits for small ranges (CASSANDRA-13052)
 * Add storage port options to sstableloader (CASSANDRA-13518)
 * Properly handle quoted index names in cqlsh DESCRIBE output (CASSANDRA-12847)
 * Avoid reading static row twice from old format sstables (CASSANDRA-13236)
 * Fix NPE in StorageService.excise() (CASSANDRA-13163)
 * Expire OutboundTcpConnection messages by a single Thread (CASSANDRA-13265)
 * Fail repair if insufficient responses received (CASSANDRA-13397)
 * Fix SSTableLoader fail when the loaded table contains dropped columns (CASSANDRA-13276)
 * Avoid name clashes in CassandraIndexTest (CASSANDRA-13427)
 * Handling partially written hint files (CASSANDRA-12728)
 * Interrupt replaying hints on decommission (CASSANDRA-13308)
 * Handling partially written hint files (CASSANDRA-12728)
 * Fix NPE issue in StorageService (CASSANDRA-13060)
 * Make reading of range tombstones more reliable (CASSANDRA-12811)
 * Fix startup problems due to schema tables not completely flushed (CASSANDRA-12213)
 * Fix view builder bug that can filter out data on restart (CASSANDRA-13405)
 * Fix 2i page size calculation when there are no regular columns (CASSANDRA-13400)
 * Fix the conversion of 2.X expired rows without regular column data (CASSANDRA-13395)
 * Fix hint delivery when using ext+internal IPs with prefer_local enabled (CASSANDRA-13020)
 * Fix possible NPE on upgrade to 3.0/3.X in case of IO errors (CASSANDRA-13389)
 * Legacy deserializer can create empty range tombstones (CASSANDRA-13341)
 * Legacy caching options can prevent 3.0 upgrade (CASSANDRA-13384)
 * Use the Kernel32 library to retrieve the PID on Windows and fix startup checks (CASSANDRA-13333)
 * Fix code to not exchange schema across major versions (CASSANDRA-13274)
 * Dropping column results in "corrupt" SSTable (CASSANDRA-13337)
 * Bugs handling range tombstones in the sstable iterators (CASSANDRA-13340)
 * Fix CONTAINS filtering for null collections (CASSANDRA-13246)
 * Applying: Use a unique metric reservoir per test run when using Cassandra-wide metrics residing in MBeans (CASSANDRA-13216)
 * Propagate row deletions in 2i tables on upgrade (CASSANDRA-13320)
 * Slice.isEmpty() returns false for some empty slices (CASSANDRA-13305)
 * Add formatted row output to assertEmpty in CQL Tester (CASSANDRA-13238)
 * Prevent data loss on upgrade 2.1 - 3.0 by adding component separator to LogRecord absolute path (CASSANDRA-13294)
 * Improve testing on macOS by eliminating sigar logging (CASSANDRA-13233)
 * Cqlsh copy-from should error out when csv contains invalid data for collections (CASSANDRA-13071)
 * Fix "multiple versions of ant detected..." when running ant test (CASSANDRA-13232)
 * Coalescing strategy sleeps too much (CASSANDRA-13090)
 * Faster StreamingHistogram (CASSANDRA-13038)
 * Legacy deserializer can create unexpected boundary range tombstones (CASSANDRA-13237)
 * Remove unnecessary assertion from AntiCompactionTest (CASSANDRA-13070)
 * Fix cqlsh COPY for dates before 1900 (CASSANDRA-13185)
 * Use keyspace replication settings on system.size_estimates table (CASSANDRA-9639)
 * Add vm.max_map_count StartupCheck (CASSANDRA-13008)
 * Hint related logging should include the IP address of the destination in addition to
   host ID (CASSANDRA-13205)
 * Reloading logback.xml does not work (CASSANDRA-13173)
 * Lightweight transactions temporarily fail after upgrade from 2.1 to 3.0 (CASSANDRA-13109)
 * Duplicate rows after upgrading from 2.1.16 to 3.0.10/3.9 (CASSANDRA-13125)
 * Fix UPDATE queries with empty IN restrictions (CASSANDRA-13152)
 * Fix handling of partition with partition-level deletion plus
   live rows in sstabledump (CASSANDRA-13177)
 * Provide user workaround when system_schema.columns does not contain entries
   for a table that's in system_schema.tables (CASSANDRA-13180)
 * Nodetool upgradesstables/scrub/compact ignores system tables (CASSANDRA-13410)
 * Fix schema version calculation for rolling upgrades (CASSANDRA-13441)
Merged from 2.2:
 * Nodes started with join_ring=False should be able to serve requests when authentication is enabled (CASSANDRA-11381)
 * cqlsh COPY FROM: increment error count only for failures, not for attempts (CASSANDRA-13209)
 * Avoid starting gossiper in RemoveTest (CASSANDRA-13407)
 * Fix weightedSize() for row-cache reported by JMX and NodeTool (CASSANDRA-13393)
 * Fix JVM metric names (CASSANDRA-13103)
 * Honor truststore-password parameter in cassandra-stress (CASSANDRA-12773)
 * Discard in-flight shadow round responses (CASSANDRA-12653)
 * Don't anti-compact repaired data to avoid inconsistencies (CASSANDRA-13153)
 * Wrong logger name in AnticompactionTask (CASSANDRA-13343)
 * Commitlog replay may fail if last mutation is within 4 bytes of end of segment (CASSANDRA-13282)
 * Fix queries updating multiple time the same list (CASSANDRA-13130)
 * Fix GRANT/REVOKE when keyspace isn't specified (CASSANDRA-13053)
 * Fix flaky LongLeveledCompactionStrategyTest (CASSANDRA-12202)
 * Fix failing COPY TO STDOUT (CASSANDRA-12497)
 * Fix ColumnCounter::countAll behaviour for reverse queries (CASSANDRA-13222)
 * Exceptions encountered calling getSeeds() breaks OTC thread (CASSANDRA-13018)
 * Fix negative mean latency metric (CASSANDRA-12876)
 * Use only one file pointer when creating commitlog segments (CASSANDRA-12539)
Merged from 2.1:
 * Fix 2ndary index queries on partition keys for tables with static columns (CASSANDRA-13147)
 * Fix ParseError unhashable type list in cqlsh copy from (CASSANDRA-13364)
 * Remove unused repositories (CASSANDRA-13278)
 * Log stacktrace of uncaught exceptions (CASSANDRA-13108)
 * Use portable stderr for java error in startup (CASSANDRA-13211)
 * Fix Thread Leak in OutboundTcpConnection (CASSANDRA-13204)
 * Coalescing strategy can enter infinite loop (CASSANDRA-13159)


3.10
 * Fix secondary index queries regression (CASSANDRA-13013)
 * Add duration type to the protocol V5 (CASSANDRA-12850)
 * Fix duration type validation (CASSANDRA-13143)
 * Fix flaky GcCompactionTest (CASSANDRA-12664)
 * Fix TestHintedHandoff.hintedhandoff_decom_test (CASSANDRA-13058)
 * Fixed query monitoring for range queries (CASSANDRA-13050)
 * Remove outboundBindAny configuration property (CASSANDRA-12673)
 * Use correct bounds for all-data range when filtering (CASSANDRA-12666)
 * Remove timing window in test case (CASSANDRA-12875)
 * Resolve unit testing without JCE security libraries installed (CASSANDRA-12945)
 * Fix inconsistencies in cassandra-stress load balancing policy (CASSANDRA-12919)
 * Fix validation of non-frozen UDT cells (CASSANDRA-12916)
 * Don't shut down socket input/output on StreamSession (CASSANDRA-12903)
 * Fix Murmur3PartitionerTest (CASSANDRA-12858)
 * Move cqlsh syntax rules into separate module and allow easier customization (CASSANDRA-12897)
 * Fix CommitLogSegmentManagerTest (CASSANDRA-12283)
 * Fix cassandra-stress truncate option (CASSANDRA-12695)
 * Fix crossNode value when receiving messages (CASSANDRA-12791)
 * Don't load MX4J beans twice (CASSANDRA-12869)
 * Extend native protocol request flags, add versions to SUPPORTED, and introduce ProtocolVersion enum (CASSANDRA-12838)
 * Set JOINING mode when running pre-join tasks (CASSANDRA-12836)
 * remove net.mintern.primitive library due to license issue (CASSANDRA-12845)
 * Properly format IPv6 addresses when logging JMX service URL (CASSANDRA-12454)
 * Optimize the vnode allocation for single replica per DC (CASSANDRA-12777)
 * Use non-token restrictions for bounds when token restrictions are overridden (CASSANDRA-12419)
 * Fix CQLSH auto completion for PER PARTITION LIMIT (CASSANDRA-12803)
 * Use different build directories for Eclipse and Ant (CASSANDRA-12466)
 * Avoid potential AttributeError in cqlsh due to no table metadata (CASSANDRA-12815)
 * Fix RandomReplicationAwareTokenAllocatorTest.testExistingCluster (CASSANDRA-12812)
 * Upgrade commons-codec to 1.9 (CASSANDRA-12790)
 * Make the fanout size for LeveledCompactionStrategy to be configurable (CASSANDRA-11550)
 * Add duration data type (CASSANDRA-11873)
 * Fix timeout in ReplicationAwareTokenAllocatorTest (CASSANDRA-12784)
 * Improve sum aggregate functions (CASSANDRA-12417)
 * Make cassandra.yaml docs for batch_size_*_threshold_in_kb reflect changes in CASSANDRA-10876 (CASSANDRA-12761)
 * cqlsh fails to format collections when using aliases (CASSANDRA-11534)
 * Check for hash conflicts in prepared statements (CASSANDRA-12733)
 * Exit query parsing upon first error (CASSANDRA-12598)
 * Fix cassandra-stress to use single seed in UUID generation (CASSANDRA-12729)
 * CQLSSTableWriter does not allow Update statement (CASSANDRA-12450)
 * Config class uses boxed types but DD exposes primitive types (CASSANDRA-12199)
 * Add pre- and post-shutdown hooks to Storage Service (CASSANDRA-12461)
 * Add hint delivery metrics (CASSANDRA-12693)
 * Remove IndexInfo cache from FileIndexInfoRetriever (CASSANDRA-12731)
 * ColumnIndex does not reuse buffer (CASSANDRA-12502)
 * cdc column addition still breaks schema migration tasks (CASSANDRA-12697)
 * Upgrade metrics-reporter dependencies (CASSANDRA-12089)
 * Tune compaction thread count via nodetool (CASSANDRA-12248)
 * Add +=/-= shortcut syntax for update queries (CASSANDRA-12232)
 * Include repair session IDs in repair start message (CASSANDRA-12532)
 * Add a blocking task to Index, run before joining the ring (CASSANDRA-12039)
 * Fix NPE when using CQLSSTableWriter (CASSANDRA-12667)
 * Support optional backpressure strategies at the coordinator (CASSANDRA-9318)
 * Make randompartitioner work with new vnode allocation (CASSANDRA-12647)
 * Fix cassandra-stress graphing (CASSANDRA-12237)
 * Allow filtering on partition key columns for queries without secondary indexes (CASSANDRA-11031)
 * Fix Cassandra Stress reporting thread model and precision (CASSANDRA-12585)
 * Add JMH benchmarks.jar (CASSANDRA-12586)
 * Cleanup uses of AlterTableStatementColumn (CASSANDRA-12567)
 * Add keep-alive to streaming (CASSANDRA-11841)
 * Tracing payload is passed through newSession(..) (CASSANDRA-11706)
 * avoid deleting non existing sstable files and improve related log messages (CASSANDRA-12261)
 * json/yaml output format for nodetool compactionhistory (CASSANDRA-12486)
 * Retry all internode messages once after a connection is
   closed and reopened (CASSANDRA-12192)
 * Add support to rebuild from targeted replica (CASSANDRA-9875)
 * Add sequence distribution type to cassandra stress (CASSANDRA-12490)
 * "SELECT * FROM foo LIMIT ;" does not error out (CASSANDRA-12154)
 * Define executeLocally() at the ReadQuery Level (CASSANDRA-12474)
 * Extend read/write failure messages with a map of replica addresses
   to error codes in the v5 native protocol (CASSANDRA-12311)
 * Fix rebuild of SASI indexes with existing index files (CASSANDRA-12374)
 * Let DatabaseDescriptor not implicitly startup services (CASSANDRA-9054, 12550)
 * Fix clustering indexes in presence of static columns in SASI (CASSANDRA-12378)
 * Fix queries on columns with reversed type on SASI indexes (CASSANDRA-12223)
 * Added slow query log (CASSANDRA-12403)
 * Count full coordinated request against timeout (CASSANDRA-12256)
 * Allow TTL with null value on insert and update (CASSANDRA-12216)
 * Make decommission operation resumable (CASSANDRA-12008)
 * Add support to one-way targeted repair (CASSANDRA-9876)
 * Remove clientutil jar (CASSANDRA-11635)
 * Fix compaction throughput throttle (CASSANDRA-12366, CASSANDRA-12717)
 * Delay releasing Memtable memory on flush until PostFlush has finished running (CASSANDRA-12358)
 * Cassandra stress should dump all setting on startup (CASSANDRA-11914)
 * Make it possible to compact a given token range (CASSANDRA-10643)
 * Allow updating DynamicEndpointSnitch properties via JMX (CASSANDRA-12179)
 * Collect metrics on queries by consistency level (CASSANDRA-7384)
 * Add support for GROUP BY to SELECT statement (CASSANDRA-10707)
 * Deprecate memtable_cleanup_threshold and update default for memtable_flush_writers (CASSANDRA-12228)
 * Upgrade to OHC 0.4.4 (CASSANDRA-12133)
 * Add version command to cassandra-stress (CASSANDRA-12258)
 * Create compaction-stress tool (CASSANDRA-11844)
 * Garbage-collecting compaction operation and schema option (CASSANDRA-7019)
 * Add beta protocol flag for v5 native protocol (CASSANDRA-12142)
 * Support filtering on non-PRIMARY KEY columns in the CREATE
   MATERIALIZED VIEW statement's WHERE clause (CASSANDRA-10368)
 * Unify STDOUT and SYSTEMLOG logback format (CASSANDRA-12004)
 * COPY FROM should raise error for non-existing input files (CASSANDRA-12174)
 * Faster write path (CASSANDRA-12269)
 * Option to leave omitted columns in INSERT JSON unset (CASSANDRA-11424)
 * Support json/yaml output in nodetool tpstats (CASSANDRA-12035)
 * Expose metrics for successful/failed authentication attempts (CASSANDRA-10635)
 * Prepend snapshot name with "truncated" or "dropped" when a snapshot
   is taken before truncating or dropping a table (CASSANDRA-12178)
 * Optimize RestrictionSet (CASSANDRA-12153)
 * cqlsh does not automatically downgrade CQL version (CASSANDRA-12150)
 * Omit (de)serialization of state variable in UDAs (CASSANDRA-9613)
 * Create a system table to expose prepared statements (CASSANDRA-8831)
 * Reuse DataOutputBuffer from ColumnIndex (CASSANDRA-11970)
 * Remove DatabaseDescriptor dependency from SegmentedFile (CASSANDRA-11580)
 * Add supplied username to authentication error messages (CASSANDRA-12076)
 * Remove pre-startup check for open JMX port (CASSANDRA-12074)
 * Remove compaction Severity from DynamicEndpointSnitch (CASSANDRA-11738)
 * Restore resumable hints delivery (CASSANDRA-11960)
 * Properly report LWT contention (CASSANDRA-12626)
Merged from 3.0:
 * Dump threads when unit tests time out (CASSANDRA-13117)
 * Better error when modifying function permissions without explicit keyspace (CASSANDRA-12925)
 * Indexer is not correctly invoked when building indexes over sstables (CASSANDRA-13075)
 * Read repair is not blocking repair to finish in foreground repair (CASSANDRA-13115)
 * Stress daemon help is incorrect(CASSANDRA-12563)
 * Remove ALTER TYPE support (CASSANDRA-12443)
 * Fix assertion for certain legacy range tombstone pattern (CASSANDRA-12203)
 * Replace empty strings with null values if they cannot be converted (CASSANDRA-12794)
 * Fix deserialization of 2.x DeletedCells (CASSANDRA-12620)
 * Add parent repair session id to anticompaction log message (CASSANDRA-12186)
 * Improve contention handling on failure to acquire MV lock for streaming and hints (CASSANDRA-12905)
 * Fix DELETE and UPDATE queries with empty IN restrictions (CASSANDRA-12829)
 * Mark MVs as built after successful bootstrap (CASSANDRA-12984)
 * Estimated TS drop-time histogram updated with Cell.NO_DELETION_TIME (CASSANDRA-13040)
 * Nodetool compactionstats fails with NullPointerException (CASSANDRA-13021)
 * Thread local pools never cleaned up (CASSANDRA-13033)
 * Set RPC_READY to false when draining or if a node is marked as shutdown (CASSANDRA-12781)
 * CQL often queries static columns unnecessarily (CASSANDRA-12768)
 * Make sure sstables only get committed when it's safe to discard commit log records (CASSANDRA-12956)
 * Reject default_time_to_live option when creating or altering MVs (CASSANDRA-12868)
 * Nodetool should use a more sane max heap size (CASSANDRA-12739)
 * LocalToken ensures token values are cloned on heap (CASSANDRA-12651)
 * AnticompactionRequestSerializer serializedSize is incorrect (CASSANDRA-12934)
 * Prevent reloading of logback.xml from UDF sandbox (CASSANDRA-12535)
 * Reenable HeapPool (CASSANDRA-12900)
 * Disallow offheap_buffers memtable allocation (CASSANDRA-11039)
 * Fix CommitLogSegmentManagerTest (CASSANDRA-12283)
 * Pass root cause to CorruptBlockException when uncompression failed (CASSANDRA-12889)
 * Batch with multiple conditional updates for the same partition causes AssertionError (CASSANDRA-12867)
 * Make AbstractReplicationStrategy extendable from outside its package (CASSANDRA-12788)
 * Don't tell users to turn off consistent rangemovements during rebuild. (CASSANDRA-12296)
 * Fix CommitLogTest.testDeleteIfNotDirty (CASSANDRA-12854)
 * Avoid deadlock due to MV lock contention (CASSANDRA-12689)
 * Fix for KeyCacheCqlTest flakiness (CASSANDRA-12801)
 * Include SSTable filename in compacting large row message (CASSANDRA-12384)
 * Fix potential socket leak (CASSANDRA-12329, CASSANDRA-12330)
 * Fix ViewTest.testCompaction (CASSANDRA-12789)
 * Improve avg aggregate functions (CASSANDRA-12417)
 * Preserve quoted reserved keyword column names in MV creation (CASSANDRA-11803)
 * nodetool stopdaemon errors out (CASSANDRA-12646)
 * Split materialized view mutations on build to prevent OOM (CASSANDRA-12268)
 * mx4j does not work in 3.0.8 (CASSANDRA-12274)
 * Abort cqlsh copy-from in case of no answer after prolonged period of time (CASSANDRA-12740)
 * Avoid sstable corrupt exception due to dropped static column (CASSANDRA-12582)
 * Make stress use client mode to avoid checking commit log size on startup (CASSANDRA-12478)
 * Fix exceptions with new vnode allocation (CASSANDRA-12715)
 * Unify drain and shutdown processes (CASSANDRA-12509)
 * Fix NPE in ComponentOfSlice.isEQ() (CASSANDRA-12706)
 * Fix failure in LogTransactionTest (CASSANDRA-12632)
 * Fix potentially incomplete non-frozen UDT values when querying with the
   full primary key specified (CASSANDRA-12605)
 * Make sure repaired tombstones are dropped when only_purge_repaired_tombstones is enabled (CASSANDRA-12703)
 * Skip writing MV mutations to commitlog on mutation.applyUnsafe() (CASSANDRA-11670)
 * Establish consistent distinction between non-existing partition and NULL value for LWTs on static columns (CASSANDRA-12060)
 * Extend ColumnIdentifier.internedInstances key to include the type that generated the byte buffer (CASSANDRA-12516)
 * Handle composite prefixes with final EOC=0 as in 2.x and refactor LegacyLayout.decodeBound (CASSANDRA-12423)
 * select_distinct_with_deletions_test failing on non-vnode environments (CASSANDRA-11126)
 * Stack Overflow returned to queries while upgrading (CASSANDRA-12527)
 * Fix legacy regex for temporary files from 2.2 (CASSANDRA-12565)
 * Add option to state current gc_grace_seconds to tools/bin/sstablemetadata (CASSANDRA-12208)
 * Fix file system race condition that may cause LogAwareFileLister to fail to classify files (CASSANDRA-11889)
 * Fix file handle leaks due to simultaneous compaction/repair and
   listing snapshots, calculating snapshot sizes, or making schema
   changes (CASSANDRA-11594)
 * Fix nodetool repair exits with 0 for some errors (CASSANDRA-12508)
 * Do not shut down BatchlogManager twice during drain (CASSANDRA-12504)
 * Disk failure policy should not be invoked on out of space (CASSANDRA-12385)
 * Calculate last compacted key on startup (CASSANDRA-6216)
 * Add schema to snapshot manifest, add USING TIMESTAMP clause to ALTER TABLE statements (CASSANDRA-7190)
 * If CF has no clustering columns, any row cache is full partition cache (CASSANDRA-12499)
 * Correct log message for statistics of offheap memtable flush (CASSANDRA-12776)
 * Explicitly set locale for string validation (CASSANDRA-12541,CASSANDRA-12542,CASSANDRA-12543,CASSANDRA-12545)
Merged from 2.2:
 * Fix speculative retry bugs (CASSANDRA-13009)
 * Fix handling of nulls and unsets in IN conditions (CASSANDRA-12981)
 * Fix race causing infinite loop if Thrift server is stopped before it starts listening (CASSANDRA-12856)
 * CompactionTasks now correctly drops sstables out of compaction when not enough disk space is available (CASSANDRA-12979)
 * Remove support for non-JavaScript UDFs (CASSANDRA-12883)
 * Fix DynamicEndpointSnitch noop in multi-datacenter situations (CASSANDRA-13074)
 * cqlsh copy-from: encode column names to avoid primary key parsing errors (CASSANDRA-12909)
 * Temporarily fix bug that creates commit log when running offline tools (CASSANDRA-8616)
 * Reduce granuality of OpOrder.Group during index build (CASSANDRA-12796)
 * Test bind parameters and unset parameters in InsertUpdateIfConditionTest (CASSANDRA-12980)
 * Use saved tokens when setting local tokens on StorageService.joinRing (CASSANDRA-12935)
 * cqlsh: fix DESC TYPES errors (CASSANDRA-12914)
 * Fix leak on skipped SSTables in sstableupgrade (CASSANDRA-12899)
 * Avoid blocking gossip during pending range calculation (CASSANDRA-12281)
 * Fix purgeability of tombstones with max timestamp (CASSANDRA-12792)
 * Fail repair if participant dies during sync or anticompaction (CASSANDRA-12901)
 * cqlsh COPY: unprotected pk values before converting them if not using prepared statements (CASSANDRA-12863)
 * Fix Util.spinAssertEquals (CASSANDRA-12283)
 * Fix potential NPE for compactionstats (CASSANDRA-12462)
 * Prepare legacy authenticate statement if credentials table initialised after node startup (CASSANDRA-12813)
 * Change cassandra.wait_for_tracing_events_timeout_secs default to 0 (CASSANDRA-12754)
 * Clean up permissions when a UDA is dropped (CASSANDRA-12720)
 * Limit colUpdateTimeDelta histogram updates to reasonable deltas (CASSANDRA-11117)
 * Fix leak errors and execution rejected exceptions when draining (CASSANDRA-12457)
 * Fix merkle tree depth calculation (CASSANDRA-12580)
 * Make Collections deserialization more robust (CASSANDRA-12618)
 * Better handle invalid system roles table (CASSANDRA-12700)
 * Fix exceptions when enabling gossip on nodes that haven't joined the ring (CASSANDRA-12253)
 * Fix authentication problem when invoking cqlsh copy from a SOURCE command (CASSANDRA-12642)
 * Decrement pending range calculator jobs counter in finally block
 * cqlshlib tests: increase default execute timeout (CASSANDRA-12481)
 * Forward writes to replacement node when replace_address != broadcast_address (CASSANDRA-8523)
 * Fail repair on non-existing table (CASSANDRA-12279)
 * Enable repair -pr and -local together (fix regression of CASSANDRA-7450) (CASSANDRA-12522)
 * Split consistent range movement flag correction (CASSANDRA-12786)
Merged from 2.1:
 * Upgrade netty version to fix memory leak with client encryption (CASSANDRA-13114)
 * cqlsh copy-from: sort user type fields in csv (CASSANDRA-12959)
 * Don't skip sstables based on maxLocalDeletionTime (CASSANDRA-12765)


3.8, 3.9
 * Fix value skipping with counter columns (CASSANDRA-11726)
 * Fix nodetool tablestats miss SSTable count (CASSANDRA-12205)
 * Fixed flacky SSTablesIteratedTest (CASSANDRA-12282)
 * Fixed flacky SSTableRewriterTest: check file counts before calling validateCFS (CASSANDRA-12348)
 * cqlsh: Fix handling of $$-escaped strings (CASSANDRA-12189)
 * Fix SSL JMX requiring truststore containing server cert (CASSANDRA-12109)
 * RTE from new CDC column breaks in flight queries (CASSANDRA-12236)
 * Fix hdr logging for single operation workloads (CASSANDRA-12145)
 * Fix SASI PREFIX search in CONTAINS mode with partial terms (CASSANDRA-12073)
 * Increase size of flushExecutor thread pool (CASSANDRA-12071)
 * Partial revert of CASSANDRA-11971, cannot recycle buffer in SP.sendMessagesToNonlocalDC (CASSANDRA-11950)
 * Upgrade netty to 4.0.39 (CASSANDRA-12032, CASSANDRA-12034)
 * Improve details in compaction log message (CASSANDRA-12080)
 * Allow unset values in CQLSSTableWriter (CASSANDRA-11911)
 * Chunk cache to request compressor-compatible buffers if pool space is exhausted (CASSANDRA-11993)
 * Remove DatabaseDescriptor dependencies from SequentialWriter (CASSANDRA-11579)
 * Move skip_stop_words filter before stemming (CASSANDRA-12078)
 * Support seek() in EncryptedFileSegmentInputStream (CASSANDRA-11957)
 * SSTable tools mishandling LocalPartitioner (CASSANDRA-12002)
 * When SEPWorker assigned work, set thread name to match pool (CASSANDRA-11966)
 * Add cross-DC latency metrics (CASSANDRA-11596)
 * Allow terms in selection clause (CASSANDRA-10783)
 * Add bind variables to trace (CASSANDRA-11719)
 * Switch counter shards' clock to timestamps (CASSANDRA-9811)
 * Introduce HdrHistogram and response/service/wait separation to stress tool (CASSANDRA-11853)
 * entry-weighers in QueryProcessor should respect partitionKeyBindIndexes field (CASSANDRA-11718)
 * Support older ant versions (CASSANDRA-11807)
 * Estimate compressed on disk size when deciding if sstable size limit reached (CASSANDRA-11623)
 * cassandra-stress profiles should support case sensitive schemas (CASSANDRA-11546)
 * Remove DatabaseDescriptor dependency from FileUtils (CASSANDRA-11578)
 * Faster streaming (CASSANDRA-9766)
 * Add prepared query parameter to trace for "Execute CQL3 prepared query" session (CASSANDRA-11425)
 * Add repaired percentage metric (CASSANDRA-11503)
 * Add Change-Data-Capture (CASSANDRA-8844)
Merged from 3.0:
 * Fix paging for 2.x to 3.x upgrades (CASSANDRA-11195)
 * Fix clean interval not sent to commit log for empty memtable flush (CASSANDRA-12436)
 * Fix potential resource leak in RMIServerSocketFactoryImpl (CASSANDRA-12331)
 * Make sure compaction stats are updated when compaction is interrupted (CASSANDRA-12100)
 * Change commitlog and sstables to track dirty and clean intervals (CASSANDRA-11828)
 * NullPointerException during compaction on table with static columns (CASSANDRA-12336)
 * Fixed ConcurrentModificationException when reading metrics in GraphiteReporter (CASSANDRA-11823)
 * Fix upgrade of super columns on thrift (CASSANDRA-12335)
 * Fixed flacky BlacklistingCompactionsTest, switched to fixed size types and increased corruption size (CASSANDRA-12359)
 * Rerun ReplicationAwareTokenAllocatorTest on failure to avoid flakiness (CASSANDRA-12277)
 * Exception when computing read-repair for range tombstones (CASSANDRA-12263)
 * Lost counter writes in compact table and static columns (CASSANDRA-12219)
 * AssertionError with MVs on updating a row that isn't indexed due to a null value (CASSANDRA-12247)
 * Disable RR and speculative retry with EACH_QUORUM reads (CASSANDRA-11980)
 * Add option to override compaction space check (CASSANDRA-12180)
 * Faster startup by only scanning each directory for temporary files once (CASSANDRA-12114)
 * Respond with v1/v2 protocol header when responding to driver that attempts
   to connect with too low of a protocol version (CASSANDRA-11464)
 * NullPointerExpception when reading/compacting table (CASSANDRA-11988)
 * Fix problem with undeleteable rows on upgrade to new sstable format (CASSANDRA-12144)
 * Fix potential bad messaging service message for paged range reads
   within mixed-version 3.x clusters (CASSANDRA-12249)
 * Fix paging logic for deleted partitions with static columns (CASSANDRA-12107)
 * Wait until the message is being send to decide which serializer must be used (CASSANDRA-11393)
 * Fix migration of static thrift column names with non-text comparators (CASSANDRA-12147)
 * Fix upgrading sparse tables that are incorrectly marked as dense (CASSANDRA-11315)
 * Fix reverse queries ignoring range tombstones (CASSANDRA-11733)
 * Avoid potential race when rebuilding CFMetaData (CASSANDRA-12098)
 * Avoid missing sstables when getting the canonical sstables (CASSANDRA-11996)
 * Always select the live sstables when getting sstables in bounds (CASSANDRA-11944)
 * Fix column ordering of results with static columns for Thrift requests in
   a mixed 2.x/3.x cluster, also fix potential non-resolved duplication of
   those static columns in query results (CASSANDRA-12123)
 * Avoid digest mismatch with empty but static rows (CASSANDRA-12090)
 * Fix EOF exception when altering column type (CASSANDRA-11820)
 * Fix potential race in schema during new table creation (CASSANDRA-12083)
 * cqlsh: fix error handling in rare COPY FROM failure scenario (CASSANDRA-12070)
 * Disable autocompaction during drain (CASSANDRA-11878)
 * Add a metrics timer to MemtablePool and use it to track time spent blocked on memory in MemtableAllocator (CASSANDRA-11327)
 * Fix upgrading schema with super columns with non-text subcomparators (CASSANDRA-12023)
 * Add TimeWindowCompactionStrategy (CASSANDRA-9666)
 * Fix JsonTransformer output of partition with deletion info (CASSANDRA-12418)
 * Fix NPE in SSTableLoader when specifying partial directory path (CASSANDRA-12609)
Merged from 2.2:
 * Add local address entry in PropertyFileSnitch (CASSANDRA-11332)
 * cqlsh copy: fix missing counter values (CASSANDRA-12476)
 * Move migration tasks to non-periodic queue, assure flush executor shutdown after non-periodic executor (CASSANDRA-12251)
 * cqlsh copy: fixed possible race in initializing feeding thread (CASSANDRA-11701)
 * Only set broadcast_rpc_address on Ec2MultiRegionSnitch if it's not set (CASSANDRA-11357)
 * Update StorageProxy range metrics for timeouts, failures and unavailables (CASSANDRA-9507)
 * Add Sigar to classes included in clientutil.jar (CASSANDRA-11635)
 * Add decay to histograms and timers used for metrics (CASSANDRA-11752)
 * Fix hanging stream session (CASSANDRA-10992)
 * Fix INSERT JSON, fromJson() support of smallint, tinyint types (CASSANDRA-12371)
 * Restore JVM metric export for metric reporters (CASSANDRA-12312)
 * Release sstables of failed stream sessions only when outgoing transfers are finished (CASSANDRA-11345)
 * Wait for tracing events before returning response and query at same consistency level client side (CASSANDRA-11465)
 * cqlsh copyutil should get host metadata by connected address (CASSANDRA-11979)
 * Fixed cqlshlib.test.remove_test_db (CASSANDRA-12214)
 * Synchronize ThriftServer::stop() (CASSANDRA-12105)
 * Use dedicated thread for JMX notifications (CASSANDRA-12146)
 * Improve streaming synchronization and fault tolerance (CASSANDRA-11414)
 * MemoryUtil.getShort() should return an unsigned short also for architectures not supporting unaligned memory accesses (CASSANDRA-11973)
Merged from 2.1:
 * Fix queries with empty ByteBuffer values in clustering column restrictions (CASSANDRA-12127)
 * Disable passing control to post-flush after flush failure to prevent data loss (CASSANDRA-11828)
 * Allow STCS-in-L0 compactions to reduce scope with LCS (CASSANDRA-12040)
 * cannot use cql since upgrading python to 2.7.11+ (CASSANDRA-11850)
 * Fix filtering on clustering columns when 2i is used (CASSANDRA-11907)


3.0.8
 * Fix potential race in schema during new table creation (CASSANDRA-12083)
 * cqlsh: fix error handling in rare COPY FROM failure scenario (CASSANDRA-12070)
 * Disable autocompaction during drain (CASSANDRA-11878)
 * Add a metrics timer to MemtablePool and use it to track time spent blocked on memory in MemtableAllocator (CASSANDRA-11327)
 * Fix upgrading schema with super columns with non-text subcomparators (CASSANDRA-12023)
 * Add TimeWindowCompactionStrategy (CASSANDRA-9666)
Merged from 2.2:
 * Allow nodetool info to run with readonly JMX access (CASSANDRA-11755)
 * Validate bloom_filter_fp_chance against lowest supported
   value when the table is created (CASSANDRA-11920)
 * Don't send erroneous NEW_NODE notifications on restart (CASSANDRA-11038)
 * StorageService shutdown hook should use a volatile variable (CASSANDRA-11984)
Merged from 2.1:
 * Add system property to set the max number of native transport requests in queue (CASSANDRA-11363)
 * Fix queries with empty ByteBuffer values in clustering column restrictions (CASSANDRA-12127)
 * Disable passing control to post-flush after flush failure to prevent data loss (CASSANDRA-11828)
 * Allow STCS-in-L0 compactions to reduce scope with LCS (CASSANDRA-12040)
 * cannot use cql since upgrading python to 2.7.11+ (CASSANDRA-11850)
 * Fix filtering on clustering columns when 2i is used (CASSANDRA-11907)
 * Avoid stalling paxos when the paxos state expires (CASSANDRA-12043)
 * Remove finished incoming streaming connections from MessagingService (CASSANDRA-11854)
 * Don't try to get sstables for non-repairing column families (CASSANDRA-12077)
 * Avoid marking too many sstables as repaired (CASSANDRA-11696)
 * Prevent select statements with clustering key > 64k (CASSANDRA-11882)
 * Fix clock skew corrupting other nodes with paxos (CASSANDRA-11991)
 * Remove distinction between non-existing static columns and existing but null in LWTs (CASSANDRA-9842)
 * Cache local ranges when calculating repair neighbors (CASSANDRA-11934)
 * Allow LWT operation on static column with only partition keys (CASSANDRA-10532)
 * Create interval tree over canonical sstables to avoid missing sstables during streaming (CASSANDRA-11886)
 * cqlsh COPY FROM: shutdown parent cluster after forking, to avoid corrupting SSL connections (CASSANDRA-11749)


3.7
 * Support multiple folders for user defined compaction tasks (CASSANDRA-11765)
 * Fix race in CompactionStrategyManager's pause/resume (CASSANDRA-11922)
Merged from 3.0:
 * Fix legacy serialization of Thrift-generated non-compound range tombstones
   when communicating with 2.x nodes (CASSANDRA-11930)
 * Fix Directories instantiations where CFS.initialDirectories should be used (CASSANDRA-11849)
 * Avoid referencing DatabaseDescriptor in AbstractType (CASSANDRA-11912)
 * Don't use static dataDirectories field in Directories instances (CASSANDRA-11647)
 * Fix sstables not being protected from removal during index build (CASSANDRA-11905)
 * cqlsh: Suppress stack trace from Read/WriteFailures (CASSANDRA-11032)
 * Remove unneeded code to repair index summaries that have
   been improperly down-sampled (CASSANDRA-11127)
 * Avoid WriteTimeoutExceptions during commit log replay due to materialized
   view lock contention (CASSANDRA-11891)
 * Prevent OOM failures on SSTable corruption, improve tests for corruption detection (CASSANDRA-9530)
 * Use CFS.initialDirectories when clearing snapshots (CASSANDRA-11705)
 * Allow compaction strategies to disable early open (CASSANDRA-11754)
 * Refactor Materialized View code (CASSANDRA-11475)
 * Update Java Driver (CASSANDRA-11615)
Merged from 2.2:
 * Persist local metadata earlier in startup sequence (CASSANDRA-11742)
 * cqlsh: fix tab completion for case-sensitive identifiers (CASSANDRA-11664)
 * Avoid showing estimated key as -1 in tablestats (CASSANDRA-11587)
 * Fix possible race condition in CommitLog.recover (CASSANDRA-11743)
 * Enable client encryption in sstableloader with cli options (CASSANDRA-11708)
 * Possible memory leak in NIODataInputStream (CASSANDRA-11867)
 * Add seconds to cqlsh tracing session duration (CASSANDRA-11753)
 * Fix commit log replay after out-of-order flush completion (CASSANDRA-9669)
 * Prohibit Reversed Counter type as part of the PK (CASSANDRA-9395)
 * cqlsh: correctly handle non-ascii chars in error messages (CASSANDRA-11626)
Merged from 2.1:
 * Run CommitLog tests with different compression settings (CASSANDRA-9039)
 * cqlsh: apply current keyspace to source command (CASSANDRA-11152)
 * Clear out parent repair session if repair coordinator dies (CASSANDRA-11824)
 * Set default streaming_socket_timeout_in_ms to 24 hours (CASSANDRA-11840)
 * Do not consider local node a valid source during replace (CASSANDRA-11848)
 * Add message dropped tasks to nodetool netstats (CASSANDRA-11855)
 * Avoid holding SSTableReaders for duration of incremental repair (CASSANDRA-11739)


3.6
 * Correctly migrate schema for frozen UDTs during 2.x -> 3.x upgrades
   (does not affect any released versions) (CASSANDRA-11613)
 * Allow server startup if JMX is configured directly (CASSANDRA-11725)
 * Prevent direct memory OOM on buffer pool allocations (CASSANDRA-11710)
 * Enhanced Compaction Logging (CASSANDRA-10805)
 * Make prepared statement cache size configurable (CASSANDRA-11555)
 * Integrated JMX authentication and authorization (CASSANDRA-10091)
 * Add units to stress ouput (CASSANDRA-11352)
 * Fix PER PARTITION LIMIT for single and multi partitions queries (CASSANDRA-11603)
 * Add uncompressed chunk cache for RandomAccessReader (CASSANDRA-5863)
 * Clarify ClusteringPrefix hierarchy (CASSANDRA-11213)
 * Always perform collision check before joining ring (CASSANDRA-10134)
 * SSTableWriter output discrepancy (CASSANDRA-11646)
 * Fix potential timeout in NativeTransportService.testConcurrentDestroys (CASSANDRA-10756)
 * Support large partitions on the 3.0 sstable format (CASSANDRA-11206,11763)
 * Add support to rebuild from specific range (CASSANDRA-10406)
 * Optimize the overlapping lookup by calculating all the
   bounds in advance (CASSANDRA-11571)
 * Support json/yaml output in nodetool tablestats (CASSANDRA-5977)
 * (stress) Add datacenter option to -node options (CASSANDRA-11591)
 * Fix handling of empty slices (CASSANDRA-11513)
 * Make number of cores used by cqlsh COPY visible to testing code (CASSANDRA-11437)
 * Allow filtering on clustering columns for queries without secondary indexes (CASSANDRA-11310)
 * Refactor Restriction hierarchy (CASSANDRA-11354)
 * Eliminate allocations in R/W path (CASSANDRA-11421)
 * Update Netty to 4.0.36 (CASSANDRA-11567)
 * Fix PER PARTITION LIMIT for queries requiring post-query ordering (CASSANDRA-11556)
 * Allow instantiation of UDTs and tuples in UDFs (CASSANDRA-10818)
 * Support UDT in CQLSSTableWriter (CASSANDRA-10624)
 * Support for non-frozen user-defined types, updating
   individual fields of user-defined types (CASSANDRA-7423)
 * Make LZ4 compression level configurable (CASSANDRA-11051)
 * Allow per-partition LIMIT clause in CQL (CASSANDRA-7017)
 * Make custom filtering more extensible with UserExpression (CASSANDRA-11295)
 * Improve field-checking and error reporting in cassandra.yaml (CASSANDRA-10649)
 * Print CAS stats in nodetool proxyhistograms (CASSANDRA-11507)
 * More user friendly error when providing an invalid token to nodetool (CASSANDRA-9348)
 * Add static column support to SASI index (CASSANDRA-11183)
 * Support EQ/PREFIX queries in SASI CONTAINS mode without tokenization (CASSANDRA-11434)
 * Support LIKE operator in prepared statements (CASSANDRA-11456)
 * Add a command to see if a Materialized View has finished building (CASSANDRA-9967)
 * Log endpoint and port associated with streaming operation (CASSANDRA-8777)
 * Print sensible units for all log messages (CASSANDRA-9692)
 * Upgrade Netty to version 4.0.34 (CASSANDRA-11096)
 * Break the CQL grammar into separate Parser and Lexer (CASSANDRA-11372)
 * Compress only inter-dc traffic by default (CASSANDRA-8888)
 * Add metrics to track write amplification (CASSANDRA-11420)
 * cassandra-stress: cannot handle "value-less" tables (CASSANDRA-7739)
 * Add/drop multiple columns in one ALTER TABLE statement (CASSANDRA-10411)
 * Add require_endpoint_verification opt for internode encryption (CASSANDRA-9220)
 * Add auto import java.util for UDF code block (CASSANDRA-11392)
 * Add --hex-format option to nodetool getsstables (CASSANDRA-11337)
 * sstablemetadata should print sstable min/max token (CASSANDRA-7159)
 * Do not wrap CassandraException in TriggerExecutor (CASSANDRA-9421)
 * COPY TO should have higher double precision (CASSANDRA-11255)
 * Stress should exit with non-zero status after failure (CASSANDRA-10340)
 * Add client to cqlsh SHOW_SESSION (CASSANDRA-8958)
 * Fix nodetool tablestats keyspace level metrics (CASSANDRA-11226)
 * Store repair options in parent_repair_history (CASSANDRA-11244)
 * Print current leveling in sstableofflinerelevel (CASSANDRA-9588)
 * Change repair message for keyspaces with RF 1 (CASSANDRA-11203)
 * Remove hard-coded SSL cipher suites and protocols (CASSANDRA-10508)
 * Improve concurrency in CompactionStrategyManager (CASSANDRA-10099)
 * (cqlsh) interpret CQL type for formatting blobs (CASSANDRA-11274)
 * Refuse to start and print txn log information in case of disk
   corruption (CASSANDRA-10112)
 * Resolve some eclipse-warnings (CASSANDRA-11086)
 * (cqlsh) Show static columns in a different color (CASSANDRA-11059)
 * Allow to remove TTLs on table with default_time_to_live (CASSANDRA-11207)
Merged from 3.0:
 * Disallow creating view with a static column (CASSANDRA-11602)
 * Reduce the amount of object allocations caused by the getFunctions methods (CASSANDRA-11593)
 * Potential error replaying commitlog with smallint/tinyint/date/time types (CASSANDRA-11618)
 * Fix queries with filtering on counter columns (CASSANDRA-11629)
 * Improve tombstone printing in sstabledump (CASSANDRA-11655)
 * Fix paging for range queries where all clustering columns are specified (CASSANDRA-11669)
 * Don't require HEAP_NEW_SIZE to be set when using G1 (CASSANDRA-11600)
 * Fix sstabledump not showing cells after tombstone marker (CASSANDRA-11654)
 * Ignore all LocalStrategy keyspaces for streaming and other related
   operations (CASSANDRA-11627)
 * Ensure columnfilter covers indexed columns for thrift 2i queries (CASSANDRA-11523)
 * Only open one sstable scanner per sstable (CASSANDRA-11412)
 * Option to specify ProtocolVersion in cassandra-stress (CASSANDRA-11410)
 * ArithmeticException in avgFunctionForDecimal (CASSANDRA-11485)
 * LogAwareFileLister should only use OLD sstable files in current folder to determine disk consistency (CASSANDRA-11470)
 * Notify indexers of expired rows during compaction (CASSANDRA-11329)
 * Properly respond with ProtocolError when a v1/v2 native protocol
   header is received (CASSANDRA-11464)
 * Validate that num_tokens and initial_token are consistent with one another (CASSANDRA-10120)
Merged from 2.2:
 * Exit JVM if JMX server fails to startup (CASSANDRA-11540)
 * Produce a heap dump when exiting on OOM (CASSANDRA-9861)
 * Restore ability to filter on clustering columns when using a 2i (CASSANDRA-11510)
 * JSON datetime formatting needs timezone (CASSANDRA-11137)
 * Fix is_dense recalculation for Thrift-updated tables (CASSANDRA-11502)
 * Remove unnescessary file existence check during anticompaction (CASSANDRA-11660)
 * Add missing files to debian packages (CASSANDRA-11642)
 * Avoid calling Iterables::concat in loops during ModificationStatement::getFunctions (CASSANDRA-11621)
 * cqlsh: COPY FROM should use regular inserts for single statement batches and
   report errors correctly if workers processes crash on initialization (CASSANDRA-11474)
 * Always close cluster with connection in CqlRecordWriter (CASSANDRA-11553)
 * Allow only DISTINCT queries with partition keys restrictions (CASSANDRA-11339)
 * CqlConfigHelper no longer requires both a keystore and truststore to work (CASSANDRA-11532)
 * Make deprecated repair methods backward-compatible with previous notification service (CASSANDRA-11430)
 * IncomingStreamingConnection version check message wrong (CASSANDRA-11462)
Merged from 2.1:
 * Support mlockall on IBM POWER arch (CASSANDRA-11576)
 * Add option to disable use of severity in DynamicEndpointSnitch (CASSANDRA-11737)
 * cqlsh COPY FROM fails for null values with non-prepared statements (CASSANDRA-11631)
 * Make cython optional in pylib/setup.py (CASSANDRA-11630)
 * Change order of directory searching for cassandra.in.sh to favor local one (CASSANDRA-11628)
 * cqlsh COPY FROM fails with []{} chars in UDT/tuple fields/values (CASSANDRA-11633)
 * clqsh: COPY FROM throws TypeError with Cython extensions enabled (CASSANDRA-11574)
 * cqlsh: COPY FROM ignores NULL values in conversion (CASSANDRA-11549)
 * Validate levels when building LeveledScanner to avoid overlaps with orphaned sstables (CASSANDRA-9935)


3.5
 * StaticTokenTreeBuilder should respect posibility of duplicate tokens (CASSANDRA-11525)
 * Correctly fix potential assertion error during compaction (CASSANDRA-11353)
 * Avoid index segment stitching in RAM which lead to OOM on big SSTable files (CASSANDRA-11383)
 * Fix clustering and row filters for LIKE queries on clustering columns (CASSANDRA-11397)
Merged from 3.0:
 * Fix rare NPE on schema upgrade from 2.x to 3.x (CASSANDRA-10943)
 * Improve backoff policy for cqlsh COPY FROM (CASSANDRA-11320)
 * Improve IF NOT EXISTS check in CREATE INDEX (CASSANDRA-11131)
 * Upgrade ohc to 0.4.3
 * Enable SO_REUSEADDR for JMX RMI server sockets (CASSANDRA-11093)
 * Allocate merkletrees with the correct size (CASSANDRA-11390)
 * Support streaming pre-3.0 sstables (CASSANDRA-10990)
 * Add backpressure to compressed or encrypted commit log (CASSANDRA-10971)
 * SSTableExport supports secondary index tables (CASSANDRA-11330)
 * Fix sstabledump to include missing info in debug output (CASSANDRA-11321)
 * Establish and implement canonical bulk reading workload(s) (CASSANDRA-10331)
 * Fix paging for IN queries on tables without clustering columns (CASSANDRA-11208)
 * Remove recursive call from CompositesSearcher (CASSANDRA-11304)
 * Fix filtering on non-primary key columns for queries without index (CASSANDRA-6377)
 * Fix sstableloader fail when using materialized view (CASSANDRA-11275)
Merged from 2.2:
 * DatabaseDescriptor should log stacktrace in case of Eception during seed provider creation (CASSANDRA-11312)
 * Use canonical path for directory in SSTable descriptor (CASSANDRA-10587)
 * Add cassandra-stress keystore option (CASSANDRA-9325)
 * Dont mark sstables as repairing with sub range repairs (CASSANDRA-11451)
 * Notify when sstables change after cancelling compaction (CASSANDRA-11373)
 * cqlsh: COPY FROM should check that explicit column names are valid (CASSANDRA-11333)
 * Add -Dcassandra.start_gossip startup option (CASSANDRA-10809)
 * Fix UTF8Validator.validate() for modified UTF-8 (CASSANDRA-10748)
 * Clarify that now() function is calculated on the coordinator node in CQL documentation (CASSANDRA-10900)
 * Fix bloom filter sizing with LCS (CASSANDRA-11344)
 * (cqlsh) Fix error when result is 0 rows with EXPAND ON (CASSANDRA-11092)
 * Add missing newline at end of bin/cqlsh (CASSANDRA-11325)
 * Unresolved hostname leads to replace being ignored (CASSANDRA-11210)
 * Only log yaml config once, at startup (CASSANDRA-11217)
 * Reference leak with parallel repairs on the same table (CASSANDRA-11215)
Merged from 2.1:
 * Add a -j parameter to scrub/cleanup/upgradesstables to state how
   many threads to use (CASSANDRA-11179)
 * COPY FROM on large datasets: fix progress report and debug performance (CASSANDRA-11053)
 * InvalidateKeys should have a weak ref to key cache (CASSANDRA-11176)


3.4
 * (cqlsh) add cqlshrc option to always connect using ssl (CASSANDRA-10458)
 * Cleanup a few resource warnings (CASSANDRA-11085)
 * Allow custom tracing implementations (CASSANDRA-10392)
 * Extract LoaderOptions to be able to be used from outside (CASSANDRA-10637)
 * fix OnDiskIndexTest to properly treat empty ranges (CASSANDRA-11205)
 * fix TrackerTest to handle new notifications (CASSANDRA-11178)
 * add SASI validation for partitioner and complex columns (CASSANDRA-11169)
 * Add caching of encrypted credentials in PasswordAuthenticator (CASSANDRA-7715)
 * fix SASI memtable switching on flush (CASSANDRA-11159)
 * Remove duplicate offline compaction tracking (CASSANDRA-11148)
 * fix EQ semantics of analyzed SASI indexes (CASSANDRA-11130)
 * Support long name output for nodetool commands (CASSANDRA-7950)
 * Encrypted hints (CASSANDRA-11040)
 * SASI index options validation (CASSANDRA-11136)
 * Optimize disk seek using min/max column name meta data when the LIMIT clause is used
   (CASSANDRA-8180)
 * Add LIKE support to CQL3 (CASSANDRA-11067)
 * Generic Java UDF types (CASSANDRA-10819)
 * cqlsh: Include sub-second precision in timestamps by default (CASSANDRA-10428)
 * Set javac encoding to utf-8 (CASSANDRA-11077)
 * Integrate SASI index into Cassandra (CASSANDRA-10661)
 * Add --skip-flush option to nodetool snapshot
 * Skip values for non-queried columns (CASSANDRA-10657)
 * Add support for secondary indexes on static columns (CASSANDRA-8103)
 * CommitLogUpgradeTestMaker creates broken commit logs (CASSANDRA-11051)
 * Add metric for number of dropped mutations (CASSANDRA-10866)
 * Simplify row cache invalidation code (CASSANDRA-10396)
 * Support user-defined compaction through nodetool (CASSANDRA-10660)
 * Stripe view locks by key and table ID to reduce contention (CASSANDRA-10981)
 * Add nodetool gettimeout and settimeout commands (CASSANDRA-10953)
 * Add 3.0 metadata to sstablemetadata output (CASSANDRA-10838)
Merged from 3.0:
 * MV should only query complex columns included in the view (CASSANDRA-11069)
 * Failed aggregate creation breaks server permanently (CASSANDRA-11064)
 * Add sstabledump tool (CASSANDRA-7464)
 * Introduce backpressure for hints (CASSANDRA-10972)
 * Fix ClusteringPrefix not being able to read tombstone range boundaries (CASSANDRA-11158)
 * Prevent logging in sandboxed state (CASSANDRA-11033)
 * Disallow drop/alter operations of UDTs used by UDAs (CASSANDRA-10721)
 * Add query time validation method on Index (CASSANDRA-11043)
 * Avoid potential AssertionError in mixed version cluster (CASSANDRA-11128)
 * Properly handle hinted handoff after topology changes (CASSANDRA-5902)
 * AssertionError when listing sstable files on inconsistent disk state (CASSANDRA-11156)
 * Fix wrong rack counting and invalid conditions check for TokenAllocation
   (CASSANDRA-11139)
 * Avoid creating empty hint files (CASSANDRA-11090)
 * Fix leak detection strong reference loop using weak reference (CASSANDRA-11120)
 * Configurie BatchlogManager to stop delayed tasks on shutdown (CASSANDRA-11062)
 * Hadoop integration is incompatible with Cassandra Driver 3.0.0 (CASSANDRA-11001)
 * Add dropped_columns to the list of schema table so it gets handled
   properly (CASSANDRA-11050)
 * Fix NPE when using forceRepairRangeAsync without DC (CASSANDRA-11239)
Merged from 2.2:
 * Preserve order for preferred SSL cipher suites (CASSANDRA-11164)
 * Range.compareTo() violates the contract of Comparable (CASSANDRA-11216)
 * Avoid NPE when serializing ErrorMessage with null message (CASSANDRA-11167)
 * Replacing an aggregate with a new version doesn't reset INITCOND (CASSANDRA-10840)
 * (cqlsh) cqlsh cannot be called through symlink (CASSANDRA-11037)
 * fix ohc and java-driver pom dependencies in build.xml (CASSANDRA-10793)
 * Protect from keyspace dropped during repair (CASSANDRA-11065)
 * Handle adding fields to a UDT in SELECT JSON and toJson() (CASSANDRA-11146)
 * Better error message for cleanup (CASSANDRA-10991)
 * cqlsh pg-style-strings broken if line ends with ';' (CASSANDRA-11123)
 * Always persist upsampled index summaries (CASSANDRA-10512)
 * (cqlsh) Fix inconsistent auto-complete (CASSANDRA-10733)
 * Make SELECT JSON and toJson() threadsafe (CASSANDRA-11048)
 * Fix SELECT on tuple relations for mixed ASC/DESC clustering order (CASSANDRA-7281)
 * Use cloned TokenMetadata in size estimates to avoid race against membership check
   (CASSANDRA-10736)
 * (cqlsh) Support utf-8/cp65001 encoding on Windows (CASSANDRA-11030)
 * Fix paging on DISTINCT queries repeats result when first row in partition changes
   (CASSANDRA-10010)
 * (cqlsh) Support timezone conversion using pytz (CASSANDRA-10397)
 * cqlsh: change default encoding to UTF-8 (CASSANDRA-11124)
Merged from 2.1:
 * Checking if an unlogged batch is local is inefficient (CASSANDRA-11529)
 * Fix out-of-space error treatment in memtable flushing (CASSANDRA-11448).
 * Don't do defragmentation if reading from repaired sstables (CASSANDRA-10342)
 * Fix streaming_socket_timeout_in_ms not enforced (CASSANDRA-11286)
 * Avoid dropping message too quickly due to missing unit conversion (CASSANDRA-11302)
 * Don't remove FailureDetector history on removeEndpoint (CASSANDRA-10371)
 * Only notify if repair status changed (CASSANDRA-11172)
 * Use logback setting for 'cassandra -v' command (CASSANDRA-10767)
 * Fix sstableloader to unthrottle streaming by default (CASSANDRA-9714)
 * Fix incorrect warning in 'nodetool status' (CASSANDRA-10176)
 * Properly release sstable ref when doing offline scrub (CASSANDRA-10697)
 * Improve nodetool status performance for large cluster (CASSANDRA-7238)
 * Gossiper#isEnabled is not thread safe (CASSANDRA-11116)
 * Avoid major compaction mixing repaired and unrepaired sstables in DTCS (CASSANDRA-11113)
 * Make it clear what DTCS timestamp_resolution is used for (CASSANDRA-11041)
 * (cqlsh) Display milliseconds when datetime overflows (CASSANDRA-10625)


3.3
 * Avoid infinite loop if owned range is smaller than number of
   data dirs (CASSANDRA-11034)
 * Avoid bootstrap hanging when existing nodes have no data to stream (CASSANDRA-11010)
Merged from 3.0:
 * Remove double initialization of newly added tables (CASSANDRA-11027)
 * Filter keys searcher results by target range (CASSANDRA-11104)
 * Fix deserialization of legacy read commands (CASSANDRA-11087)
 * Fix incorrect computation of deletion time in sstable metadata (CASSANDRA-11102)
 * Avoid memory leak when collecting sstable metadata (CASSANDRA-11026)
 * Mutations do not block for completion under view lock contention (CASSANDRA-10779)
 * Invalidate legacy schema tables when unloading them (CASSANDRA-11071)
 * (cqlsh) handle INSERT and UPDATE statements with LWT conditions correctly
   (CASSANDRA-11003)
 * Fix DISTINCT queries in mixed version clusters (CASSANDRA-10762)
 * Migrate build status for indexes along with legacy schema (CASSANDRA-11046)
 * Ensure SSTables for legacy KEYS indexes can be read (CASSANDRA-11045)
 * Added support for IBM zSystems architecture (CASSANDRA-11054)
 * Update CQL documentation (CASSANDRA-10899)
 * Check the column name, not cell name, for dropped columns when reading
   legacy sstables (CASSANDRA-11018)
 * Don't attempt to index clustering values of static rows (CASSANDRA-11021)
 * Remove checksum files after replaying hints (CASSANDRA-10947)
 * Support passing base table metadata to custom 2i validation (CASSANDRA-10924)
 * Ensure stale index entries are purged during reads (CASSANDRA-11013)
 * (cqlsh) Also apply --connect-timeout to control connection
   timeout (CASSANDRA-10959)
 * Fix AssertionError when removing from list using UPDATE (CASSANDRA-10954)
 * Fix UnsupportedOperationException when reading old sstable with range
   tombstone (CASSANDRA-10743)
 * MV should use the maximum timestamp of the primary key (CASSANDRA-10910)
 * Fix potential assertion error during compaction (CASSANDRA-10944)
Merged from 2.2:
 * maxPurgeableTimestamp needs to check memtables too (CASSANDRA-9949)
 * Apply change to compaction throughput in real time (CASSANDRA-10025)
 * (cqlsh) encode input correctly when saving history
 * Fix potential NPE on ORDER BY queries with IN (CASSANDRA-10955)
 * Start L0 STCS-compactions even if there is a L0 -> L1 compaction
   going (CASSANDRA-10979)
 * Make UUID LSB unique per process (CASSANDRA-7925)
 * Avoid NPE when performing sstable tasks (scrub etc.) (CASSANDRA-10980)
 * Make sure client gets tombstone overwhelmed warning (CASSANDRA-9465)
 * Fix error streaming section more than 2GB (CASSANDRA-10961)
 * Histogram buckets exposed in jmx are sorted incorrectly (CASSANDRA-10975)
 * Enable GC logging by default (CASSANDRA-10140)
 * Optimize pending range computation (CASSANDRA-9258)
 * Skip commit log and saved cache directories in SSTable version startup check (CASSANDRA-10902)
 * drop/alter user should be case sensitive (CASSANDRA-10817)
Merged from 2.1:
 * test_bulk_round_trip_blogposts is failing occasionally (CASSANDRA-10938)
 * Fix isJoined return true only after becoming cluster member (CASANDRA-11007)
 * Fix bad gossip generation seen in long-running clusters (CASSANDRA-10969)
 * Avoid NPE when incremental repair fails (CASSANDRA-10909)
 * Unmark sstables compacting once they are done in cleanup/scrub/upgradesstables (CASSANDRA-10829)
 * Allow simultaneous bootstrapping with strict consistency when no vnodes are used (CASSANDRA-11005)
 * Log a message when major compaction does not result in a single file (CASSANDRA-10847)
 * (cqlsh) fix cqlsh_copy_tests when vnodes are disabled (CASSANDRA-10997)
 * (cqlsh) Add request timeout option to cqlsh (CASSANDRA-10686)
 * Avoid AssertionError while submitting hint with LWT (CASSANDRA-10477)
 * If CompactionMetadata is not in stats file, use index summary instead (CASSANDRA-10676)
 * Retry sending gossip syn multiple times during shadow round (CASSANDRA-8072)
 * Fix pending range calculation during moves (CASSANDRA-10887)
 * Sane default (200Mbps) for inter-DC streaming througput (CASSANDRA-8708)



3.2
 * Make sure tokens don't exist in several data directories (CASSANDRA-6696)
 * Add requireAuthorization method to IAuthorizer (CASSANDRA-10852)
 * Move static JVM options to conf/jvm.options file (CASSANDRA-10494)
 * Fix CassandraVersion to accept x.y version string (CASSANDRA-10931)
 * Add forceUserDefinedCleanup to allow more flexible cleanup (CASSANDRA-10708)
 * (cqlsh) allow setting TTL with COPY (CASSANDRA-9494)
 * Fix counting of received sstables in streaming (CASSANDRA-10949)
 * Implement hints compression (CASSANDRA-9428)
 * Fix potential assertion error when reading static columns (CASSANDRA-10903)
 * Fix EstimatedHistogram creation in nodetool tablehistograms (CASSANDRA-10859)
 * Establish bootstrap stream sessions sequentially (CASSANDRA-6992)
 * Sort compactionhistory output by timestamp (CASSANDRA-10464)
 * More efficient BTree removal (CASSANDRA-9991)
 * Make tablehistograms accept the same syntax as tablestats (CASSANDRA-10149)
 * Group pending compactions based on table (CASSANDRA-10718)
 * Add compressor name in sstablemetadata output (CASSANDRA-9879)
 * Fix type casting for counter columns (CASSANDRA-10824)
 * Prevent running Cassandra as root (CASSANDRA-8142)
 * bound maximum in-flight commit log replay mutation bytes to 64 megabytes (CASSANDRA-8639)
 * Normalize all scripts (CASSANDRA-10679)
 * Make compression ratio much more accurate (CASSANDRA-10225)
 * Optimize building of Clustering object when only one is created (CASSANDRA-10409)
 * Make index building pluggable (CASSANDRA-10681)
 * Add sstable flush observer (CASSANDRA-10678)
 * Improve NTS endpoints calculation (CASSANDRA-10200)
 * Improve performance of the folderSize function (CASSANDRA-10677)
 * Add support for type casting in selection clause (CASSANDRA-10310)
 * Added graphing option to cassandra-stress (CASSANDRA-7918)
 * Abort in-progress queries that time out (CASSANDRA-7392)
 * Add transparent data encryption core classes (CASSANDRA-9945)
Merged from 3.0:
 * Better handling of SSL connection errors inter-node (CASSANDRA-10816)
 * Avoid NoSuchElementException when executing empty batch (CASSANDRA-10711)
 * Avoid building PartitionUpdate in toString (CASSANDRA-10897)
 * Reduce heap spent when receiving many SSTables (CASSANDRA-10797)
 * Add back support for 3rd party auth providers to bulk loader (CASSANDRA-10873)
 * Eliminate the dependency on jgrapht for UDT resolution (CASSANDRA-10653)
 * (Hadoop) Close Clusters and Sessions in Hadoop Input/Output classes (CASSANDRA-10837)
 * Fix sstableloader not working with upper case keyspace name (CASSANDRA-10806)
Merged from 2.2:
 * jemalloc detection fails due to quoting issues in regexv (CASSANDRA-10946)
 * (cqlsh) show correct column names for empty result sets (CASSANDRA-9813)
 * Add new types to Stress (CASSANDRA-9556)
 * Add property to allow listening on broadcast interface (CASSANDRA-9748)
Merged from 2.1:
 * Match cassandra-loader options in COPY FROM (CASSANDRA-9303)
 * Fix binding to any address in CqlBulkRecordWriter (CASSANDRA-9309)
 * cqlsh fails to decode utf-8 characters for text typed columns (CASSANDRA-10875)
 * Log error when stream session fails (CASSANDRA-9294)
 * Fix bugs in commit log archiving startup behavior (CASSANDRA-10593)
 * (cqlsh) further optimise COPY FROM (CASSANDRA-9302)
 * Allow CREATE TABLE WITH ID (CASSANDRA-9179)
 * Make Stress compiles within eclipse (CASSANDRA-10807)
 * Cassandra Daemon should print JVM arguments (CASSANDRA-10764)
 * Allow cancellation of index summary redistribution (CASSANDRA-8805)


3.1.1
Merged from 3.0:
  * Fix upgrade data loss due to range tombstone deleting more data than then should
    (CASSANDRA-10822)


3.1
Merged from 3.0:
 * Avoid MV race during node decommission (CASSANDRA-10674)
 * Disable reloading of GossipingPropertyFileSnitch (CASSANDRA-9474)
 * Handle single-column deletions correction in materialized views
   when the column is part of the view primary key (CASSANDRA-10796)
 * Fix issue with datadir migration on upgrade (CASSANDRA-10788)
 * Fix bug with range tombstones on reverse queries and test coverage for
   AbstractBTreePartition (CASSANDRA-10059)
 * Remove 64k limit on collection elements (CASSANDRA-10374)
 * Remove unclear Indexer.indexes() method (CASSANDRA-10690)
 * Fix NPE on stream read error (CASSANDRA-10771)
 * Normalize cqlsh DESC output (CASSANDRA-10431)
 * Rejects partition range deletions when columns are specified (CASSANDRA-10739)
 * Fix error when saving cached key for old format sstable (CASSANDRA-10778)
 * Invalidate prepared statements on DROP INDEX (CASSANDRA-10758)
 * Fix SELECT statement with IN restrictions on partition key,
   ORDER BY and LIMIT (CASSANDRA-10729)
 * Improve stress performance over 1k threads (CASSANDRA-7217)
 * Wait for migration responses to complete before bootstrapping (CASSANDRA-10731)
 * Unable to create a function with argument of type Inet (CASSANDRA-10741)
 * Fix backward incompatibiliy in CqlInputFormat (CASSANDRA-10717)
 * Correctly preserve deletion info on updated rows when notifying indexers
   of single-row deletions (CASSANDRA-10694)
 * Notify indexers of partition delete during cleanup (CASSANDRA-10685)
 * Keep the file open in trySkipCache (CASSANDRA-10669)
 * Updated trigger example (CASSANDRA-10257)
Merged from 2.2:
 * Verify tables in pseudo-system keyspaces at startup (CASSANDRA-10761)
 * Fix IllegalArgumentException in DataOutputBuffer.reallocate for large buffers (CASSANDRA-10592)
 * Show CQL help in cqlsh in web browser (CASSANDRA-7225)
 * Serialize on disk the proper SSTable compression ratio (CASSANDRA-10775)
 * Reject index queries while the index is building (CASSANDRA-8505)
 * CQL.textile syntax incorrectly includes optional keyspace for aggregate SFUNC and FINALFUNC (CASSANDRA-10747)
 * Fix JSON update with prepared statements (CASSANDRA-10631)
 * Don't do anticompaction after subrange repair (CASSANDRA-10422)
 * Fix SimpleDateType type compatibility (CASSANDRA-10027)
 * (Hadoop) fix splits calculation (CASSANDRA-10640)
 * (Hadoop) ensure that Cluster instances are always closed (CASSANDRA-10058)
Merged from 2.1:
 * Fix Stress profile parsing on Windows (CASSANDRA-10808)
 * Fix incremental repair hang when replica is down (CASSANDRA-10288)
 * Optimize the way we check if a token is repaired in anticompaction (CASSANDRA-10768)
 * Add proper error handling to stream receiver (CASSANDRA-10774)
 * Warn or fail when changing cluster topology live (CASSANDRA-10243)
 * Status command in debian/ubuntu init script doesn't work (CASSANDRA-10213)
 * Some DROP ... IF EXISTS incorrectly result in exceptions on non-existing KS (CASSANDRA-10658)
 * DeletionTime.compareTo wrong in rare cases (CASSANDRA-10749)
 * Force encoding when computing statement ids (CASSANDRA-10755)
 * Properly reject counters as map keys (CASSANDRA-10760)
 * Fix the sstable-needs-cleanup check (CASSANDRA-10740)
 * (cqlsh) Print column names before COPY operation (CASSANDRA-8935)
 * Fix CompressedInputStream for proper cleanup (CASSANDRA-10012)
 * (cqlsh) Support counters in COPY commands (CASSANDRA-9043)
 * Try next replica if not possible to connect to primary replica on
   ColumnFamilyRecordReader (CASSANDRA-2388)
 * Limit window size in DTCS (CASSANDRA-10280)
 * sstableloader does not use MAX_HEAP_SIZE env parameter (CASSANDRA-10188)
 * (cqlsh) Improve COPY TO performance and error handling (CASSANDRA-9304)
 * Create compression chunk for sending file only (CASSANDRA-10680)
 * Forbid compact clustering column type changes in ALTER TABLE (CASSANDRA-8879)
 * Reject incremental repair with subrange repair (CASSANDRA-10422)
 * Add a nodetool command to refresh size_estimates (CASSANDRA-9579)
 * Invalidate cache after stream receive task is completed (CASSANDRA-10341)
 * Reject counter writes in CQLSSTableWriter (CASSANDRA-10258)
 * Remove superfluous COUNTER_MUTATION stage mapping (CASSANDRA-10605)


3.0
 * Fix AssertionError while flushing memtable due to materialized views
   incorrectly inserting empty rows (CASSANDRA-10614)
 * Store UDA initcond as CQL literal in the schema table, instead of a blob (CASSANDRA-10650)
 * Don't use -1 for the position of partition key in schema (CASSANDRA-10491)
 * Fix distinct queries in mixed version cluster (CASSANDRA-10573)
 * Skip sstable on clustering in names query (CASSANDRA-10571)
 * Remove value skipping as it breaks read-repair (CASSANDRA-10655)
 * Fix bootstrapping with MVs (CASSANDRA-10621)
 * Make sure EACH_QUORUM reads are using NTS (CASSANDRA-10584)
 * Fix MV replica filtering for non-NetworkTopologyStrategy (CASSANDRA-10634)
 * (Hadoop) fix CIF describeSplits() not handling 0 size estimates (CASSANDRA-10600)
 * Fix reading of legacy sstables (CASSANDRA-10590)
 * Use CQL type names in schema metadata tables (CASSANDRA-10365)
 * Guard batchlog replay against integer division by zero (CASSANDRA-9223)
 * Fix bug when adding a column to thrift with the same name than a primary key (CASSANDRA-10608)
 * Add client address argument to IAuthenticator::newSaslNegotiator (CASSANDRA-8068)
 * Fix implementation of LegacyLayout.LegacyBoundComparator (CASSANDRA-10602)
 * Don't use 'names query' read path for counters (CASSANDRA-10572)
 * Fix backward compatibility for counters (CASSANDRA-10470)
 * Remove memory_allocator paramter from cassandra.yaml (CASSANDRA-10581,10628)
 * Execute the metadata reload task of all registered indexes on CFS::reload (CASSANDRA-10604)
 * Fix thrift cas operations with defined columns (CASSANDRA-10576)
 * Fix PartitionUpdate.operationCount()for updates with static column operations (CASSANDRA-10606)
 * Fix thrift get() queries with defined columns (CASSANDRA-10586)
 * Fix marking of indexes as built and removed (CASSANDRA-10601)
 * Skip initialization of non-registered 2i instances, remove Index::getIndexName (CASSANDRA-10595)
 * Fix batches on multiple tables (CASSANDRA-10554)
 * Ensure compaction options are validated when updating KeyspaceMetadata (CASSANDRA-10569)
 * Flatten Iterator Transformation Hierarchy (CASSANDRA-9975)
 * Remove token generator (CASSANDRA-5261)
 * RolesCache should not be created for any authenticator that does not requireAuthentication (CASSANDRA-10562)
 * Fix LogTransaction checking only a single directory for files (CASSANDRA-10421)
 * Fix handling of range tombstones when reading old format sstables (CASSANDRA-10360)
 * Aggregate with Initial Condition fails with C* 3.0 (CASSANDRA-10367)
Merged from 2.2:
 * (cqlsh) show partial trace if incomplete after max_trace_wait (CASSANDRA-7645)
 * Use most up-to-date version of schema for system tables (CASSANDRA-10652)
 * Deprecate memory_allocator in cassandra.yaml (CASSANDRA-10581,10628)
 * Expose phi values from failure detector via JMX and tweak debug
   and trace logging (CASSANDRA-9526)
 * Fix IllegalArgumentException in DataOutputBuffer.reallocate for large buffers (CASSANDRA-10592)
Merged from 2.1:
 * Shutdown compaction in drain to prevent leak (CASSANDRA-10079)
 * (cqlsh) fix COPY using wrong variable name for time_format (CASSANDRA-10633)
 * Do not run SizeEstimatesRecorder if a node is not a member of the ring (CASSANDRA-9912)
 * Improve handling of dead nodes in gossip (CASSANDRA-10298)
 * Fix logback-tools.xml incorrectly configured for outputing to System.err
   (CASSANDRA-9937)
 * Fix streaming to catch exception so retry not fail (CASSANDRA-10557)
 * Add validation method to PerRowSecondaryIndex (CASSANDRA-10092)
 * Support encrypted and plain traffic on the same port (CASSANDRA-10559)
 * Do STCS in DTCS windows (CASSANDRA-10276)
 * Avoid repetition of JVM_OPTS in debian package (CASSANDRA-10251)
 * Fix potential NPE from handling result of SIM.highestSelectivityIndex (CASSANDRA-10550)
 * Fix paging issues with partitions containing only static columns data (CASSANDRA-10381)
 * Fix conditions on static columns (CASSANDRA-10264)
 * AssertionError: attempted to delete non-existing file CommitLog (CASSANDRA-10377)
 * Fix sorting for queries with an IN condition on partition key columns (CASSANDRA-10363)


3.0-rc2
 * Fix SELECT DISTINCT queries between 2.2.2 nodes and 3.0 nodes (CASSANDRA-10473)
 * Remove circular references in SegmentedFile (CASSANDRA-10543)
 * Ensure validation of indexed values only occurs once per-partition (CASSANDRA-10536)
 * Fix handling of static columns for range tombstones in thrift (CASSANDRA-10174)
 * Support empty ColumnFilter for backward compatility on empty IN (CASSANDRA-10471)
 * Remove Pig support (CASSANDRA-10542)
 * Fix LogFile throws Exception when assertion is disabled (CASSANDRA-10522)
 * Revert CASSANDRA-7486, make CMS default GC, move GC config to
   conf/jvm.options (CASSANDRA-10403)
 * Fix TeeingAppender causing some logs to be truncated/empty (CASSANDRA-10447)
 * Allow EACH_QUORUM for reads (CASSANDRA-9602)
 * Fix potential ClassCastException while upgrading (CASSANDRA-10468)
 * Fix NPE in MVs on update (CASSANDRA-10503)
 * Only include modified cell data in indexing deltas (CASSANDRA-10438)
 * Do not load keyspace when creating sstable writer (CASSANDRA-10443)
 * If node is not yet gossiping write all MV updates to batchlog only (CASSANDRA-10413)
 * Re-populate token metadata after commit log recovery (CASSANDRA-10293)
 * Provide additional metrics for materialized views (CASSANDRA-10323)
 * Flush system schema tables after local schema changes (CASSANDRA-10429)
Merged from 2.2:
 * Reduce contention getting instances of CompositeType (CASSANDRA-10433)
 * Fix the regression when using LIMIT with aggregates (CASSANDRA-10487)
 * Avoid NoClassDefFoundError during DataDescriptor initialization on windows (CASSANDRA-10412)
 * Preserve case of quoted Role & User names (CASSANDRA-10394)
 * cqlsh pg-style-strings broken (CASSANDRA-10484)
 * cqlsh prompt includes name of keyspace after failed `use` statement (CASSANDRA-10369)
Merged from 2.1:
 * (cqlsh) Distinguish negative and positive infinity in output (CASSANDRA-10523)
 * (cqlsh) allow custom time_format for COPY TO (CASSANDRA-8970)
 * Don't allow startup if the node's rack has changed (CASSANDRA-10242)
 * (cqlsh) show partial trace if incomplete after max_trace_wait (CASSANDRA-7645)
 * Allow LOCAL_JMX to be easily overridden (CASSANDRA-10275)
 * Mark nodes as dead even if they've already left (CASSANDRA-10205)


3.0.0-rc1
 * Fix mixed version read request compatibility for compact static tables
   (CASSANDRA-10373)
 * Fix paging of DISTINCT with static and IN (CASSANDRA-10354)
 * Allow MATERIALIZED VIEW's SELECT statement to restrict primary key
   columns (CASSANDRA-9664)
 * Move crc_check_chance out of compression options (CASSANDRA-9839)
 * Fix descending iteration past end of BTreeSearchIterator (CASSANDRA-10301)
 * Transfer hints to a different node on decommission (CASSANDRA-10198)
 * Check partition keys for CAS operations during stmt validation (CASSANDRA-10338)
 * Add custom query expressions to SELECT (CASSANDRA-10217)
 * Fix minor bugs in MV handling (CASSANDRA-10362)
 * Allow custom indexes with 0,1 or multiple target columns (CASSANDRA-10124)
 * Improve MV schema representation (CASSANDRA-9921)
 * Add flag to enable/disable coordinator batchlog for MV writes (CASSANDRA-10230)
 * Update cqlsh COPY for new internal driver serialization interface (CASSANDRA-10318)
 * Give index implementations more control over rebuild operations (CASSANDRA-10312)
 * Update index file format (CASSANDRA-10314)
 * Add "shadowable" row tombstones to deal with mv timestamp issues (CASSANDRA-10261)
 * CFS.loadNewSSTables() broken for pre-3.0 sstables
 * Cache selected index in read command to reduce lookups (CASSANDRA-10215)
 * Small optimizations of sstable index serialization (CASSANDRA-10232)
 * Support for both encrypted and unencrypted native transport connections (CASSANDRA-9590)
Merged from 2.2:
 * Configurable page size in cqlsh (CASSANDRA-9855)
 * Defer default role manager setup until all nodes are on 2.2+ (CASSANDRA-9761)
 * Handle missing RoleManager in config after upgrade to 2.2 (CASSANDRA-10209)
Merged from 2.1:
 * Bulk Loader API could not tolerate even node failure (CASSANDRA-10347)
 * Avoid misleading pushed notifications when multiple nodes
   share an rpc_address (CASSANDRA-10052)
 * Fix dropping undroppable when message queue is full (CASSANDRA-10113)
 * Fix potential ClassCastException during paging (CASSANDRA-10352)
 * Prevent ALTER TYPE from creating circular references (CASSANDRA-10339)
 * Fix cache handling of 2i and base tables (CASSANDRA-10155, 10359)
 * Fix NPE in nodetool compactionhistory (CASSANDRA-9758)
 * (Pig) support BulkOutputFormat as a URL parameter (CASSANDRA-7410)
 * BATCH statement is broken in cqlsh (CASSANDRA-10272)
 * (cqlsh) Make cqlsh PEP8 Compliant (CASSANDRA-10066)
 * (cqlsh) Fix error when starting cqlsh with --debug (CASSANDRA-10282)
 * Scrub, Cleanup and Upgrade do not unmark compacting until all operations
   have completed, regardless of the occurence of exceptions (CASSANDRA-10274)


3.0.0-beta2
 * Fix columns returned by AbstractBtreePartitions (CASSANDRA-10220)
 * Fix backward compatibility issue due to AbstractBounds serialization bug (CASSANDRA-9857)
 * Fix startup error when upgrading nodes (CASSANDRA-10136)
 * Base table PRIMARY KEY can be assumed to be NOT NULL in MV creation (CASSANDRA-10147)
 * Improve batchlog write patch (CASSANDRA-9673)
 * Re-apply MaterializedView updates on commitlog replay (CASSANDRA-10164)
 * Require AbstractType.isByteOrderComparable declaration in constructor (CASSANDRA-9901)
 * Avoid digest mismatch on upgrade to 3.0 (CASSANDRA-9554)
 * Fix Materialized View builder when adding multiple MVs (CASSANDRA-10156)
 * Choose better poolingOptions for protocol v4 in cassandra-stress (CASSANDRA-10182)
 * Fix LWW bug affecting Materialized Views (CASSANDRA-10197)
 * Ensures frozen sets and maps are always sorted (CASSANDRA-10162)
 * Don't deadlock when flushing CFS backed custom indexes (CASSANDRA-10181)
 * Fix double flushing of secondary index tables (CASSANDRA-10180)
 * Fix incorrect handling of range tombstones in thrift (CASSANDRA-10046)
 * Only use batchlog when paired materialized view replica is remote (CASSANDRA-10061)
 * Reuse TemporalRow when updating multiple MaterializedViews (CASSANDRA-10060)
 * Validate gc_grace_seconds for batchlog writes and MVs (CASSANDRA-9917)
 * Fix sstablerepairedset (CASSANDRA-10132)
Merged from 2.2:
 * Cancel transaction for sstables we wont redistribute index summary
   for (CASSANDRA-10270)
 * Retry snapshot deletion after compaction and gc on Windows (CASSANDRA-10222)
 * Fix failure to start with space in directory path on Windows (CASSANDRA-10239)
 * Fix repair hang when snapshot failed (CASSANDRA-10057)
 * Fall back to 1/4 commitlog volume for commitlog_total_space on small disks
   (CASSANDRA-10199)
Merged from 2.1:
 * Added configurable warning threshold for GC duration (CASSANDRA-8907)
 * Fix handling of streaming EOF (CASSANDRA-10206)
 * Only check KeyCache when it is enabled
 * Change streaming_socket_timeout_in_ms default to 1 hour (CASSANDRA-8611)
 * (cqlsh) update list of CQL keywords (CASSANDRA-9232)
 * Add nodetool gettraceprobability command (CASSANDRA-10234)
Merged from 2.0:
 * Fix rare race where older gossip states can be shadowed (CASSANDRA-10366)
 * Fix consolidating racks violating the RF contract (CASSANDRA-10238)
 * Disallow decommission when node is in drained state (CASSANDRA-8741)


2.2.1
 * Fix race during construction of commit log (CASSANDRA-10049)
 * Fix LeveledCompactionStrategyTest (CASSANDRA-9757)
 * Fix broken UnbufferedDataOutputStreamPlus.writeUTF (CASSANDRA-10203)
 * (cqlsh) default load-from-file encoding to utf-8 (CASSANDRA-9898)
 * Avoid returning Permission.NONE when failing to query users table (CASSANDRA-10168)
 * (cqlsh) add CLEAR command (CASSANDRA-10086)
 * Support string literals as Role names for compatibility (CASSANDRA-10135)
Merged from 2.1:
 * Only check KeyCache when it is enabled
 * Change streaming_socket_timeout_in_ms default to 1 hour (CASSANDRA-8611)
 * (cqlsh) update list of CQL keywords (CASSANDRA-9232)


3.0.0-beta1
 * Redesign secondary index API (CASSANDRA-9459, 7771, 9041)
 * Fix throwing ReadFailure instead of ReadTimeout on range queries (CASSANDRA-10125)
 * Rewrite hinted handoff (CASSANDRA-6230)
 * Fix query on static compact tables (CASSANDRA-10093)
 * Fix race during construction of commit log (CASSANDRA-10049)
 * Add option to only purge repaired tombstones (CASSANDRA-6434)
 * Change authorization handling for MVs (CASSANDRA-9927)
 * Add custom JMX enabled executor for UDF sandbox (CASSANDRA-10026)
 * Fix row deletion bug for Materialized Views (CASSANDRA-10014)
 * Support mixed-version clusters with Cassandra 2.1 and 2.2 (CASSANDRA-9704)
 * Fix multiple slices on RowSearchers (CASSANDRA-10002)
 * Fix bug in merging of collections (CASSANDRA-10001)
 * Optimize batchlog replay to avoid full scans (CASSANDRA-7237)
 * Repair improvements when using vnodes (CASSANDRA-5220)
 * Disable scripted UDFs by default (CASSANDRA-9889)
 * Bytecode inspection for Java-UDFs (CASSANDRA-9890)
 * Use byte to serialize MT hash length (CASSANDRA-9792)
 * Replace usage of Adler32 with CRC32 (CASSANDRA-8684)
 * Fix migration to new format from 2.1 SSTable (CASSANDRA-10006)
 * SequentialWriter should extend BufferedDataOutputStreamPlus (CASSANDRA-9500)
 * Use the same repairedAt timestamp within incremental repair session (CASSANDRA-9111)
Merged from 2.2:
 * Allow count(*) and count(1) to be use as normal aggregation (CASSANDRA-10114)
 * An NPE is thrown if the column name is unknown for an IN relation (CASSANDRA-10043)
 * Apply commit_failure_policy to more errors on startup (CASSANDRA-9749)
 * Fix histogram overflow exception (CASSANDRA-9973)
 * Route gossip messages over dedicated socket (CASSANDRA-9237)
 * Add checksum to saved cache files (CASSANDRA-9265)
 * Log warning when using an aggregate without partition key (CASSANDRA-9737)
Merged from 2.1:
 * (cqlsh) Allow encoding to be set through command line (CASSANDRA-10004)
 * Add new JMX methods to change local compaction strategy (CASSANDRA-9965)
 * Write hints for paxos commits (CASSANDRA-7342)
 * (cqlsh) Fix timestamps before 1970 on Windows, always
   use UTC for timestamp display (CASSANDRA-10000)
 * (cqlsh) Avoid overwriting new config file with old config
   when both exist (CASSANDRA-9777)
 * Release snapshot selfRef when doing snapshot repair (CASSANDRA-9998)
 * Cannot replace token does not exist - DN node removed as Fat Client (CASSANDRA-9871)
Merged from 2.0:
 * Don't cast expected bf size to an int (CASSANDRA-9959)
 * Make getFullyExpiredSSTables less expensive (CASSANDRA-9882)


3.0.0-alpha1
 * Implement proper sandboxing for UDFs (CASSANDRA-9402)
 * Simplify (and unify) cleanup of compaction leftovers (CASSANDRA-7066)
 * Allow extra schema definitions in cassandra-stress yaml (CASSANDRA-9850)
 * Metrics should use up to date nomenclature (CASSANDRA-9448)
 * Change CREATE/ALTER TABLE syntax for compression (CASSANDRA-8384)
 * Cleanup crc and adler code for java 8 (CASSANDRA-9650)
 * Storage engine refactor (CASSANDRA-8099, 9743, 9746, 9759, 9781, 9808, 9825,
   9848, 9705, 9859, 9867, 9874, 9828, 9801)
 * Update Guava to 18.0 (CASSANDRA-9653)
 * Bloom filter false positive ratio is not honoured (CASSANDRA-8413)
 * New option for cassandra-stress to leave a ratio of columns null (CASSANDRA-9522)
 * Change hinted_handoff_enabled yaml setting, JMX (CASSANDRA-9035)
 * Add algorithmic token allocation (CASSANDRA-7032)
 * Add nodetool command to replay batchlog (CASSANDRA-9547)
 * Make file buffer cache independent of paths being read (CASSANDRA-8897)
 * Remove deprecated legacy Hadoop code (CASSANDRA-9353)
 * Decommissioned nodes will not rejoin the cluster (CASSANDRA-8801)
 * Change gossip stabilization to use endpoit size (CASSANDRA-9401)
 * Change default garbage collector to G1 (CASSANDRA-7486)
 * Populate TokenMetadata early during startup (CASSANDRA-9317)
 * Undeprecate cache recentHitRate (CASSANDRA-6591)
 * Add support for selectively varint encoding fields (CASSANDRA-9499, 9865)
 * Materialized Views (CASSANDRA-6477)
Merged from 2.2:
 * Avoid grouping sstables for anticompaction with DTCS (CASSANDRA-9900)
 * UDF / UDA execution time in trace (CASSANDRA-9723)
 * Fix broken internode SSL (CASSANDRA-9884)
Merged from 2.1:
 * Add new JMX methods to change local compaction strategy (CASSANDRA-9965)
 * Fix handling of enable/disable autocompaction (CASSANDRA-9899)
 * Add consistency level to tracing ouput (CASSANDRA-9827)
 * Remove repair snapshot leftover on startup (CASSANDRA-7357)
 * Use random nodes for batch log when only 2 racks (CASSANDRA-8735)
 * Ensure atomicity inside thrift and stream session (CASSANDRA-7757)
 * Fix nodetool info error when the node is not joined (CASSANDRA-9031)
Merged from 2.0:
 * Log when messages are dropped due to cross_node_timeout (CASSANDRA-9793)
 * Don't track hotness when opening from snapshot for validation (CASSANDRA-9382)


2.2.0
 * Allow the selection of columns together with aggregates (CASSANDRA-9767)
 * Fix cqlsh copy methods and other windows specific issues (CASSANDRA-9795)
 * Don't wrap byte arrays in SequentialWriter (CASSANDRA-9797)
 * sum() and avg() functions missing for smallint and tinyint types (CASSANDRA-9671)
 * Revert CASSANDRA-9542 (allow native functions in UDA) (CASSANDRA-9771)
Merged from 2.1:
 * Fix MarshalException when upgrading superColumn family (CASSANDRA-9582)
 * Fix broken logging for "empty" flushes in Memtable (CASSANDRA-9837)
 * Handle corrupt files on startup (CASSANDRA-9686)
 * Fix clientutil jar and tests (CASSANDRA-9760)
 * (cqlsh) Allow the SSL protocol version to be specified through the
    config file or environment variables (CASSANDRA-9544)
Merged from 2.0:
 * Add tool to find why expired sstables are not getting dropped (CASSANDRA-10015)
 * Remove erroneous pending HH tasks from tpstats/jmx (CASSANDRA-9129)
 * Don't cast expected bf size to an int (CASSANDRA-9959)
 * checkForEndpointCollision fails for legitimate collisions (CASSANDRA-9765)
 * Complete CASSANDRA-8448 fix (CASSANDRA-9519)
 * Don't include auth credentials in debug log (CASSANDRA-9682)
 * Can't transition from write survey to normal mode (CASSANDRA-9740)
 * Scrub (recover) sstables even when -Index.db is missing (CASSANDRA-9591)
 * Fix growing pending background compaction (CASSANDRA-9662)


2.2.0-rc2
 * Re-enable memory-mapped I/O on Windows (CASSANDRA-9658)
 * Warn when an extra-large partition is compacted (CASSANDRA-9643)
 * (cqlsh) Allow setting the initial connection timeout (CASSANDRA-9601)
 * BulkLoader has --transport-factory option but does not use it (CASSANDRA-9675)
 * Allow JMX over SSL directly from nodetool (CASSANDRA-9090)
 * Update cqlsh for UDFs (CASSANDRA-7556)
 * Change Windows kernel default timer resolution (CASSANDRA-9634)
 * Deprected sstable2json and json2sstable (CASSANDRA-9618)
 * Allow native functions in user-defined aggregates (CASSANDRA-9542)
 * Don't repair system_distributed by default (CASSANDRA-9621)
 * Fix mixing min, max, and count aggregates for blob type (CASSANRA-9622)
 * Rename class for DATE type in Java driver (CASSANDRA-9563)
 * Duplicate compilation of UDFs on coordinator (CASSANDRA-9475)
 * Fix connection leak in CqlRecordWriter (CASSANDRA-9576)
 * Mlockall before opening system sstables & remove boot_without_jna option (CASSANDRA-9573)
 * Add functions to convert timeuuid to date or time, deprecate dateOf and unixTimestampOf (CASSANDRA-9229)
 * Make sure we cancel non-compacting sstables from LifecycleTransaction (CASSANDRA-9566)
 * Fix deprecated repair JMX API (CASSANDRA-9570)
 * Add logback metrics (CASSANDRA-9378)
 * Update and refactor ant test/test-compression to run the tests in parallel (CASSANDRA-9583)
 * Fix upgrading to new directory for secondary index (CASSANDRA-9687)
Merged from 2.1:
 * (cqlsh) Fix bad check for CQL compatibility when DESCRIBE'ing
   COMPACT STORAGE tables with no clustering columns
 * Eliminate strong self-reference chains in sstable ref tidiers (CASSANDRA-9656)
 * Ensure StreamSession uses canonical sstable reader instances (CASSANDRA-9700)
 * Ensure memtable book keeping is not corrupted in the event we shrink usage (CASSANDRA-9681)
 * Update internal python driver for cqlsh (CASSANDRA-9064)
 * Fix IndexOutOfBoundsException when inserting tuple with too many
   elements using the string literal notation (CASSANDRA-9559)
 * Enable describe on indices (CASSANDRA-7814)
 * Fix incorrect result for IN queries where column not found (CASSANDRA-9540)
 * ColumnFamilyStore.selectAndReference may block during compaction (CASSANDRA-9637)
 * Fix bug in cardinality check when compacting (CASSANDRA-9580)
 * Fix memory leak in Ref due to ConcurrentLinkedQueue.remove() behaviour (CASSANDRA-9549)
 * Make rebuild only run one at a time (CASSANDRA-9119)
Merged from 2.0:
 * Avoid NPE in AuthSuccess#decode (CASSANDRA-9727)
 * Add listen_address to system.local (CASSANDRA-9603)
 * Bug fixes to resultset metadata construction (CASSANDRA-9636)
 * Fix setting 'durable_writes' in ALTER KEYSPACE (CASSANDRA-9560)
 * Avoids ballot clash in Paxos (CASSANDRA-9649)
 * Improve trace messages for RR (CASSANDRA-9479)
 * Fix suboptimal secondary index selection when restricted
   clustering column is also indexed (CASSANDRA-9631)
 * (cqlsh) Add min_threshold to DTCS option autocomplete (CASSANDRA-9385)
 * Fix error message when attempting to create an index on a column
   in a COMPACT STORAGE table with clustering columns (CASSANDRA-9527)
 * 'WITH WITH' in alter keyspace statements causes NPE (CASSANDRA-9565)
 * Expose some internals of SelectStatement for inspection (CASSANDRA-9532)
 * ArrivalWindow should use primitives (CASSANDRA-9496)
 * Periodically submit background compaction tasks (CASSANDRA-9592)
 * Set HAS_MORE_PAGES flag to false when PagingState is null (CASSANDRA-9571)


2.2.0-rc1
 * Compressed commit log should measure compressed space used (CASSANDRA-9095)
 * Fix comparison bug in CassandraRoleManager#collectRoles (CASSANDRA-9551)
 * Add tinyint,smallint,time,date support for UDFs (CASSANDRA-9400)
 * Deprecates SSTableSimpleWriter and SSTableSimpleUnsortedWriter (CASSANDRA-9546)
 * Empty INITCOND treated as null in aggregate (CASSANDRA-9457)
 * Remove use of Cell in Thrift MapReduce classes (CASSANDRA-8609)
 * Integrate pre-release Java Driver 2.2-rc1, custom build (CASSANDRA-9493)
 * Clean up gossiper logic for old versions (CASSANDRA-9370)
 * Fix custom payload coding/decoding to match the spec (CASSANDRA-9515)
 * ant test-all results incomplete when parsed (CASSANDRA-9463)
 * Disallow frozen<> types in function arguments and return types for
   clarity (CASSANDRA-9411)
 * Static Analysis to warn on unsafe use of Autocloseable instances (CASSANDRA-9431)
 * Update commitlog archiving examples now that commitlog segments are
   not recycled (CASSANDRA-9350)
 * Extend Transactional API to sstable lifecycle management (CASSANDRA-8568)
 * (cqlsh) Add support for native protocol 4 (CASSANDRA-9399)
 * Ensure that UDF and UDAs are keyspace-isolated (CASSANDRA-9409)
 * Revert CASSANDRA-7807 (tracing completion client notifications) (CASSANDRA-9429)
 * Add ability to stop compaction by ID (CASSANDRA-7207)
 * Let CassandraVersion handle SNAPSHOT version (CASSANDRA-9438)
Merged from 2.1:
 * (cqlsh) Fix using COPY through SOURCE or -f (CASSANDRA-9083)
 * Fix occasional lack of `system` keyspace in schema tables (CASSANDRA-8487)
 * Use ProtocolError code instead of ServerError code for native protocol
   error responses to unsupported protocol versions (CASSANDRA-9451)
 * Default commitlog_sync_batch_window_in_ms changed to 2ms (CASSANDRA-9504)
 * Fix empty partition assertion in unsorted sstable writing tools (CASSANDRA-9071)
 * Ensure truncate without snapshot cannot produce corrupt responses (CASSANDRA-9388)
 * Consistent error message when a table mixes counter and non-counter
   columns (CASSANDRA-9492)
 * Avoid getting unreadable keys during anticompaction (CASSANDRA-9508)
 * (cqlsh) Better float precision by default (CASSANDRA-9224)
 * Improve estimated row count (CASSANDRA-9107)
 * Optimize range tombstone memory footprint (CASSANDRA-8603)
 * Use configured gcgs in anticompaction (CASSANDRA-9397)
Merged from 2.0:
 * Don't accumulate more range than necessary in RangeTombstone.Tracker (CASSANDRA-9486)
 * Add broadcast and rpc addresses to system.local (CASSANDRA-9436)
 * Always mark sstable suspect when corrupted (CASSANDRA-9478)
 * Add database users and permissions to CQL3 documentation (CASSANDRA-7558)
 * Allow JVM_OPTS to be passed to standalone tools (CASSANDRA-5969)
 * Fix bad condition in RangeTombstoneList (CASSANDRA-9485)
 * Fix potential StackOverflow when setting CrcCheckChance over JMX (CASSANDRA-9488)
 * Fix null static columns in pages after the first, paged reversed
   queries (CASSANDRA-8502)
 * Fix counting cache serialization in request metrics (CASSANDRA-9466)
 * Add option not to validate atoms during scrub (CASSANDRA-9406)


2.2.0-beta1
 * Introduce Transactional API for internal state changes (CASSANDRA-8984)
 * Add a flag in cassandra.yaml to enable UDFs (CASSANDRA-9404)
 * Better support of null for UDF (CASSANDRA-8374)
 * Use ecj instead of javassist for UDFs (CASSANDRA-8241)
 * faster async logback configuration for tests (CASSANDRA-9376)
 * Add `smallint` and `tinyint` data types (CASSANDRA-8951)
 * Avoid thrift schema creation when native driver is used in stress tool (CASSANDRA-9374)
 * Make Functions.declared thread-safe
 * Add client warnings to native protocol v4 (CASSANDRA-8930)
 * Allow roles cache to be invalidated (CASSANDRA-8967)
 * Upgrade Snappy (CASSANDRA-9063)
 * Don't start Thrift rpc by default (CASSANDRA-9319)
 * Only stream from unrepaired sstables with incremental repair (CASSANDRA-8267)
 * Aggregate UDFs allow SFUNC return type to differ from STYPE if FFUNC specified (CASSANDRA-9321)
 * Remove Thrift dependencies in bundled tools (CASSANDRA-8358)
 * Disable memory mapping of hsperfdata file for JVM statistics (CASSANDRA-9242)
 * Add pre-startup checks to detect potential incompatibilities (CASSANDRA-8049)
 * Distinguish between null and unset in protocol v4 (CASSANDRA-7304)
 * Add user/role permissions for user-defined functions (CASSANDRA-7557)
 * Allow cassandra config to be updated to restart daemon without unloading classes (CASSANDRA-9046)
 * Don't initialize compaction writer before checking if iter is empty (CASSANDRA-9117)
 * Don't execute any functions at prepare-time (CASSANDRA-9037)
 * Share file handles between all instances of a SegmentedFile (CASSANDRA-8893)
 * Make it possible to major compact LCS (CASSANDRA-7272)
 * Make FunctionExecutionException extend RequestExecutionException
   (CASSANDRA-9055)
 * Add support for SELECT JSON, INSERT JSON syntax and new toJson(), fromJson()
   functions (CASSANDRA-7970)
 * Optimise max purgeable timestamp calculation in compaction (CASSANDRA-8920)
 * Constrain internode message buffer sizes, and improve IO class hierarchy (CASSANDRA-8670)
 * New tool added to validate all sstables in a node (CASSANDRA-5791)
 * Push notification when tracing completes for an operation (CASSANDRA-7807)
 * Delay "node up" and "node added" notifications until native protocol server is started (CASSANDRA-8236)
 * Compressed Commit Log (CASSANDRA-6809)
 * Optimise IntervalTree (CASSANDRA-8988)
 * Add a key-value payload for third party usage (CASSANDRA-8553, 9212)
 * Bump metrics-reporter-config dependency for metrics 3.0 (CASSANDRA-8149)
 * Partition intra-cluster message streams by size, not type (CASSANDRA-8789)
 * Add WriteFailureException to native protocol, notify coordinator of
   write failures (CASSANDRA-8592)
 * Convert SequentialWriter to nio (CASSANDRA-8709)
 * Add role based access control (CASSANDRA-7653, 8650, 7216, 8760, 8849, 8761, 8850)
 * Record client ip address in tracing sessions (CASSANDRA-8162)
 * Indicate partition key columns in response metadata for prepared
   statements (CASSANDRA-7660)
 * Merge UUIDType and TimeUUIDType parse logic (CASSANDRA-8759)
 * Avoid memory allocation when searching index summary (CASSANDRA-8793)
 * Optimise (Time)?UUIDType Comparisons (CASSANDRA-8730)
 * Make CRC32Ex into a separate maven dependency (CASSANDRA-8836)
 * Use preloaded jemalloc w/ Unsafe (CASSANDRA-8714, 9197)
 * Avoid accessing partitioner through StorageProxy (CASSANDRA-8244, 8268)
 * Upgrade Metrics library and remove depricated metrics (CASSANDRA-5657)
 * Serializing Row cache alternative, fully off heap (CASSANDRA-7438)
 * Duplicate rows returned when in clause has repeated values (CASSANDRA-6706)
 * Make CassandraException unchecked, extend RuntimeException (CASSANDRA-8560)
 * Support direct buffer decompression for reads (CASSANDRA-8464)
 * DirectByteBuffer compatible LZ4 methods (CASSANDRA-7039)
 * Group sstables for anticompaction correctly (CASSANDRA-8578)
 * Add ReadFailureException to native protocol, respond
   immediately when replicas encounter errors while handling
   a read request (CASSANDRA-7886)
 * Switch CommitLogSegment from RandomAccessFile to nio (CASSANDRA-8308)
 * Allow mixing token and partition key restrictions (CASSANDRA-7016)
 * Support index key/value entries on map collections (CASSANDRA-8473)
 * Modernize schema tables (CASSANDRA-8261)
 * Support for user-defined aggregation functions (CASSANDRA-8053)
 * Fix NPE in SelectStatement with empty IN values (CASSANDRA-8419)
 * Refactor SelectStatement, return IN results in natural order instead
   of IN value list order and ignore duplicate values in partition key IN restrictions (CASSANDRA-7981)
 * Support UDTs, tuples, and collections in user-defined
   functions (CASSANDRA-7563)
 * Fix aggregate fn results on empty selection, result column name,
   and cqlsh parsing (CASSANDRA-8229)
 * Mark sstables as repaired after full repair (CASSANDRA-7586)
 * Extend Descriptor to include a format value and refactor reader/writer
   APIs (CASSANDRA-7443)
 * Integrate JMH for microbenchmarks (CASSANDRA-8151)
 * Keep sstable levels when bootstrapping (CASSANDRA-7460)
 * Add Sigar library and perform basic OS settings check on startup (CASSANDRA-7838)
 * Support for aggregation functions (CASSANDRA-4914)
 * Remove cassandra-cli (CASSANDRA-7920)
 * Accept dollar quoted strings in CQL (CASSANDRA-7769)
 * Make assassinate a first class command (CASSANDRA-7935)
 * Support IN clause on any partition key column (CASSANDRA-7855)
 * Support IN clause on any clustering column (CASSANDRA-4762)
 * Improve compaction logging (CASSANDRA-7818)
 * Remove YamlFileNetworkTopologySnitch (CASSANDRA-7917)
 * Do anticompaction in groups (CASSANDRA-6851)
 * Support user-defined functions (CASSANDRA-7395, 7526, 7562, 7740, 7781, 7929,
   7924, 7812, 8063, 7813, 7708)
 * Permit configurable timestamps with cassandra-stress (CASSANDRA-7416)
 * Move sstable RandomAccessReader to nio2, which allows using the
   FILE_SHARE_DELETE flag on Windows (CASSANDRA-4050)
 * Remove CQL2 (CASSANDRA-5918)
 * Optimize fetching multiple cells by name (CASSANDRA-6933)
 * Allow compilation in java 8 (CASSANDRA-7028)
 * Make incremental repair default (CASSANDRA-7250)
 * Enable code coverage thru JaCoCo (CASSANDRA-7226)
 * Switch external naming of 'column families' to 'tables' (CASSANDRA-4369)
 * Shorten SSTable path (CASSANDRA-6962)
 * Use unsafe mutations for most unit tests (CASSANDRA-6969)
 * Fix race condition during calculation of pending ranges (CASSANDRA-7390)
 * Fail on very large batch sizes (CASSANDRA-8011)
 * Improve concurrency of repair (CASSANDRA-6455, 8208, 9145)
 * Select optimal CRC32 implementation at runtime (CASSANDRA-8614)
 * Evaluate MurmurHash of Token once per query (CASSANDRA-7096)
 * Generalize progress reporting (CASSANDRA-8901)
 * Resumable bootstrap streaming (CASSANDRA-8838, CASSANDRA-8942)
 * Allow scrub for secondary index (CASSANDRA-5174)
 * Save repair data to system table (CASSANDRA-5839)
 * fix nodetool names that reference column families (CASSANDRA-8872)
 Merged from 2.1:
 * Warn on misuse of unlogged batches (CASSANDRA-9282)
 * Failure detector detects and ignores local pauses (CASSANDRA-9183)
 * Add utility class to support for rate limiting a given log statement (CASSANDRA-9029)
 * Add missing consistency levels to cassandra-stess (CASSANDRA-9361)
 * Fix commitlog getCompletedTasks to not increment (CASSANDRA-9339)
 * Fix for harmless exceptions logged as ERROR (CASSANDRA-8564)
 * Delete processed sstables in sstablesplit/sstableupgrade (CASSANDRA-8606)
 * Improve sstable exclusion from partition tombstones (CASSANDRA-9298)
 * Validate the indexed column rather than the cell's contents for 2i (CASSANDRA-9057)
 * Add support for top-k custom 2i queries (CASSANDRA-8717)
 * Fix error when dropping table during compaction (CASSANDRA-9251)
 * cassandra-stress supports validation operations over user profiles (CASSANDRA-8773)
 * Add support for rate limiting log messages (CASSANDRA-9029)
 * Log the partition key with tombstone warnings (CASSANDRA-8561)
 * Reduce runWithCompactionsDisabled poll interval to 1ms (CASSANDRA-9271)
 * Fix PITR commitlog replay (CASSANDRA-9195)
 * GCInspector logs very different times (CASSANDRA-9124)
 * Fix deleting from an empty list (CASSANDRA-9198)
 * Update tuple and collection types that use a user-defined type when that UDT
   is modified (CASSANDRA-9148, CASSANDRA-9192)
 * Use higher timeout for prepair and snapshot in repair (CASSANDRA-9261)
 * Fix anticompaction blocking ANTI_ENTROPY stage (CASSANDRA-9151)
 * Repair waits for anticompaction to finish (CASSANDRA-9097)
 * Fix streaming not holding ref when stream error (CASSANDRA-9295)
 * Fix canonical view returning early opened SSTables (CASSANDRA-9396)
Merged from 2.0:
 * (cqlsh) Add LOGIN command to switch users (CASSANDRA-7212)
 * Clone SliceQueryFilter in AbstractReadCommand implementations (CASSANDRA-8940)
 * Push correct protocol notification for DROP INDEX (CASSANDRA-9310)
 * token-generator - generated tokens too long (CASSANDRA-9300)
 * Fix counting of tombstones for TombstoneOverwhelmingException (CASSANDRA-9299)
 * Fix ReconnectableSnitch reconnecting to peers during upgrade (CASSANDRA-6702)
 * Include keyspace and table name in error log for collections over the size
   limit (CASSANDRA-9286)
 * Avoid potential overlap in LCS with single-partition sstables (CASSANDRA-9322)
 * Log warning message when a table is queried before the schema has fully
   propagated (CASSANDRA-9136)
 * Overload SecondaryIndex#indexes to accept the column definition (CASSANDRA-9314)
 * (cqlsh) Add SERIAL and LOCAL_SERIAL consistency levels (CASSANDRA-8051)
 * Fix index selection during rebuild with certain table layouts (CASSANDRA-9281)
 * Fix partition-level-delete-only workload accounting (CASSANDRA-9194)
 * Allow scrub to handle corrupted compressed chunks (CASSANDRA-9140)
 * Fix assertion error when resetlocalschema is run during repair (CASSANDRA-9249)
 * Disable single sstable tombstone compactions for DTCS by default (CASSANDRA-9234)
 * IncomingTcpConnection thread is not named (CASSANDRA-9262)
 * Close incoming connections when MessagingService is stopped (CASSANDRA-9238)
 * Fix streaming hang when retrying (CASSANDRA-9132)


2.1.5
 * Re-add deprecated cold_reads_to_omit param for backwards compat (CASSANDRA-9203)
 * Make anticompaction visible in compactionstats (CASSANDRA-9098)
 * Improve nodetool getendpoints documentation about the partition
   key parameter (CASSANDRA-6458)
 * Don't check other keyspaces for schema changes when an user-defined
   type is altered (CASSANDRA-9187)
 * Add generate-idea-files target to build.xml (CASSANDRA-9123)
 * Allow takeColumnFamilySnapshot to take a list of tables (CASSANDRA-8348)
 * Limit major sstable operations to their canonical representation (CASSANDRA-8669)
 * cqlsh: Add tests for INSERT and UPDATE tab completion (CASSANDRA-9125)
 * cqlsh: quote column names when needed in COPY FROM inserts (CASSANDRA-9080)
 * Do not load read meter for offline operations (CASSANDRA-9082)
 * cqlsh: Make CompositeType data readable (CASSANDRA-8919)
 * cqlsh: Fix display of triggers (CASSANDRA-9081)
 * Fix NullPointerException when deleting or setting an element by index on
   a null list collection (CASSANDRA-9077)
 * Buffer bloom filter serialization (CASSANDRA-9066)
 * Fix anti-compaction target bloom filter size (CASSANDRA-9060)
 * Make FROZEN and TUPLE unreserved keywords in CQL (CASSANDRA-9047)
 * Prevent AssertionError from SizeEstimatesRecorder (CASSANDRA-9034)
 * Avoid overwriting index summaries for sstables with an older format that
   does not support downsampling; rebuild summaries on startup when this
   is detected (CASSANDRA-8993)
 * Fix potential data loss in CompressedSequentialWriter (CASSANDRA-8949)
 * Make PasswordAuthenticator number of hashing rounds configurable (CASSANDRA-8085)
 * Fix AssertionError when binding nested collections in DELETE (CASSANDRA-8900)
 * Check for overlap with non-early sstables in LCS (CASSANDRA-8739)
 * Only calculate max purgable timestamp if we have to (CASSANDRA-8914)
 * (cqlsh) Greatly improve performance of COPY FROM (CASSANDRA-8225)
 * IndexSummary effectiveIndexInterval is now a guideline, not a rule (CASSANDRA-8993)
 * Use correct bounds for page cache eviction of compressed files (CASSANDRA-8746)
 * SSTableScanner enforces its bounds (CASSANDRA-8946)
 * Cleanup cell equality (CASSANDRA-8947)
 * Introduce intra-cluster message coalescing (CASSANDRA-8692)
 * DatabaseDescriptor throws NPE when rpc_interface is used (CASSANDRA-8839)
 * Don't check if an sstable is live for offline compactions (CASSANDRA-8841)
 * Don't set clientMode in SSTableLoader (CASSANDRA-8238)
 * Fix SSTableRewriter with disabled early open (CASSANDRA-8535)
 * Fix cassandra-stress so it respects the CL passed in user mode (CASSANDRA-8948)
 * Fix rare NPE in ColumnDefinition#hasIndexOption() (CASSANDRA-8786)
 * cassandra-stress reports per-operation statistics, plus misc (CASSANDRA-8769)
 * Add SimpleDate (cql date) and Time (cql time) types (CASSANDRA-7523)
 * Use long for key count in cfstats (CASSANDRA-8913)
 * Make SSTableRewriter.abort() more robust to failure (CASSANDRA-8832)
 * Remove cold_reads_to_omit from STCS (CASSANDRA-8860)
 * Make EstimatedHistogram#percentile() use ceil instead of floor (CASSANDRA-8883)
 * Fix top partitions reporting wrong cardinality (CASSANDRA-8834)
 * Fix rare NPE in KeyCacheSerializer (CASSANDRA-8067)
 * Pick sstables for validation as late as possible inc repairs (CASSANDRA-8366)
 * Fix commitlog getPendingTasks to not increment (CASSANDRA-8862)
 * Fix parallelism adjustment in range and secondary index queries
   when the first fetch does not satisfy the limit (CASSANDRA-8856)
 * Check if the filtered sstables is non-empty in STCS (CASSANDRA-8843)
 * Upgrade java-driver used for cassandra-stress (CASSANDRA-8842)
 * Fix CommitLog.forceRecycleAllSegments() memory access error (CASSANDRA-8812)
 * Improve assertions in Memory (CASSANDRA-8792)
 * Fix SSTableRewriter cleanup (CASSANDRA-8802)
 * Introduce SafeMemory for CompressionMetadata.Writer (CASSANDRA-8758)
 * 'nodetool info' prints exception against older node (CASSANDRA-8796)
 * Ensure SSTableReader.last corresponds exactly with the file end (CASSANDRA-8750)
 * Make SSTableWriter.openEarly more robust and obvious (CASSANDRA-8747)
 * Enforce SSTableReader.first/last (CASSANDRA-8744)
 * Cleanup SegmentedFile API (CASSANDRA-8749)
 * Avoid overlap with early compaction replacement (CASSANDRA-8683)
 * Safer Resource Management++ (CASSANDRA-8707)
 * Write partition size estimates into a system table (CASSANDRA-7688)
 * cqlsh: Fix keys() and full() collection indexes in DESCRIBE output
   (CASSANDRA-8154)
 * Show progress of streaming in nodetool netstats (CASSANDRA-8886)
 * IndexSummaryBuilder utilises offheap memory, and shares data between
   each IndexSummary opened from it (CASSANDRA-8757)
 * markCompacting only succeeds if the exact SSTableReader instances being
   marked are in the live set (CASSANDRA-8689)
 * cassandra-stress support for varint (CASSANDRA-8882)
 * Fix Adler32 digest for compressed sstables (CASSANDRA-8778)
 * Add nodetool statushandoff/statusbackup (CASSANDRA-8912)
 * Use stdout for progress and stats in sstableloader (CASSANDRA-8982)
 * Correctly identify 2i datadir from older versions (CASSANDRA-9116)
Merged from 2.0:
 * Ignore gossip SYNs after shutdown (CASSANDRA-9238)
 * Avoid overflow when calculating max sstable size in LCS (CASSANDRA-9235)
 * Make sstable blacklisting work with compression (CASSANDRA-9138)
 * Do not attempt to rebuild indexes if no index accepts any column (CASSANDRA-9196)
 * Don't initiate snitch reconnection for dead states (CASSANDRA-7292)
 * Fix ArrayIndexOutOfBoundsException in CQLSSTableWriter (CASSANDRA-8978)
 * Add shutdown gossip state to prevent timeouts during rolling restarts (CASSANDRA-8336)
 * Fix running with java.net.preferIPv6Addresses=true (CASSANDRA-9137)
 * Fix failed bootstrap/replace attempts being persisted in system.peers (CASSANDRA-9180)
 * Flush system.IndexInfo after marking index built (CASSANDRA-9128)
 * Fix updates to min/max_compaction_threshold through cassandra-cli
   (CASSANDRA-8102)
 * Don't include tmp files when doing offline relevel (CASSANDRA-9088)
 * Use the proper CAS WriteType when finishing a previous round during Paxos
   preparation (CASSANDRA-8672)
 * Avoid race in cancelling compactions (CASSANDRA-9070)
 * More aggressive check for expired sstables in DTCS (CASSANDRA-8359)
 * Fix ignored index_interval change in ALTER TABLE statements (CASSANDRA-7976)
 * Do more aggressive compaction in old time windows in DTCS (CASSANDRA-8360)
 * java.lang.AssertionError when reading saved cache (CASSANDRA-8740)
 * "disk full" when running cleanup (CASSANDRA-9036)
 * Lower logging level from ERROR to DEBUG when a scheduled schema pull
   cannot be completed due to a node being down (CASSANDRA-9032)
 * Fix MOVED_NODE client event (CASSANDRA-8516)
 * Allow overriding MAX_OUTSTANDING_REPLAY_COUNT (CASSANDRA-7533)
 * Fix malformed JMX ObjectName containing IPv6 addresses (CASSANDRA-9027)
 * (cqlsh) Allow increasing CSV field size limit through
   cqlshrc config option (CASSANDRA-8934)
 * Stop logging range tombstones when exceeding the threshold
   (CASSANDRA-8559)
 * Fix NullPointerException when nodetool getendpoints is run
   against invalid keyspaces or tables (CASSANDRA-8950)
 * Allow specifying the tmp dir (CASSANDRA-7712)
 * Improve compaction estimated tasks estimation (CASSANDRA-8904)
 * Fix duplicate up/down messages sent to native clients (CASSANDRA-7816)
 * Expose commit log archive status via JMX (CASSANDRA-8734)
 * Provide better exceptions for invalid replication strategy parameters
   (CASSANDRA-8909)
 * Fix regression in mixed single and multi-column relation support for
   SELECT statements (CASSANDRA-8613)
 * Add ability to limit number of native connections (CASSANDRA-8086)
 * Fix CQLSSTableWriter throwing exception and spawning threads
   (CASSANDRA-8808)
 * Fix MT mismatch between empty and GC-able data (CASSANDRA-8979)
 * Fix incorrect validation when snapshotting single table (CASSANDRA-8056)
 * Add offline tool to relevel sstables (CASSANDRA-8301)
 * Preserve stream ID for more protocol errors (CASSANDRA-8848)
 * Fix combining token() function with multi-column relations on
   clustering columns (CASSANDRA-8797)
 * Make CFS.markReferenced() resistant to bad refcounting (CASSANDRA-8829)
 * Fix StreamTransferTask abort/complete bad refcounting (CASSANDRA-8815)
 * Fix AssertionError when querying a DESC clustering ordered
   table with ASC ordering and paging (CASSANDRA-8767)
 * AssertionError: "Memory was freed" when running cleanup (CASSANDRA-8716)
 * Make it possible to set max_sstable_age to fractional days (CASSANDRA-8406)
 * Fix some multi-column relations with indexes on some clustering
   columns (CASSANDRA-8275)
 * Fix memory leak in SSTableSimple*Writer and SSTableReader.validate()
   (CASSANDRA-8748)
 * Throw OOM if allocating memory fails to return a valid pointer (CASSANDRA-8726)
 * Fix SSTableSimpleUnsortedWriter ConcurrentModificationException (CASSANDRA-8619)
 * 'nodetool info' prints exception against older node (CASSANDRA-8796)
 * Ensure SSTableSimpleUnsortedWriter.close() terminates if
   disk writer has crashed (CASSANDRA-8807)


2.1.4
 * Bind JMX to localhost unless explicitly configured otherwise (CASSANDRA-9085)


2.1.3
 * Fix HSHA/offheap_objects corruption (CASSANDRA-8719)
 * Upgrade libthrift to 0.9.2 (CASSANDRA-8685)
 * Don't use the shared ref in sstableloader (CASSANDRA-8704)
 * Purge internal prepared statements if related tables or
   keyspaces are dropped (CASSANDRA-8693)
 * (cqlsh) Handle unicode BOM at start of files (CASSANDRA-8638)
 * Stop compactions before exiting offline tools (CASSANDRA-8623)
 * Update tools/stress/README.txt to match current behaviour (CASSANDRA-7933)
 * Fix schema from Thrift conversion with empty metadata (CASSANDRA-8695)
 * Safer Resource Management (CASSANDRA-7705)
 * Make sure we compact highly overlapping cold sstables with
   STCS (CASSANDRA-8635)
 * rpc_interface and listen_interface generate NPE on startup when specified
   interface doesn't exist (CASSANDRA-8677)
 * Fix ArrayIndexOutOfBoundsException in nodetool cfhistograms (CASSANDRA-8514)
 * Switch from yammer metrics for nodetool cf/proxy histograms (CASSANDRA-8662)
 * Make sure we don't add tmplink files to the compaction
   strategy (CASSANDRA-8580)
 * (cqlsh) Handle maps with blob keys (CASSANDRA-8372)
 * (cqlsh) Handle DynamicCompositeType schemas correctly (CASSANDRA-8563)
 * Duplicate rows returned when in clause has repeated values (CASSANDRA-6706)
 * Add tooling to detect hot partitions (CASSANDRA-7974)
 * Fix cassandra-stress user-mode truncation of partition generation (CASSANDRA-8608)
 * Only stream from unrepaired sstables during inc repair (CASSANDRA-8267)
 * Don't allow starting multiple inc repairs on the same sstables (CASSANDRA-8316)
 * Invalidate prepared BATCH statements when related tables
   or keyspaces are dropped (CASSANDRA-8652)
 * Fix missing results in secondary index queries on collections
   with ALLOW FILTERING (CASSANDRA-8421)
 * Expose EstimatedHistogram metrics for range slices (CASSANDRA-8627)
 * (cqlsh) Escape clqshrc passwords properly (CASSANDRA-8618)
 * Fix NPE when passing wrong argument in ALTER TABLE statement (CASSANDRA-8355)
 * Pig: Refactor and deprecate CqlStorage (CASSANDRA-8599)
 * Don't reuse the same cleanup strategy for all sstables (CASSANDRA-8537)
 * Fix case-sensitivity of index name on CREATE and DROP INDEX
   statements (CASSANDRA-8365)
 * Better detection/logging for corruption in compressed sstables (CASSANDRA-8192)
 * Use the correct repairedAt value when closing writer (CASSANDRA-8570)
 * (cqlsh) Handle a schema mismatch being detected on startup (CASSANDRA-8512)
 * Properly calculate expected write size during compaction (CASSANDRA-8532)
 * Invalidate affected prepared statements when a table's columns
   are altered (CASSANDRA-7910)
 * Stress - user defined writes should populate sequentally (CASSANDRA-8524)
 * Fix regression in SSTableRewriter causing some rows to become unreadable
   during compaction (CASSANDRA-8429)
 * Run major compactions for repaired/unrepaired in parallel (CASSANDRA-8510)
 * (cqlsh) Fix compression options in DESCRIBE TABLE output when compression
   is disabled (CASSANDRA-8288)
 * (cqlsh) Fix DESCRIBE output after keyspaces are altered (CASSANDRA-7623)
 * Make sure we set lastCompactedKey correctly (CASSANDRA-8463)
 * (cqlsh) Fix output of CONSISTENCY command (CASSANDRA-8507)
 * (cqlsh) Fixed the handling of LIST statements (CASSANDRA-8370)
 * Make sstablescrub check leveled manifest again (CASSANDRA-8432)
 * Check first/last keys in sstable when giving out positions (CASSANDRA-8458)
 * Disable mmap on Windows (CASSANDRA-6993)
 * Add missing ConsistencyLevels to cassandra-stress (CASSANDRA-8253)
 * Add auth support to cassandra-stress (CASSANDRA-7985)
 * Fix ArrayIndexOutOfBoundsException when generating error message
   for some CQL syntax errors (CASSANDRA-8455)
 * Scale memtable slab allocation logarithmically (CASSANDRA-7882)
 * cassandra-stress simultaneous inserts over same seed (CASSANDRA-7964)
 * Reduce cassandra-stress sampling memory requirements (CASSANDRA-7926)
 * Ensure memtable flush cannot expire commit log entries from its future (CASSANDRA-8383)
 * Make read "defrag" async to reclaim memtables (CASSANDRA-8459)
 * Remove tmplink files for offline compactions (CASSANDRA-8321)
 * Reduce maxHintsInProgress (CASSANDRA-8415)
 * BTree updates may call provided update function twice (CASSANDRA-8018)
 * Release sstable references after anticompaction (CASSANDRA-8386)
 * Handle abort() in SSTableRewriter properly (CASSANDRA-8320)
 * Centralize shared executors (CASSANDRA-8055)
 * Fix filtering for CONTAINS (KEY) relations on frozen collection
   clustering columns when the query is restricted to a single
   partition (CASSANDRA-8203)
 * Do more aggressive entire-sstable TTL expiry checks (CASSANDRA-8243)
 * Add more log info if readMeter is null (CASSANDRA-8238)
 * add check of the system wall clock time at startup (CASSANDRA-8305)
 * Support for frozen collections (CASSANDRA-7859)
 * Fix overflow on histogram computation (CASSANDRA-8028)
 * Have paxos reuse the timestamp generation of normal queries (CASSANDRA-7801)
 * Fix incremental repair not remove parent session on remote (CASSANDRA-8291)
 * Improve JBOD disk utilization (CASSANDRA-7386)
 * Log failed host when preparing incremental repair (CASSANDRA-8228)
 * Force config client mode in CQLSSTableWriter (CASSANDRA-8281)
 * Fix sstableupgrade throws exception (CASSANDRA-8688)
 * Fix hang when repairing empty keyspace (CASSANDRA-8694)
Merged from 2.0:
 * Fix IllegalArgumentException in dynamic snitch (CASSANDRA-8448)
 * Add support for UPDATE ... IF EXISTS (CASSANDRA-8610)
 * Fix reversal of list prepends (CASSANDRA-8733)
 * Prevent non-zero default_time_to_live on tables with counters
   (CASSANDRA-8678)
 * Fix SSTableSimpleUnsortedWriter ConcurrentModificationException
   (CASSANDRA-8619)
 * Round up time deltas lower than 1ms in BulkLoader (CASSANDRA-8645)
 * Add batch remove iterator to ABSC (CASSANDRA-8414, 8666)
 * Round up time deltas lower than 1ms in BulkLoader (CASSANDRA-8645)
 * Fix isClientMode check in Keyspace (CASSANDRA-8687)
 * Use more efficient slice size for querying internal secondary
   index tables (CASSANDRA-8550)
 * Fix potentially returning deleted rows with range tombstone (CASSANDRA-8558)
 * Check for available disk space before starting a compaction (CASSANDRA-8562)
 * Fix DISTINCT queries with LIMITs or paging when some partitions
   contain only tombstones (CASSANDRA-8490)
 * Introduce background cache refreshing to permissions cache
   (CASSANDRA-8194)
 * Fix race condition in StreamTransferTask that could lead to
   infinite loops and premature sstable deletion (CASSANDRA-7704)
 * Add an extra version check to MigrationTask (CASSANDRA-8462)
 * Ensure SSTableWriter cleans up properly after failure (CASSANDRA-8499)
 * Increase bf true positive count on key cache hit (CASSANDRA-8525)
 * Move MeteredFlusher to its own thread (CASSANDRA-8485)
 * Fix non-distinct results in DISTNCT queries on static columns when
   paging is enabled (CASSANDRA-8087)
 * Move all hints related tasks to hints internal executor (CASSANDRA-8285)
 * Fix paging for multi-partition IN queries (CASSANDRA-8408)
 * Fix MOVED_NODE topology event never being emitted when a node
   moves its token (CASSANDRA-8373)
 * Fix validation of indexes in COMPACT tables (CASSANDRA-8156)
 * Avoid StackOverflowError when a large list of IN values
   is used for a clustering column (CASSANDRA-8410)
 * Fix NPE when writetime() or ttl() calls are wrapped by
   another function call (CASSANDRA-8451)
 * Fix NPE after dropping a keyspace (CASSANDRA-8332)
 * Fix error message on read repair timeouts (CASSANDRA-7947)
 * Default DTCS base_time_seconds changed to 60 (CASSANDRA-8417)
 * Refuse Paxos operation with more than one pending endpoint (CASSANDRA-8346, 8640)
 * Throw correct exception when trying to bind a keyspace or table
   name (CASSANDRA-6952)
 * Make HHOM.compact synchronized (CASSANDRA-8416)
 * cancel latency-sampling task when CF is dropped (CASSANDRA-8401)
 * don't block SocketThread for MessagingService (CASSANDRA-8188)
 * Increase quarantine delay on replacement (CASSANDRA-8260)
 * Expose off-heap memory usage stats (CASSANDRA-7897)
 * Ignore Paxos commits for truncated tables (CASSANDRA-7538)
 * Validate size of indexed column values (CASSANDRA-8280)
 * Make LCS split compaction results over all data directories (CASSANDRA-8329)
 * Fix some failing queries that use multi-column relations
   on COMPACT STORAGE tables (CASSANDRA-8264)
 * Fix InvalidRequestException with ORDER BY (CASSANDRA-8286)
 * Disable SSLv3 for POODLE (CASSANDRA-8265)
 * Fix millisecond timestamps in Tracing (CASSANDRA-8297)
 * Include keyspace name in error message when there are insufficient
   live nodes to stream from (CASSANDRA-8221)
 * Avoid overlap in L1 when L0 contains many nonoverlapping
   sstables (CASSANDRA-8211)
 * Improve PropertyFileSnitch logging (CASSANDRA-8183)
 * Add DC-aware sequential repair (CASSANDRA-8193)
 * Use live sstables in snapshot repair if possible (CASSANDRA-8312)
 * Fix hints serialized size calculation (CASSANDRA-8587)


2.1.2
 * (cqlsh) parse_for_table_meta errors out on queries with undefined
   grammars (CASSANDRA-8262)
 * (cqlsh) Fix SELECT ... TOKEN() function broken in C* 2.1.1 (CASSANDRA-8258)
 * Fix Cassandra crash when running on JDK8 update 40 (CASSANDRA-8209)
 * Optimize partitioner tokens (CASSANDRA-8230)
 * Improve compaction of repaired/unrepaired sstables (CASSANDRA-8004)
 * Make cache serializers pluggable (CASSANDRA-8096)
 * Fix issues with CONTAINS (KEY) queries on secondary indexes
   (CASSANDRA-8147)
 * Fix read-rate tracking of sstables for some queries (CASSANDRA-8239)
 * Fix default timestamp in QueryOptions (CASSANDRA-8246)
 * Set socket timeout when reading remote version (CASSANDRA-8188)
 * Refactor how we track live size (CASSANDRA-7852)
 * Make sure unfinished compaction files are removed (CASSANDRA-8124)
 * Fix shutdown when run as Windows service (CASSANDRA-8136)
 * Fix DESCRIBE TABLE with custom indexes (CASSANDRA-8031)
 * Fix race in RecoveryManagerTest (CASSANDRA-8176)
 * Avoid IllegalArgumentException while sorting sstables in
   IndexSummaryManager (CASSANDRA-8182)
 * Shutdown JVM on file descriptor exhaustion (CASSANDRA-7579)
 * Add 'die' policy for commit log and disk failure (CASSANDRA-7927)
 * Fix installing as service on Windows (CASSANDRA-8115)
 * Fix CREATE TABLE for CQL2 (CASSANDRA-8144)
 * Avoid boxing in ColumnStats min/max trackers (CASSANDRA-8109)
Merged from 2.0:
 * Correctly handle non-text column names in cql3 (CASSANDRA-8178)
 * Fix deletion for indexes on primary key columns (CASSANDRA-8206)
 * Add 'nodetool statusgossip' (CASSANDRA-8125)
 * Improve client notification that nodes are ready for requests (CASSANDRA-7510)
 * Handle negative timestamp in writetime method (CASSANDRA-8139)
 * Pig: Remove errant LIMIT clause in CqlNativeStorage (CASSANDRA-8166)
 * Throw ConfigurationException when hsha is used with the default
   rpc_max_threads setting of 'unlimited' (CASSANDRA-8116)
 * Allow concurrent writing of the same table in the same JVM using
   CQLSSTableWriter (CASSANDRA-7463)
 * Fix totalDiskSpaceUsed calculation (CASSANDRA-8205)


2.1.1
 * Fix spin loop in AtomicSortedColumns (CASSANDRA-7546)
 * Dont notify when replacing tmplink files (CASSANDRA-8157)
 * Fix validation with multiple CONTAINS clause (CASSANDRA-8131)
 * Fix validation of collections in TriggerExecutor (CASSANDRA-8146)
 * Fix IllegalArgumentException when a list of IN values containing tuples
   is passed as a single arg to a prepared statement with the v1 or v2
   protocol (CASSANDRA-8062)
 * Fix ClassCastException in DISTINCT query on static columns with
   query paging (CASSANDRA-8108)
 * Fix NPE on null nested UDT inside a set (CASSANDRA-8105)
 * Fix exception when querying secondary index on set items or map keys
   when some clustering columns are specified (CASSANDRA-8073)
 * Send proper error response when there is an error during native
   protocol message decode (CASSANDRA-8118)
 * Gossip should ignore generation numbers too far in the future (CASSANDRA-8113)
 * Fix NPE when creating a table with frozen sets, lists (CASSANDRA-8104)
 * Fix high memory use due to tracking reads on incrementally opened sstable
   readers (CASSANDRA-8066)
 * Fix EXECUTE request with skipMetadata=false returning no metadata
   (CASSANDRA-8054)
 * Allow concurrent use of CQLBulkOutputFormat (CASSANDRA-7776)
 * Shutdown JVM on OOM (CASSANDRA-7507)
 * Upgrade netty version and enable epoll event loop (CASSANDRA-7761)
 * Don't duplicate sstables smaller than split size when using
   the sstablesplitter tool (CASSANDRA-7616)
 * Avoid re-parsing already prepared statements (CASSANDRA-7923)
 * Fix some Thrift slice deletions and updates of COMPACT STORAGE
   tables with some clustering columns omitted (CASSANDRA-7990)
 * Fix filtering for CONTAINS on sets (CASSANDRA-8033)
 * Properly track added size (CASSANDRA-7239)
 * Allow compilation in java 8 (CASSANDRA-7208)
 * Fix Assertion error on RangeTombstoneList diff (CASSANDRA-8013)
 * Release references to overlapping sstables during compaction (CASSANDRA-7819)
 * Send notification when opening compaction results early (CASSANDRA-8034)
 * Make native server start block until properly bound (CASSANDRA-7885)
 * (cqlsh) Fix IPv6 support (CASSANDRA-7988)
 * Ignore fat clients when checking for endpoint collision (CASSANDRA-7939)
 * Make sstablerepairedset take a list of files (CASSANDRA-7995)
 * (cqlsh) Tab completeion for indexes on map keys (CASSANDRA-7972)
 * (cqlsh) Fix UDT field selection in select clause (CASSANDRA-7891)
 * Fix resource leak in event of corrupt sstable
 * (cqlsh) Add command line option for cqlshrc file path (CASSANDRA-7131)
 * Provide visibility into prepared statements churn (CASSANDRA-7921, CASSANDRA-7930)
 * Invalidate prepared statements when their keyspace or table is
   dropped (CASSANDRA-7566)
 * cassandra-stress: fix support for NetworkTopologyStrategy (CASSANDRA-7945)
 * Fix saving caches when a table is dropped (CASSANDRA-7784)
 * Add better error checking of new stress profile (CASSANDRA-7716)
 * Use ThreadLocalRandom and remove FBUtilities.threadLocalRandom (CASSANDRA-7934)
 * Prevent operator mistakes due to simultaneous bootstrap (CASSANDRA-7069)
 * cassandra-stress supports whitelist mode for node config (CASSANDRA-7658)
 * GCInspector more closely tracks GC; cassandra-stress and nodetool report it (CASSANDRA-7916)
 * nodetool won't output bogus ownership info without a keyspace (CASSANDRA-7173)
 * Add human readable option to nodetool commands (CASSANDRA-5433)
 * Don't try to set repairedAt on old sstables (CASSANDRA-7913)
 * Add metrics for tracking PreparedStatement use (CASSANDRA-7719)
 * (cqlsh) tab-completion for triggers (CASSANDRA-7824)
 * (cqlsh) Support for query paging (CASSANDRA-7514)
 * (cqlsh) Show progress of COPY operations (CASSANDRA-7789)
 * Add syntax to remove multiple elements from a map (CASSANDRA-6599)
 * Support non-equals conditions in lightweight transactions (CASSANDRA-6839)
 * Add IF [NOT] EXISTS to create/drop triggers (CASSANDRA-7606)
 * (cqlsh) Display the current logged-in user (CASSANDRA-7785)
 * (cqlsh) Don't ignore CTRL-C during COPY FROM execution (CASSANDRA-7815)
 * (cqlsh) Order UDTs according to cross-type dependencies in DESCRIBE
   output (CASSANDRA-7659)
 * (cqlsh) Fix handling of CAS statement results (CASSANDRA-7671)
 * (cqlsh) COPY TO/FROM improvements (CASSANDRA-7405)
 * Support list index operations with conditions (CASSANDRA-7499)
 * Add max live/tombstoned cells to nodetool cfstats output (CASSANDRA-7731)
 * Validate IPv6 wildcard addresses properly (CASSANDRA-7680)
 * (cqlsh) Error when tracing query (CASSANDRA-7613)
 * Avoid IOOBE when building SyntaxError message snippet (CASSANDRA-7569)
 * SSTableExport uses correct validator to create string representation of partition
   keys (CASSANDRA-7498)
 * Avoid NPEs when receiving type changes for an unknown keyspace (CASSANDRA-7689)
 * Add support for custom 2i validation (CASSANDRA-7575)
 * Pig support for hadoop CqlInputFormat (CASSANDRA-6454)
 * Add duration mode to cassandra-stress (CASSANDRA-7468)
 * Add listen_interface and rpc_interface options (CASSANDRA-7417)
 * Improve schema merge performance (CASSANDRA-7444)
 * Adjust MT depth based on # of partition validating (CASSANDRA-5263)
 * Optimise NativeCell comparisons (CASSANDRA-6755)
 * Configurable client timeout for cqlsh (CASSANDRA-7516)
 * Include snippet of CQL query near syntax error in messages (CASSANDRA-7111)
 * Make repair -pr work with -local (CASSANDRA-7450)
 * Fix error in sstableloader with -cph > 1 (CASSANDRA-8007)
 * Fix snapshot repair error on indexed tables (CASSANDRA-8020)
 * Do not exit nodetool repair when receiving JMX NOTIF_LOST (CASSANDRA-7909)
 * Stream to private IP when available (CASSANDRA-8084)
Merged from 2.0:
 * Reject conditions on DELETE unless full PK is given (CASSANDRA-6430)
 * Properly reject the token function DELETE (CASSANDRA-7747)
 * Force batchlog replay before decommissioning a node (CASSANDRA-7446)
 * Fix hint replay with many accumulated expired hints (CASSANDRA-6998)
 * Fix duplicate results in DISTINCT queries on static columns with query
   paging (CASSANDRA-8108)
 * Add DateTieredCompactionStrategy (CASSANDRA-6602)
 * Properly validate ascii and utf8 string literals in CQL queries (CASSANDRA-8101)
 * (cqlsh) Fix autocompletion for alter keyspace (CASSANDRA-8021)
 * Create backup directories for commitlog archiving during startup (CASSANDRA-8111)
 * Reduce totalBlockFor() for LOCAL_* consistency levels (CASSANDRA-8058)
 * Fix merging schemas with re-dropped keyspaces (CASSANDRA-7256)
 * Fix counters in supercolumns during live upgrades from 1.2 (CASSANDRA-7188)
 * Notify DT subscribers when a column family is truncated (CASSANDRA-8088)
 * Add sanity check of $JAVA on startup (CASSANDRA-7676)
 * Schedule fat client schema pull on join (CASSANDRA-7993)
 * Don't reset nodes' versions when closing IncomingTcpConnections
   (CASSANDRA-7734)
 * Record the real messaging version in all cases in OutboundTcpConnection
   (CASSANDRA-8057)
 * SSL does not work in cassandra-cli (CASSANDRA-7899)
 * Fix potential exception when using ReversedType in DynamicCompositeType
   (CASSANDRA-7898)
 * Better validation of collection values (CASSANDRA-7833)
 * Track min/max timestamps correctly (CASSANDRA-7969)
 * Fix possible overflow while sorting CL segments for replay (CASSANDRA-7992)
 * Increase nodetool Xmx (CASSANDRA-7956)
 * Archive any commitlog segments present at startup (CASSANDRA-6904)
 * CrcCheckChance should adjust based on live CFMetadata not
   sstable metadata (CASSANDRA-7978)
 * token() should only accept columns in the partitioning
   key order (CASSANDRA-6075)
 * Add method to invalidate permission cache via JMX (CASSANDRA-7977)
 * Allow propagating multiple gossip states atomically (CASSANDRA-6125)
 * Log exceptions related to unclean native protocol client disconnects
   at DEBUG or INFO (CASSANDRA-7849)
 * Allow permissions cache to be set via JMX (CASSANDRA-7698)
 * Include schema_triggers CF in readable system resources (CASSANDRA-7967)
 * Fix RowIndexEntry to report correct serializedSize (CASSANDRA-7948)
 * Make CQLSSTableWriter sync within partitions (CASSANDRA-7360)
 * Potentially use non-local replicas in CqlConfigHelper (CASSANDRA-7906)
 * Explicitly disallow mixing multi-column and single-column
   relations on clustering columns (CASSANDRA-7711)
 * Better error message when condition is set on PK column (CASSANDRA-7804)
 * Don't send schema change responses and events for no-op DDL
   statements (CASSANDRA-7600)
 * (Hadoop) fix cluster initialisation for a split fetching (CASSANDRA-7774)
 * Throw InvalidRequestException when queries contain relations on entire
   collection columns (CASSANDRA-7506)
 * (cqlsh) enable CTRL-R history search with libedit (CASSANDRA-7577)
 * (Hadoop) allow ACFRW to limit nodes to local DC (CASSANDRA-7252)
 * (cqlsh) cqlsh should automatically disable tracing when selecting
   from system_traces (CASSANDRA-7641)
 * (Hadoop) Add CqlOutputFormat (CASSANDRA-6927)
 * Don't depend on cassandra config for nodetool ring (CASSANDRA-7508)
 * (cqlsh) Fix failing cqlsh formatting tests (CASSANDRA-7703)
 * Fix IncompatibleClassChangeError from hadoop2 (CASSANDRA-7229)
 * Add 'nodetool sethintedhandoffthrottlekb' (CASSANDRA-7635)
 * (cqlsh) Add tab-completion for CREATE/DROP USER IF [NOT] EXISTS (CASSANDRA-7611)
 * Catch errors when the JVM pulls the rug out from GCInspector (CASSANDRA-5345)
 * cqlsh fails when version number parts are not int (CASSANDRA-7524)
 * Fix NPE when table dropped during streaming (CASSANDRA-7946)
 * Fix wrong progress when streaming uncompressed (CASSANDRA-7878)
 * Fix possible infinite loop in creating repair range (CASSANDRA-7983)
 * Fix unit in nodetool for streaming throughput (CASSANDRA-7375)
Merged from 1.2:
 * Don't index tombstones (CASSANDRA-7828)
 * Improve PasswordAuthenticator default super user setup (CASSANDRA-7788)


2.1.0
 * (cqlsh) Removed "ALTER TYPE <name> RENAME TO <name>" from tab-completion
   (CASSANDRA-7895)
 * Fixed IllegalStateException in anticompaction (CASSANDRA-7892)
 * cqlsh: DESCRIBE support for frozen UDTs, tuples (CASSANDRA-7863)
 * Avoid exposing internal classes over JMX (CASSANDRA-7879)
 * Add null check for keys when freezing collection (CASSANDRA-7869)
 * Improve stress workload realism (CASSANDRA-7519)
Merged from 2.0:
 * Configure system.paxos with LeveledCompactionStrategy (CASSANDRA-7753)
 * Fix ALTER clustering column type from DateType to TimestampType when
   using DESC clustering order (CASSANRDA-7797)
 * Throw EOFException if we run out of chunks in compressed datafile
   (CASSANDRA-7664)
 * Fix PRSI handling of CQL3 row markers for row cleanup (CASSANDRA-7787)
 * Fix dropping collection when it's the last regular column (CASSANDRA-7744)
 * Make StreamReceiveTask thread safe and gc friendly (CASSANDRA-7795)
 * Validate empty cell names from counter updates (CASSANDRA-7798)
Merged from 1.2:
 * Don't allow compacted sstables to be marked as compacting (CASSANDRA-7145)
 * Track expired tombstones (CASSANDRA-7810)


2.1.0-rc7
 * Add frozen keyword and require UDT to be frozen (CASSANDRA-7857)
 * Track added sstable size correctly (CASSANDRA-7239)
 * (cqlsh) Fix case insensitivity (CASSANDRA-7834)
 * Fix failure to stream ranges when moving (CASSANDRA-7836)
 * Correctly remove tmplink files (CASSANDRA-7803)
 * (cqlsh) Fix column name formatting for functions, CAS operations,
   and UDT field selections (CASSANDRA-7806)
 * (cqlsh) Fix COPY FROM handling of null/empty primary key
   values (CASSANDRA-7792)
 * Fix ordering of static cells (CASSANDRA-7763)
Merged from 2.0:
 * Forbid re-adding dropped counter columns (CASSANDRA-7831)
 * Fix CFMetaData#isThriftCompatible() for PK-only tables (CASSANDRA-7832)
 * Always reject inequality on the partition key without token()
   (CASSANDRA-7722)
 * Always send Paxos commit to all replicas (CASSANDRA-7479)
 * Make disruptor_thrift_server invocation pool configurable (CASSANDRA-7594)
 * Make repair no-op when RF=1 (CASSANDRA-7864)


2.1.0-rc6
 * Fix OOM issue from netty caching over time (CASSANDRA-7743)
 * json2sstable couldn't import JSON for CQL table (CASSANDRA-7477)
 * Invalidate all caches on table drop (CASSANDRA-7561)
 * Skip strict endpoint selection for ranges if RF == nodes (CASSANRA-7765)
 * Fix Thrift range filtering without 2ary index lookups (CASSANDRA-7741)
 * Add tracing entries about concurrent range requests (CASSANDRA-7599)
 * (cqlsh) Fix DESCRIBE for NTS keyspaces (CASSANDRA-7729)
 * Remove netty buffer ref-counting (CASSANDRA-7735)
 * Pass mutated cf to index updater for use by PRSI (CASSANDRA-7742)
 * Include stress yaml example in release and deb (CASSANDRA-7717)
 * workaround for netty issue causing corrupted data off the wire (CASSANDRA-7695)
 * cqlsh DESC CLUSTER fails retrieving ring information (CASSANDRA-7687)
 * Fix binding null values inside UDT (CASSANDRA-7685)
 * Fix UDT field selection with empty fields (CASSANDRA-7670)
 * Bogus deserialization of static cells from sstable (CASSANDRA-7684)
 * Fix NPE on compaction leftover cleanup for dropped table (CASSANDRA-7770)
Merged from 2.0:
 * Fix race condition in StreamTransferTask that could lead to
   infinite loops and premature sstable deletion (CASSANDRA-7704)
 * (cqlsh) Wait up to 10 sec for a tracing session (CASSANDRA-7222)
 * Fix NPE in FileCacheService.sizeInBytes (CASSANDRA-7756)
 * Remove duplicates from StorageService.getJoiningNodes (CASSANDRA-7478)
 * Clone token map outside of hot gossip loops (CASSANDRA-7758)
 * Fix MS expiring map timeout for Paxos messages (CASSANDRA-7752)
 * Do not flush on truncate if durable_writes is false (CASSANDRA-7750)
 * Give CRR a default input_cql Statement (CASSANDRA-7226)
 * Better error message when adding a collection with the same name
   than a previously dropped one (CASSANDRA-6276)
 * Fix validation when adding static columns (CASSANDRA-7730)
 * (Thrift) fix range deletion of supercolumns (CASSANDRA-7733)
 * Fix potential AssertionError in RangeTombstoneList (CASSANDRA-7700)
 * Validate arguments of blobAs* functions (CASSANDRA-7707)
 * Fix potential AssertionError with 2ndary indexes (CASSANDRA-6612)
 * Avoid logging CompactionInterrupted at ERROR (CASSANDRA-7694)
 * Minor leak in sstable2jon (CASSANDRA-7709)
 * Add cassandra.auto_bootstrap system property (CASSANDRA-7650)
 * Update java driver (for hadoop) (CASSANDRA-7618)
 * Remove CqlPagingRecordReader/CqlPagingInputFormat (CASSANDRA-7570)
 * Support connecting to ipv6 jmx with nodetool (CASSANDRA-7669)


2.1.0-rc5
 * Reject counters inside user types (CASSANDRA-7672)
 * Switch to notification-based GCInspector (CASSANDRA-7638)
 * (cqlsh) Handle nulls in UDTs and tuples correctly (CASSANDRA-7656)
 * Don't use strict consistency when replacing (CASSANDRA-7568)
 * Fix min/max cell name collection on 2.0 SSTables with range
   tombstones (CASSANDRA-7593)
 * Tolerate min/max cell names of different lengths (CASSANDRA-7651)
 * Filter cached results correctly (CASSANDRA-7636)
 * Fix tracing on the new SEPExecutor (CASSANDRA-7644)
 * Remove shuffle and taketoken (CASSANDRA-7601)
 * Clean up Windows batch scripts (CASSANDRA-7619)
 * Fix native protocol drop user type notification (CASSANDRA-7571)
 * Give read access to system.schema_usertypes to all authenticated users
   (CASSANDRA-7578)
 * (cqlsh) Fix cqlsh display when zero rows are returned (CASSANDRA-7580)
 * Get java version correctly when JAVA_TOOL_OPTIONS is set (CASSANDRA-7572)
 * Fix NPE when dropping index from non-existent keyspace, AssertionError when
   dropping non-existent index with IF EXISTS (CASSANDRA-7590)
 * Fix sstablelevelresetter hang (CASSANDRA-7614)
 * (cqlsh) Fix deserialization of blobs (CASSANDRA-7603)
 * Use "keyspace updated" schema change message for UDT changes in v1 and
   v2 protocols (CASSANDRA-7617)
 * Fix tracing of range slices and secondary index lookups that are local
   to the coordinator (CASSANDRA-7599)
 * Set -Dcassandra.storagedir for all tool shell scripts (CASSANDRA-7587)
 * Don't swap max/min col names when mutating sstable metadata (CASSANDRA-7596)
 * (cqlsh) Correctly handle paged result sets (CASSANDRA-7625)
 * (cqlsh) Improve waiting for a trace to complete (CASSANDRA-7626)
 * Fix tracing of concurrent range slices and 2ary index queries (CASSANDRA-7626)
 * Fix scrub against collection type (CASSANDRA-7665)
Merged from 2.0:
 * Set gc_grace_seconds to seven days for system schema tables (CASSANDRA-7668)
 * SimpleSeedProvider no longer caches seeds forever (CASSANDRA-7663)
 * Always flush on truncate (CASSANDRA-7511)
 * Fix ReversedType(DateType) mapping to native protocol (CASSANDRA-7576)
 * Always merge ranges owned by a single node (CASSANDRA-6930)
 * Track max/min timestamps for range tombstones (CASSANDRA-7647)
 * Fix NPE when listing saved caches dir (CASSANDRA-7632)


2.1.0-rc4
 * Fix word count hadoop example (CASSANDRA-7200)
 * Updated memtable_cleanup_threshold and memtable_flush_writers defaults
   (CASSANDRA-7551)
 * (Windows) fix startup when WMI memory query fails (CASSANDRA-7505)
 * Anti-compaction proceeds if any part of the repair failed (CASSANDRA-7521)
 * Add missing table name to DROP INDEX responses and notifications (CASSANDRA-7539)
 * Bump CQL version to 3.2.0 and update CQL documentation (CASSANDRA-7527)
 * Fix configuration error message when running nodetool ring (CASSANDRA-7508)
 * Support conditional updates, tuple type, and the v3 protocol in cqlsh (CASSANDRA-7509)
 * Handle queries on multiple secondary index types (CASSANDRA-7525)
 * Fix cqlsh authentication with v3 native protocol (CASSANDRA-7564)
 * Fix NPE when unknown prepared statement ID is used (CASSANDRA-7454)
Merged from 2.0:
 * (Windows) force range-based repair to non-sequential mode (CASSANDRA-7541)
 * Fix range merging when DES scores are zero (CASSANDRA-7535)
 * Warn when SSL certificates have expired (CASSANDRA-7528)
 * Fix error when doing reversed queries with static columns (CASSANDRA-7490)
Merged from 1.2:
 * Set correct stream ID on responses when non-Exception Throwables
   are thrown while handling native protocol messages (CASSANDRA-7470)


2.1.0-rc3
 * Consider expiry when reconciling otherwise equal cells (CASSANDRA-7403)
 * Introduce CQL support for stress tool (CASSANDRA-6146)
 * Fix ClassCastException processing expired messages (CASSANDRA-7496)
 * Fix prepared marker for collections inside UDT (CASSANDRA-7472)
 * Remove left-over populate_io_cache_on_flush and replicate_on_write
   uses (CASSANDRA-7493)
 * (Windows) handle spaces in path names (CASSANDRA-7451)
 * Ensure writes have completed after dropping a table, before recycling
   commit log segments (CASSANDRA-7437)
 * Remove left-over rows_per_partition_to_cache (CASSANDRA-7493)
 * Fix error when CONTAINS is used with a bind marker (CASSANDRA-7502)
 * Properly reject unknown UDT field (CASSANDRA-7484)
Merged from 2.0:
 * Fix CC#collectTimeOrderedData() tombstone optimisations (CASSANDRA-7394)
 * Support DISTINCT for static columns and fix behaviour when DISTINC is
   not use (CASSANDRA-7305).
 * Workaround JVM NPE on JMX bind failure (CASSANDRA-7254)
 * Fix race in FileCacheService RemovalListener (CASSANDRA-7278)
 * Fix inconsistent use of consistencyForCommit that allowed LOCAL_QUORUM
   operations to incorrect become full QUORUM (CASSANDRA-7345)
 * Properly handle unrecognized opcodes and flags (CASSANDRA-7440)
 * (Hadoop) close CqlRecordWriter clients when finished (CASSANDRA-7459)
 * Commit disk failure policy (CASSANDRA-7429)
 * Make sure high level sstables get compacted (CASSANDRA-7414)
 * Fix AssertionError when using empty clustering columns and static columns
   (CASSANDRA-7455)
 * Add option to disable STCS in L0 (CASSANDRA-6621)
 * Upgrade to snappy-java 1.0.5.2 (CASSANDRA-7476)


2.1.0-rc2
 * Fix heap size calculation for CompoundSparseCellName and
   CompoundSparseCellName.WithCollection (CASSANDRA-7421)
 * Allow counter mutations in UNLOGGED batches (CASSANDRA-7351)
 * Modify reconcile logic to always pick a tombstone over a counter cell
   (CASSANDRA-7346)
 * Avoid incremental compaction on Windows (CASSANDRA-7365)
 * Fix exception when querying a composite-keyed table with a collection index
   (CASSANDRA-7372)
 * Use node's host id in place of counter ids (CASSANDRA-7366)
 * Fix error when doing reversed queries with static columns (CASSANDRA-7490)
 * Backport CASSANDRA-6747 (CASSANDRA-7560)
 * Track max/min timestamps for range tombstones (CASSANDRA-7647)
 * Fix NPE when listing saved caches dir (CASSANDRA-7632)
 * Fix sstableloader unable to connect encrypted node (CASSANDRA-7585)
Merged from 1.2:
 * Clone token map outside of hot gossip loops (CASSANDRA-7758)
 * Add stop method to EmbeddedCassandraService (CASSANDRA-7595)
 * Support connecting to ipv6 jmx with nodetool (CASSANDRA-7669)
 * Set gc_grace_seconds to seven days for system schema tables (CASSANDRA-7668)
 * SimpleSeedProvider no longer caches seeds forever (CASSANDRA-7663)
 * Set correct stream ID on responses when non-Exception Throwables
   are thrown while handling native protocol messages (CASSANDRA-7470)
 * Fix row size miscalculation in LazilyCompactedRow (CASSANDRA-7543)
 * Fix race in background compaction check (CASSANDRA-7745)
 * Don't clear out range tombstones during compaction (CASSANDRA-7808)


2.1.0-rc1
 * Revert flush directory (CASSANDRA-6357)
 * More efficient executor service for fast operations (CASSANDRA-4718)
 * Move less common tools into a new cassandra-tools package (CASSANDRA-7160)
 * Support more concurrent requests in native protocol (CASSANDRA-7231)
 * Add tab-completion to debian nodetool packaging (CASSANDRA-6421)
 * Change concurrent_compactors defaults (CASSANDRA-7139)
 * Add PowerShell Windows launch scripts (CASSANDRA-7001)
 * Make commitlog archive+restore more robust (CASSANDRA-6974)
 * Fix marking commitlogsegments clean (CASSANDRA-6959)
 * Add snapshot "manifest" describing files included (CASSANDRA-6326)
 * Parallel streaming for sstableloader (CASSANDRA-3668)
 * Fix bugs in supercolumns handling (CASSANDRA-7138)
 * Fix ClassClassException on composite dense tables (CASSANDRA-7112)
 * Cleanup and optimize collation and slice iterators (CASSANDRA-7107)
 * Upgrade NBHM lib (CASSANDRA-7128)
 * Optimize netty server (CASSANDRA-6861)
 * Fix repair hang when given CF does not exist (CASSANDRA-7189)
 * Allow c* to be shutdown in an embedded mode (CASSANDRA-5635)
 * Add server side batching to native transport (CASSANDRA-5663)
 * Make batchlog replay asynchronous (CASSANDRA-6134)
 * remove unused classes (CASSANDRA-7197)
 * Limit user types to the keyspace they are defined in (CASSANDRA-6643)
 * Add validate method to CollectionType (CASSANDRA-7208)
 * New serialization format for UDT values (CASSANDRA-7209, CASSANDRA-7261)
 * Fix nodetool netstats (CASSANDRA-7270)
 * Fix potential ClassCastException in HintedHandoffManager (CASSANDRA-7284)
 * Use prepared statements internally (CASSANDRA-6975)
 * Fix broken paging state with prepared statement (CASSANDRA-7120)
 * Fix IllegalArgumentException in CqlStorage (CASSANDRA-7287)
 * Allow nulls/non-existant fields in UDT (CASSANDRA-7206)
 * Add Thrift MultiSliceRequest (CASSANDRA-6757, CASSANDRA-7027)
 * Handle overlapping MultiSlices (CASSANDRA-7279)
 * Fix DataOutputTest on Windows (CASSANDRA-7265)
 * Embedded sets in user defined data-types are not updating (CASSANDRA-7267)
 * Add tuple type to CQL/native protocol (CASSANDRA-7248)
 * Fix CqlPagingRecordReader on tables with few rows (CASSANDRA-7322)
Merged from 2.0:
 * Copy compaction options to make sure they are reloaded (CASSANDRA-7290)
 * Add option to do more aggressive tombstone compactions (CASSANDRA-6563)
 * Don't try to compact already-compacting files in HHOM (CASSANDRA-7288)
 * Always reallocate buffers in HSHA (CASSANDRA-6285)
 * (Hadoop) support authentication in CqlRecordReader (CASSANDRA-7221)
 * (Hadoop) Close java driver Cluster in CQLRR.close (CASSANDRA-7228)
 * Warn when 'USING TIMESTAMP' is used on a CAS BATCH (CASSANDRA-7067)
 * return all cpu values from BackgroundActivityMonitor.readAndCompute (CASSANDRA-7183)
 * Correctly delete scheduled range xfers (CASSANDRA-7143)
 * return all cpu values from BackgroundActivityMonitor.readAndCompute (CASSANDRA-7183)
 * reduce garbage creation in calculatePendingRanges (CASSANDRA-7191)
 * fix c* launch issues on Russian os's due to output of linux 'free' cmd (CASSANDRA-6162)
 * Fix disabling autocompaction (CASSANDRA-7187)
 * Fix potential NumberFormatException when deserializing IntegerType (CASSANDRA-7088)
 * cqlsh can't tab-complete disabling compaction (CASSANDRA-7185)
 * cqlsh: Accept and execute CQL statement(s) from command-line parameter (CASSANDRA-7172)
 * Fix IllegalStateException in CqlPagingRecordReader (CASSANDRA-7198)
 * Fix the InvertedIndex trigger example (CASSANDRA-7211)
 * Add --resolve-ip option to 'nodetool ring' (CASSANDRA-7210)
 * reduce garbage on codec flag deserialization (CASSANDRA-7244)
 * Fix duplicated error messages on directory creation error at startup (CASSANDRA-5818)
 * Proper null handle for IF with map element access (CASSANDRA-7155)
 * Improve compaction visibility (CASSANDRA-7242)
 * Correctly delete scheduled range xfers (CASSANDRA-7143)
 * Make batchlog replica selection rack-aware (CASSANDRA-6551)
 * Fix CFMetaData#getColumnDefinitionFromColumnName() (CASSANDRA-7074)
 * Fix writetime/ttl functions for static columns (CASSANDRA-7081)
 * Suggest CTRL-C or semicolon after three blank lines in cqlsh (CASSANDRA-7142)
 * Fix 2ndary index queries with DESC clustering order (CASSANDRA-6950)
 * Invalid key cache entries on DROP (CASSANDRA-6525)
 * Fix flapping RecoveryManagerTest (CASSANDRA-7084)
 * Add missing iso8601 patterns for date strings (CASSANDRA-6973)
 * Support selecting multiple rows in a partition using IN (CASSANDRA-6875)
 * Add authentication support to shuffle (CASSANDRA-6484)
 * Swap local and global default read repair chances (CASSANDRA-7320)
 * Add conditional CREATE/DROP USER support (CASSANDRA-7264)
 * Cqlsh counts non-empty lines for "Blank lines" warning (CASSANDRA-7325)
Merged from 1.2:
 * Add Cloudstack snitch (CASSANDRA-7147)
 * Update system.peers correctly when relocating tokens (CASSANDRA-7126)
 * Add Google Compute Engine snitch (CASSANDRA-7132)
 * remove duplicate query for local tokens (CASSANDRA-7182)
 * exit CQLSH with error status code if script fails (CASSANDRA-6344)
 * Fix bug with some IN queries missig results (CASSANDRA-7105)
 * Fix availability validation for LOCAL_ONE CL (CASSANDRA-7319)
 * Hint streaming can cause decommission to fail (CASSANDRA-7219)


2.1.0-beta2
 * Increase default CL space to 8GB (CASSANDRA-7031)
 * Add range tombstones to read repair digests (CASSANDRA-6863)
 * Fix BTree.clear for large updates (CASSANDRA-6943)
 * Fail write instead of logging a warning when unable to append to CL
   (CASSANDRA-6764)
 * Eliminate possibility of CL segment appearing twice in active list
   (CASSANDRA-6557)
 * Apply DONTNEED fadvise to commitlog segments (CASSANDRA-6759)
 * Switch CRC component to Adler and include it for compressed sstables
   (CASSANDRA-4165)
 * Allow cassandra-stress to set compaction strategy options (CASSANDRA-6451)
 * Add broadcast_rpc_address option to cassandra.yaml (CASSANDRA-5899)
 * Auto reload GossipingPropertyFileSnitch config (CASSANDRA-5897)
 * Fix overflow of memtable_total_space_in_mb (CASSANDRA-6573)
 * Fix ABTC NPE and apply update function correctly (CASSANDRA-6692)
 * Allow nodetool to use a file or prompt for password (CASSANDRA-6660)
 * Fix AIOOBE when concurrently accessing ABSC (CASSANDRA-6742)
 * Fix assertion error in ALTER TYPE RENAME (CASSANDRA-6705)
 * Scrub should not always clear out repaired status (CASSANDRA-5351)
 * Improve handling of range tombstone for wide partitions (CASSANDRA-6446)
 * Fix ClassCastException for compact table with composites (CASSANDRA-6738)
 * Fix potentially repairing with wrong nodes (CASSANDRA-6808)
 * Change caching option syntax (CASSANDRA-6745)
 * Fix stress to do proper counter reads (CASSANDRA-6835)
 * Fix help message for stress counter_write (CASSANDRA-6824)
 * Fix stress smart Thrift client to pick servers correctly (CASSANDRA-6848)
 * Add logging levels (minimal, normal or verbose) to stress tool (CASSANDRA-6849)
 * Fix race condition in Batch CLE (CASSANDRA-6860)
 * Improve cleanup/scrub/upgradesstables failure handling (CASSANDRA-6774)
 * ByteBuffer write() methods for serializing sstables (CASSANDRA-6781)
 * Proper compare function for CollectionType (CASSANDRA-6783)
 * Update native server to Netty 4 (CASSANDRA-6236)
 * Fix off-by-one error in stress (CASSANDRA-6883)
 * Make OpOrder AutoCloseable (CASSANDRA-6901)
 * Remove sync repair JMX interface (CASSANDRA-6900)
 * Add multiple memory allocation options for memtables (CASSANDRA-6689, 6694)
 * Remove adjusted op rate from stress output (CASSANDRA-6921)
 * Add optimized CF.hasColumns() implementations (CASSANDRA-6941)
 * Serialize batchlog mutations with the version of the target node
   (CASSANDRA-6931)
 * Optimize CounterColumn#reconcile() (CASSANDRA-6953)
 * Properly remove 1.2 sstable support in 2.1 (CASSANDRA-6869)
 * Lock counter cells, not partitions (CASSANDRA-6880)
 * Track presence of legacy counter shards in sstables (CASSANDRA-6888)
 * Ensure safe resource cleanup when replacing sstables (CASSANDRA-6912)
 * Add failure handler to async callback (CASSANDRA-6747)
 * Fix AE when closing SSTable without releasing reference (CASSANDRA-7000)
 * Clean up IndexInfo on keyspace/table drops (CASSANDRA-6924)
 * Only snapshot relative SSTables when sequential repair (CASSANDRA-7024)
 * Require nodetool rebuild_index to specify index names (CASSANDRA-7038)
 * fix cassandra stress errors on reads with native protocol (CASSANDRA-7033)
 * Use OpOrder to guard sstable references for reads (CASSANDRA-6919)
 * Preemptive opening of compaction result (CASSANDRA-6916)
 * Multi-threaded scrub/cleanup/upgradesstables (CASSANDRA-5547)
 * Optimize cellname comparison (CASSANDRA-6934)
 * Native protocol v3 (CASSANDRA-6855)
 * Optimize Cell liveness checks and clean up Cell (CASSANDRA-7119)
 * Support consistent range movements (CASSANDRA-2434)
 * Display min timestamp in sstablemetadata viewer (CASSANDRA-6767)
Merged from 2.0:
 * Avoid race-prone second "scrub" of system keyspace (CASSANDRA-6797)
 * Pool CqlRecordWriter clients by inetaddress rather than Range
   (CASSANDRA-6665)
 * Fix compaction_history timestamps (CASSANDRA-6784)
 * Compare scores of full replica ordering in DES (CASSANDRA-6683)
 * fix CME in SessionInfo updateProgress affecting netstats (CASSANDRA-6577)
 * Allow repairing between specific replicas (CASSANDRA-6440)
 * Allow per-dc enabling of hints (CASSANDRA-6157)
 * Add compatibility for Hadoop 0.2.x (CASSANDRA-5201)
 * Fix EstimatedHistogram races (CASSANDRA-6682)
 * Failure detector correctly converts initial value to nanos (CASSANDRA-6658)
 * Add nodetool taketoken to relocate vnodes (CASSANDRA-4445)
 * Expose bulk loading progress over JMX (CASSANDRA-4757)
 * Correctly handle null with IF conditions and TTL (CASSANDRA-6623)
 * Account for range/row tombstones in tombstone drop
   time histogram (CASSANDRA-6522)
 * Stop CommitLogSegment.close() from calling sync() (CASSANDRA-6652)
 * Make commitlog failure handling configurable (CASSANDRA-6364)
 * Avoid overlaps in LCS (CASSANDRA-6688)
 * Improve support for paginating over composites (CASSANDRA-4851)
 * Fix count(*) queries in a mixed cluster (CASSANDRA-6707)
 * Improve repair tasks(snapshot, differencing) concurrency (CASSANDRA-6566)
 * Fix replaying pre-2.0 commit logs (CASSANDRA-6714)
 * Add static columns to CQL3 (CASSANDRA-6561)
 * Optimize single partition batch statements (CASSANDRA-6737)
 * Disallow post-query re-ordering when paging (CASSANDRA-6722)
 * Fix potential paging bug with deleted columns (CASSANDRA-6748)
 * Fix NPE on BulkLoader caused by losing StreamEvent (CASSANDRA-6636)
 * Fix truncating compression metadata (CASSANDRA-6791)
 * Add CMSClassUnloadingEnabled JVM option (CASSANDRA-6541)
 * Catch memtable flush exceptions during shutdown (CASSANDRA-6735)
 * Fix upgradesstables NPE for non-CF-based indexes (CASSANDRA-6645)
 * Fix UPDATE updating PRIMARY KEY columns implicitly (CASSANDRA-6782)
 * Fix IllegalArgumentException when updating from 1.2 with SuperColumns
   (CASSANDRA-6733)
 * FBUtilities.singleton() should use the CF comparator (CASSANDRA-6778)
 * Fix CQLSStableWriter.addRow(Map<String, Object>) (CASSANDRA-6526)
 * Fix HSHA server introducing corrupt data (CASSANDRA-6285)
 * Fix CAS conditions for COMPACT STORAGE tables (CASSANDRA-6813)
 * Starting threads in OutboundTcpConnectionPool constructor causes race conditions (CASSANDRA-7177)
 * Allow overriding cassandra-rackdc.properties file (CASSANDRA-7072)
 * Set JMX RMI port to 7199 (CASSANDRA-7087)
 * Use LOCAL_QUORUM for data reads at LOCAL_SERIAL (CASSANDRA-6939)
 * Log a warning for large batches (CASSANDRA-6487)
 * Put nodes in hibernate when join_ring is false (CASSANDRA-6961)
 * Avoid early loading of non-system keyspaces before compaction-leftovers
   cleanup at startup (CASSANDRA-6913)
 * Restrict Windows to parallel repairs (CASSANDRA-6907)
 * (Hadoop) Allow manually specifying start/end tokens in CFIF (CASSANDRA-6436)
 * Fix NPE in MeteredFlusher (CASSANDRA-6820)
 * Fix race processing range scan responses (CASSANDRA-6820)
 * Allow deleting snapshots from dropped keyspaces (CASSANDRA-6821)
 * Add uuid() function (CASSANDRA-6473)
 * Omit tombstones from schema digests (CASSANDRA-6862)
 * Include correct consistencyLevel in LWT timeout (CASSANDRA-6884)
 * Lower chances for losing new SSTables during nodetool refresh and
   ColumnFamilyStore.loadNewSSTables (CASSANDRA-6514)
 * Add support for DELETE ... IF EXISTS to CQL3 (CASSANDRA-5708)
 * Update hadoop_cql3_word_count example (CASSANDRA-6793)
 * Fix handling of RejectedExecution in sync Thrift server (CASSANDRA-6788)
 * Log more information when exceeding tombstone_warn_threshold (CASSANDRA-6865)
 * Fix truncate to not abort due to unreachable fat clients (CASSANDRA-6864)
 * Fix schema concurrency exceptions (CASSANDRA-6841)
 * Fix leaking validator FH in StreamWriter (CASSANDRA-6832)
 * Fix saving triggers to schema (CASSANDRA-6789)
 * Fix trigger mutations when base mutation list is immutable (CASSANDRA-6790)
 * Fix accounting in FileCacheService to allow re-using RAR (CASSANDRA-6838)
 * Fix static counter columns (CASSANDRA-6827)
 * Restore expiring->deleted (cell) compaction optimization (CASSANDRA-6844)
 * Fix CompactionManager.needsCleanup (CASSANDRA-6845)
 * Correctly compare BooleanType values other than 0 and 1 (CASSANDRA-6779)
 * Read message id as string from earlier versions (CASSANDRA-6840)
 * Properly use the Paxos consistency for (non-protocol) batch (CASSANDRA-6837)
 * Add paranoid disk failure option (CASSANDRA-6646)
 * Improve PerRowSecondaryIndex performance (CASSANDRA-6876)
 * Extend triggers to support CAS updates (CASSANDRA-6882)
 * Static columns with IF NOT EXISTS don't always work as expected (CASSANDRA-6873)
 * Fix paging with SELECT DISTINCT (CASSANDRA-6857)
 * Fix UnsupportedOperationException on CAS timeout (CASSANDRA-6923)
 * Improve MeteredFlusher handling of MF-unaffected column families
   (CASSANDRA-6867)
 * Add CqlRecordReader using native pagination (CASSANDRA-6311)
 * Add QueryHandler interface (CASSANDRA-6659)
 * Track liveRatio per-memtable, not per-CF (CASSANDRA-6945)
 * Make sure upgradesstables keeps sstable level (CASSANDRA-6958)
 * Fix LIMIT with static columns (CASSANDRA-6956)
 * Fix clash with CQL column name in thrift validation (CASSANDRA-6892)
 * Fix error with super columns in mixed 1.2-2.0 clusters (CASSANDRA-6966)
 * Fix bad skip of sstables on slice query with composite start/finish (CASSANDRA-6825)
 * Fix unintended update with conditional statement (CASSANDRA-6893)
 * Fix map element access in IF (CASSANDRA-6914)
 * Avoid costly range calculations for range queries on system keyspaces
   (CASSANDRA-6906)
 * Fix SSTable not released if stream session fails (CASSANDRA-6818)
 * Avoid build failure due to ANTLR timeout (CASSANDRA-6991)
 * Queries on compact tables can return more rows that requested (CASSANDRA-7052)
 * USING TIMESTAMP for batches does not work (CASSANDRA-7053)
 * Fix performance regression from CASSANDRA-5614 (CASSANDRA-6949)
 * Ensure that batchlog and hint timeouts do not produce hints (CASSANDRA-7058)
 * Merge groupable mutations in TriggerExecutor#execute() (CASSANDRA-7047)
 * Plug holes in resource release when wiring up StreamSession (CASSANDRA-7073)
 * Re-add parameter columns to tracing session (CASSANDRA-6942)
 * Preserves CQL metadata when updating table from thrift (CASSANDRA-6831)
Merged from 1.2:
 * Fix nodetool display with vnodes (CASSANDRA-7082)
 * Add UNLOGGED, COUNTER options to BATCH documentation (CASSANDRA-6816)
 * add extra SSL cipher suites (CASSANDRA-6613)
 * fix nodetool getsstables for blob PK (CASSANDRA-6803)
 * Fix BatchlogManager#deleteBatch() use of millisecond timestamps
   (CASSANDRA-6822)
 * Continue assassinating even if the endpoint vanishes (CASSANDRA-6787)
 * Schedule schema pulls on change (CASSANDRA-6971)
 * Non-droppable verbs shouldn't be dropped from OTC (CASSANDRA-6980)
 * Shutdown batchlog executor in SS#drain() (CASSANDRA-7025)
 * Fix batchlog to account for CF truncation records (CASSANDRA-6999)
 * Fix CQLSH parsing of functions and BLOB literals (CASSANDRA-7018)
 * Properly load trustore in the native protocol (CASSANDRA-6847)
 * Always clean up references in SerializingCache (CASSANDRA-6994)
 * Don't shut MessagingService down when replacing a node (CASSANDRA-6476)
 * fix npe when doing -Dcassandra.fd_initial_value_ms (CASSANDRA-6751)


2.1.0-beta1
 * Add flush directory distinct from compaction directories (CASSANDRA-6357)
 * Require JNA by default (CASSANDRA-6575)
 * add listsnapshots command to nodetool (CASSANDRA-5742)
 * Introduce AtomicBTreeColumns (CASSANDRA-6271, 6692)
 * Multithreaded commitlog (CASSANDRA-3578)
 * allocate fixed index summary memory pool and resample cold index summaries
   to use less memory (CASSANDRA-5519)
 * Removed multithreaded compaction (CASSANDRA-6142)
 * Parallelize fetching rows for low-cardinality indexes (CASSANDRA-1337)
 * change logging from log4j to logback (CASSANDRA-5883)
 * switch to LZ4 compression for internode communication (CASSANDRA-5887)
 * Stop using Thrift-generated Index* classes internally (CASSANDRA-5971)
 * Remove 1.2 network compatibility code (CASSANDRA-5960)
 * Remove leveled json manifest migration code (CASSANDRA-5996)
 * Remove CFDefinition (CASSANDRA-6253)
 * Use AtomicIntegerFieldUpdater in RefCountedMemory (CASSANDRA-6278)
 * User-defined types for CQL3 (CASSANDRA-5590)
 * Use of o.a.c.metrics in nodetool (CASSANDRA-5871, 6406)
 * Batch read from OTC's queue and cleanup (CASSANDRA-1632)
 * Secondary index support for collections (CASSANDRA-4511, 6383)
 * SSTable metadata(Stats.db) format change (CASSANDRA-6356)
 * Push composites support in the storage engine
   (CASSANDRA-5417, CASSANDRA-6520)
 * Add snapshot space used to cfstats (CASSANDRA-6231)
 * Add cardinality estimator for key count estimation (CASSANDRA-5906)
 * CF id is changed to be non-deterministic. Data dir/key cache are created
   uniquely for CF id (CASSANDRA-5202)
 * New counters implementation (CASSANDRA-6504)
 * Replace UnsortedColumns, EmptyColumns, TreeMapBackedSortedColumns with new
   ArrayBackedSortedColumns (CASSANDRA-6630, CASSANDRA-6662, CASSANDRA-6690)
 * Add option to use row cache with a given amount of rows (CASSANDRA-5357)
 * Avoid repairing already repaired data (CASSANDRA-5351)
 * Reject counter updates with USING TTL/TIMESTAMP (CASSANDRA-6649)
 * Replace index_interval with min/max_index_interval (CASSANDRA-6379)
 * Lift limitation that order by columns must be selected for IN queries (CASSANDRA-4911)


2.0.5
 * Reduce garbage generated by bloom filter lookups (CASSANDRA-6609)
 * Add ks.cf names to tombstone logging (CASSANDRA-6597)
 * Use LOCAL_QUORUM for LWT operations at LOCAL_SERIAL (CASSANDRA-6495)
 * Wait for gossip to settle before accepting client connections (CASSANDRA-4288)
 * Delete unfinished compaction incrementally (CASSANDRA-6086)
 * Allow specifying custom secondary index options in CQL3 (CASSANDRA-6480)
 * Improve replica pinning for cache efficiency in DES (CASSANDRA-6485)
 * Fix LOCAL_SERIAL from thrift (CASSANDRA-6584)
 * Don't special case received counts in CAS timeout exceptions (CASSANDRA-6595)
 * Add support for 2.1 global counter shards (CASSANDRA-6505)
 * Fix NPE when streaming connection is not yet established (CASSANDRA-6210)
 * Avoid rare duplicate read repair triggering (CASSANDRA-6606)
 * Fix paging discardFirst (CASSANDRA-6555)
 * Fix ArrayIndexOutOfBoundsException in 2ndary index query (CASSANDRA-6470)
 * Release sstables upon rebuilding 2i (CASSANDRA-6635)
 * Add AbstractCompactionStrategy.startup() method (CASSANDRA-6637)
 * SSTableScanner may skip rows during cleanup (CASSANDRA-6638)
 * sstables from stalled repair sessions can resurrect deleted data (CASSANDRA-6503)
 * Switch stress to use ITransportFactory (CASSANDRA-6641)
 * Fix IllegalArgumentException during prepare (CASSANDRA-6592)
 * Fix possible loss of 2ndary index entries during compaction (CASSANDRA-6517)
 * Fix direct Memory on architectures that do not support unaligned long access
   (CASSANDRA-6628)
 * Let scrub optionally skip broken counter partitions (CASSANDRA-5930)
Merged from 1.2:
 * fsync compression metadata (CASSANDRA-6531)
 * Validate CF existence on execution for prepared statement (CASSANDRA-6535)
 * Add ability to throttle batchlog replay (CASSANDRA-6550)
 * Fix executing LOCAL_QUORUM with SimpleStrategy (CASSANDRA-6545)
 * Avoid StackOverflow when using large IN queries (CASSANDRA-6567)
 * Nodetool upgradesstables includes secondary indexes (CASSANDRA-6598)
 * Paginate batchlog replay (CASSANDRA-6569)
 * skip blocking on streaming during drain (CASSANDRA-6603)
 * Improve error message when schema doesn't match loaded sstable (CASSANDRA-6262)
 * Add properties to adjust FD initial value and max interval (CASSANDRA-4375)
 * Fix preparing with batch and delete from collection (CASSANDRA-6607)
 * Fix ABSC reverse iterator's remove() method (CASSANDRA-6629)
 * Handle host ID conflicts properly (CASSANDRA-6615)
 * Move handling of migration event source to solve bootstrap race. (CASSANDRA-6648)
 * Make sure compaction throughput value doesn't overflow with int math (CASSANDRA-6647)


2.0.4
 * Allow removing snapshots of no-longer-existing CFs (CASSANDRA-6418)
 * add StorageService.stopDaemon() (CASSANDRA-4268)
 * add IRE for invalid CF supplied to get_count (CASSANDRA-5701)
 * add client encryption support to sstableloader (CASSANDRA-6378)
 * Fix accept() loop for SSL sockets post-shutdown (CASSANDRA-6468)
 * Fix size-tiered compaction in LCS L0 (CASSANDRA-6496)
 * Fix assertion failure in filterColdSSTables (CASSANDRA-6483)
 * Fix row tombstones in larger-than-memory compactions (CASSANDRA-6008)
 * Fix cleanup ClassCastException (CASSANDRA-6462)
 * Reduce gossip memory use by interning VersionedValue strings (CASSANDRA-6410)
 * Allow specifying datacenters to participate in a repair (CASSANDRA-6218)
 * Fix divide-by-zero in PCI (CASSANDRA-6403)
 * Fix setting last compacted key in the wrong level for LCS (CASSANDRA-6284)
 * Add millisecond precision formats to the timestamp parser (CASSANDRA-6395)
 * Expose a total memtable size metric for a CF (CASSANDRA-6391)
 * cqlsh: handle symlinks properly (CASSANDRA-6425)
 * Fix potential infinite loop when paging query with IN (CASSANDRA-6464)
 * Fix assertion error in AbstractQueryPager.discardFirst (CASSANDRA-6447)
 * Fix streaming older SSTable yields unnecessary tombstones (CASSANDRA-6527)
Merged from 1.2:
 * Improved error message on bad properties in DDL queries (CASSANDRA-6453)
 * Randomize batchlog candidates selection (CASSANDRA-6481)
 * Fix thundering herd on endpoint cache invalidation (CASSANDRA-6345, 6485)
 * Improve batchlog write performance with vnodes (CASSANDRA-6488)
 * cqlsh: quote single quotes in strings inside collections (CASSANDRA-6172)
 * Improve gossip performance for typical messages (CASSANDRA-6409)
 * Throw IRE if a prepared statement has more markers than supported
   (CASSANDRA-5598)
 * Expose Thread metrics for the native protocol server (CASSANDRA-6234)
 * Change snapshot response message verb to INTERNAL to avoid dropping it
   (CASSANDRA-6415)
 * Warn when collection read has > 65K elements (CASSANDRA-5428)
 * Fix cache persistence when both row and key cache are enabled
   (CASSANDRA-6413)
 * (Hadoop) add describe_local_ring (CASSANDRA-6268)
 * Fix handling of concurrent directory creation failure (CASSANDRA-6459)
 * Allow executing CREATE statements multiple times (CASSANDRA-6471)
 * Don't send confusing info with timeouts (CASSANDRA-6491)
 * Don't resubmit counter mutation runnables internally (CASSANDRA-6427)
 * Don't drop local mutations without a hint (CASSANDRA-6510)
 * Don't allow null max_hint_window_in_ms (CASSANDRA-6419)
 * Validate SliceRange start and finish lengths (CASSANDRA-6521)


2.0.3
 * Fix FD leak on slice read path (CASSANDRA-6275)
 * Cancel read meter task when closing SSTR (CASSANDRA-6358)
 * free off-heap IndexSummary during bulk (CASSANDRA-6359)
 * Recover from IOException in accept() thread (CASSANDRA-6349)
 * Improve Gossip tolerance of abnormally slow tasks (CASSANDRA-6338)
 * Fix trying to hint timed out counter writes (CASSANDRA-6322)
 * Allow restoring specific columnfamilies from archived CL (CASSANDRA-4809)
 * Avoid flushing compaction_history after each operation (CASSANDRA-6287)
 * Fix repair assertion error when tombstones expire (CASSANDRA-6277)
 * Skip loading corrupt key cache (CASSANDRA-6260)
 * Fixes for compacting larger-than-memory rows (CASSANDRA-6274)
 * Compact hottest sstables first and optionally omit coldest from
   compaction entirely (CASSANDRA-6109)
 * Fix modifying column_metadata from thrift (CASSANDRA-6182)
 * cqlsh: fix LIST USERS output (CASSANDRA-6242)
 * Add IRequestSink interface (CASSANDRA-6248)
 * Update memtable size while flushing (CASSANDRA-6249)
 * Provide hooks around CQL2/CQL3 statement execution (CASSANDRA-6252)
 * Require Permission.SELECT for CAS updates (CASSANDRA-6247)
 * New CQL-aware SSTableWriter (CASSANDRA-5894)
 * Reject CAS operation when the protocol v1 is used (CASSANDRA-6270)
 * Correctly throw error when frame too large (CASSANDRA-5981)
 * Fix serialization bug in PagedRange with 2ndary indexes (CASSANDRA-6299)
 * Fix CQL3 table validation in Thrift (CASSANDRA-6140)
 * Fix bug missing results with IN clauses (CASSANDRA-6327)
 * Fix paging with reversed slices (CASSANDRA-6343)
 * Set minTimestamp correctly to be able to drop expired sstables (CASSANDRA-6337)
 * Support NaN and Infinity as float literals (CASSANDRA-6003)
 * Remove RF from nodetool ring output (CASSANDRA-6289)
 * Fix attempting to flush empty rows (CASSANDRA-6374)
 * Fix potential out of bounds exception when paging (CASSANDRA-6333)
Merged from 1.2:
 * Optimize FD phi calculation (CASSANDRA-6386)
 * Improve initial FD phi estimate when starting up (CASSANDRA-6385)
 * Don't list CQL3 table in CLI describe even if named explicitely
   (CASSANDRA-5750)
 * Invalidate row cache when dropping CF (CASSANDRA-6351)
 * add non-jamm path for cached statements (CASSANDRA-6293)
 * add windows bat files for shell commands (CASSANDRA-6145)
 * Require logging in for Thrift CQL2/3 statement preparation (CASSANDRA-6254)
 * restrict max_num_tokens to 1536 (CASSANDRA-6267)
 * Nodetool gets default JMX port from cassandra-env.sh (CASSANDRA-6273)
 * make calculatePendingRanges asynchronous (CASSANDRA-6244)
 * Remove blocking flushes in gossip thread (CASSANDRA-6297)
 * Fix potential socket leak in connectionpool creation (CASSANDRA-6308)
 * Allow LOCAL_ONE/LOCAL_QUORUM to work with SimpleStrategy (CASSANDRA-6238)
 * cqlsh: handle 'null' as session duration (CASSANDRA-6317)
 * Fix json2sstable handling of range tombstones (CASSANDRA-6316)
 * Fix missing one row in reverse query (CASSANDRA-6330)
 * Fix reading expired row value from row cache (CASSANDRA-6325)
 * Fix AssertionError when doing set element deletion (CASSANDRA-6341)
 * Make CL code for the native protocol match the one in C* 2.0
   (CASSANDRA-6347)
 * Disallow altering CQL3 table from thrift (CASSANDRA-6370)
 * Fix size computation of prepared statement (CASSANDRA-6369)


2.0.2
 * Update FailureDetector to use nanontime (CASSANDRA-4925)
 * Fix FileCacheService regressions (CASSANDRA-6149)
 * Never return WriteTimeout for CL.ANY (CASSANDRA-6132)
 * Fix race conditions in bulk loader (CASSANDRA-6129)
 * Add configurable metrics reporting (CASSANDRA-4430)
 * drop queries exceeding a configurable number of tombstones (CASSANDRA-6117)
 * Track and persist sstable read activity (CASSANDRA-5515)
 * Fixes for speculative retry (CASSANDRA-5932, CASSANDRA-6194)
 * Improve memory usage of metadata min/max column names (CASSANDRA-6077)
 * Fix thrift validation refusing row markers on CQL3 tables (CASSANDRA-6081)
 * Fix insertion of collections with CAS (CASSANDRA-6069)
 * Correctly send metadata on SELECT COUNT (CASSANDRA-6080)
 * Track clients' remote addresses in ClientState (CASSANDRA-6070)
 * Create snapshot dir if it does not exist when migrating
   leveled manifest (CASSANDRA-6093)
 * make sequential nodetool repair the default (CASSANDRA-5950)
 * Add more hooks for compaction strategy implementations (CASSANDRA-6111)
 * Fix potential NPE on composite 2ndary indexes (CASSANDRA-6098)
 * Delete can potentially be skipped in batch (CASSANDRA-6115)
 * Allow alter keyspace on system_traces (CASSANDRA-6016)
 * Disallow empty column names in cql (CASSANDRA-6136)
 * Use Java7 file-handling APIs and fix file moving on Windows (CASSANDRA-5383)
 * Save compaction history to system keyspace (CASSANDRA-5078)
 * Fix NPE if StorageService.getOperationMode() is executed before full startup (CASSANDRA-6166)
 * CQL3: support pre-epoch longs for TimestampType (CASSANDRA-6212)
 * Add reloadtriggers command to nodetool (CASSANDRA-4949)
 * cqlsh: ignore empty 'value alias' in DESCRIBE (CASSANDRA-6139)
 * Fix sstable loader (CASSANDRA-6205)
 * Reject bootstrapping if the node already exists in gossip (CASSANDRA-5571)
 * Fix NPE while loading paxos state (CASSANDRA-6211)
 * cqlsh: add SHOW SESSION <tracing-session> command (CASSANDRA-6228)
Merged from 1.2:
 * (Hadoop) Require CFRR batchSize to be at least 2 (CASSANDRA-6114)
 * Add a warning for small LCS sstable size (CASSANDRA-6191)
 * Add ability to list specific KS/CF combinations in nodetool cfstats (CASSANDRA-4191)
 * Mark CF clean if a mutation raced the drop and got it marked dirty (CASSANDRA-5946)
 * Add a LOCAL_ONE consistency level (CASSANDRA-6202)
 * Limit CQL prepared statement cache by size instead of count (CASSANDRA-6107)
 * Tracing should log write failure rather than raw exceptions (CASSANDRA-6133)
 * lock access to TM.endpointToHostIdMap (CASSANDRA-6103)
 * Allow estimated memtable size to exceed slab allocator size (CASSANDRA-6078)
 * Start MeteredFlusher earlier to prevent OOM during CL replay (CASSANDRA-6087)
 * Avoid sending Truncate command to fat clients (CASSANDRA-6088)
 * Allow where clause conditions to be in parenthesis (CASSANDRA-6037)
 * Do not open non-ssl storage port if encryption option is all (CASSANDRA-3916)
 * Move batchlog replay to its own executor (CASSANDRA-6079)
 * Add tombstone debug threshold and histogram (CASSANDRA-6042, 6057)
 * Enable tcp keepalive on incoming connections (CASSANDRA-4053)
 * Fix fat client schema pull NPE (CASSANDRA-6089)
 * Fix memtable flushing for indexed tables (CASSANDRA-6112)
 * Fix skipping columns with multiple slices (CASSANDRA-6119)
 * Expose connected thrift + native client counts (CASSANDRA-5084)
 * Optimize auth setup (CASSANDRA-6122)
 * Trace index selection (CASSANDRA-6001)
 * Update sstablesPerReadHistogram to use biased sampling (CASSANDRA-6164)
 * Log UnknownColumnfamilyException when closing socket (CASSANDRA-5725)
 * Properly error out on CREATE INDEX for counters table (CASSANDRA-6160)
 * Handle JMX notification failure for repair (CASSANDRA-6097)
 * (Hadoop) Fetch no more than 128 splits in parallel (CASSANDRA-6169)
 * stress: add username/password authentication support (CASSANDRA-6068)
 * Fix indexed queries with row cache enabled on parent table (CASSANDRA-5732)
 * Fix compaction race during columnfamily drop (CASSANDRA-5957)
 * Fix validation of empty column names for compact tables (CASSANDRA-6152)
 * Skip replaying mutations that pass CRC but fail to deserialize (CASSANDRA-6183)
 * Rework token replacement to use replace_address (CASSANDRA-5916)
 * Fix altering column types (CASSANDRA-6185)
 * cqlsh: fix CREATE/ALTER WITH completion (CASSANDRA-6196)
 * add windows bat files for shell commands (CASSANDRA-6145)
 * Fix potential stack overflow during range tombstones insertion (CASSANDRA-6181)
 * (Hadoop) Make LOCAL_ONE the default consistency level (CASSANDRA-6214)


2.0.1
 * Fix bug that could allow reading deleted data temporarily (CASSANDRA-6025)
 * Improve memory use defaults (CASSANDRA-6059)
 * Make ThriftServer more easlly extensible (CASSANDRA-6058)
 * Remove Hadoop dependency from ITransportFactory (CASSANDRA-6062)
 * add file_cache_size_in_mb setting (CASSANDRA-5661)
 * Improve error message when yaml contains invalid properties (CASSANDRA-5958)
 * Improve leveled compaction's ability to find non-overlapping L0 compactions
   to work on concurrently (CASSANDRA-5921)
 * Notify indexer of columns shadowed by range tombstones (CASSANDRA-5614)
 * Log Merkle tree stats (CASSANDRA-2698)
 * Switch from crc32 to adler32 for compressed sstable checksums (CASSANDRA-5862)
 * Improve offheap memcpy performance (CASSANDRA-5884)
 * Use a range aware scanner for cleanup (CASSANDRA-2524)
 * Cleanup doesn't need to inspect sstables that contain only local data
   (CASSANDRA-5722)
 * Add ability for CQL3 to list partition keys (CASSANDRA-4536)
 * Improve native protocol serialization (CASSANDRA-5664)
 * Upgrade Thrift to 0.9.1 (CASSANDRA-5923)
 * Require superuser status for adding triggers (CASSANDRA-5963)
 * Make standalone scrubber handle old and new style leveled manifest
   (CASSANDRA-6005)
 * Fix paxos bugs (CASSANDRA-6012, 6013, 6023)
 * Fix paged ranges with multiple replicas (CASSANDRA-6004)
 * Fix potential AssertionError during tracing (CASSANDRA-6041)
 * Fix NPE in sstablesplit (CASSANDRA-6027)
 * Migrate pre-2.0 key/value/column aliases to system.schema_columns
   (CASSANDRA-6009)
 * Paging filter empty rows too agressively (CASSANDRA-6040)
 * Support variadic parameters for IN clauses (CASSANDRA-4210)
 * cqlsh: return the result of CAS writes (CASSANDRA-5796)
 * Fix validation of IN clauses with 2ndary indexes (CASSANDRA-6050)
 * Support named bind variables in CQL (CASSANDRA-6033)
Merged from 1.2:
 * Allow cache-keys-to-save to be set at runtime (CASSANDRA-5980)
 * Avoid second-guessing out-of-space state (CASSANDRA-5605)
 * Tuning knobs for dealing with large blobs and many CFs (CASSANDRA-5982)
 * (Hadoop) Fix CQLRW for thrift tables (CASSANDRA-6002)
 * Fix possible divide-by-zero in HHOM (CASSANDRA-5990)
 * Allow local batchlog writes for CL.ANY (CASSANDRA-5967)
 * Upgrade metrics-core to version 2.2.0 (CASSANDRA-5947)
 * Fix CqlRecordWriter with composite keys (CASSANDRA-5949)
 * Add snitch, schema version, cluster, partitioner to JMX (CASSANDRA-5881)
 * Allow disabling SlabAllocator (CASSANDRA-5935)
 * Make user-defined compaction JMX blocking (CASSANDRA-4952)
 * Fix streaming does not transfer wrapped range (CASSANDRA-5948)
 * Fix loading index summary containing empty key (CASSANDRA-5965)
 * Correctly handle limits in CompositesSearcher (CASSANDRA-5975)
 * Pig: handle CQL collections (CASSANDRA-5867)
 * Pass the updated cf to the PRSI index() method (CASSANDRA-5999)
 * Allow empty CQL3 batches (as no-op) (CASSANDRA-5994)
 * Support null in CQL3 functions (CASSANDRA-5910)
 * Replace the deprecated MapMaker with CacheLoader (CASSANDRA-6007)
 * Add SSTableDeletingNotification to DataTracker (CASSANDRA-6010)
 * Fix snapshots in use get deleted during snapshot repair (CASSANDRA-6011)
 * Move hints and exception count to o.a.c.metrics (CASSANDRA-6017)
 * Fix memory leak in snapshot repair (CASSANDRA-6047)
 * Fix sstable2sjon for CQL3 tables (CASSANDRA-5852)


2.0.0
 * Fix thrift validation when inserting into CQL3 tables (CASSANDRA-5138)
 * Fix periodic memtable flushing behavior with clean memtables (CASSANDRA-5931)
 * Fix dateOf() function for pre-2.0 timestamp columns (CASSANDRA-5928)
 * Fix SSTable unintentionally loads BF when opened for batch (CASSANDRA-5938)
 * Add stream session progress to JMX (CASSANDRA-4757)
 * Fix NPE during CAS operation (CASSANDRA-5925)
Merged from 1.2:
 * Fix getBloomFilterDiskSpaceUsed for AlwaysPresentFilter (CASSANDRA-5900)
 * Don't announce schema version until we've loaded the changes locally
   (CASSANDRA-5904)
 * Fix to support off heap bloom filters size greater than 2 GB (CASSANDRA-5903)
 * Properly handle parsing huge map and set literals (CASSANDRA-5893)


2.0.0-rc2
 * enable vnodes by default (CASSANDRA-5869)
 * fix CAS contention timeout (CASSANDRA-5830)
 * fix HsHa to respect max frame size (CASSANDRA-4573)
 * Fix (some) 2i on composite components omissions (CASSANDRA-5851)
 * cqlsh: add DESCRIBE FULL SCHEMA variant (CASSANDRA-5880)
Merged from 1.2:
 * Correctly validate sparse composite cells in scrub (CASSANDRA-5855)
 * Add KeyCacheHitRate metric to CF metrics (CASSANDRA-5868)
 * cqlsh: add support for multiline comments (CASSANDRA-5798)
 * Handle CQL3 SELECT duplicate IN restrictions on clustering columns
   (CASSANDRA-5856)


2.0.0-rc1
 * improve DecimalSerializer performance (CASSANDRA-5837)
 * fix potential spurious wakeup in AsyncOneResponse (CASSANDRA-5690)
 * fix schema-related trigger issues (CASSANDRA-5774)
 * Better validation when accessing CQL3 table from thrift (CASSANDRA-5138)
 * Fix assertion error during repair (CASSANDRA-5801)
 * Fix range tombstone bug (CASSANDRA-5805)
 * DC-local CAS (CASSANDRA-5797)
 * Add a native_protocol_version column to the system.local table (CASSANRDA-5819)
 * Use index_interval from cassandra.yaml when upgraded (CASSANDRA-5822)
 * Fix buffer underflow on socket close (CASSANDRA-5792)
Merged from 1.2:
 * Fix reading DeletionTime from 1.1-format sstables (CASSANDRA-5814)
 * cqlsh: add collections support to COPY (CASSANDRA-5698)
 * retry important messages for any IOException (CASSANDRA-5804)
 * Allow empty IN relations in SELECT/UPDATE/DELETE statements (CASSANDRA-5626)
 * cqlsh: fix crashing on Windows due to libedit detection (CASSANDRA-5812)
 * fix bulk-loading compressed sstables (CASSANDRA-5820)
 * (Hadoop) fix quoting in CqlPagingRecordReader and CqlRecordWriter
   (CASSANDRA-5824)
 * update default LCS sstable size to 160MB (CASSANDRA-5727)
 * Allow compacting 2Is via nodetool (CASSANDRA-5670)
 * Hex-encode non-String keys in OPP (CASSANDRA-5793)
 * nodetool history logging (CASSANDRA-5823)
 * (Hadoop) fix support for Thrift tables in CqlPagingRecordReader
   (CASSANDRA-5752)
 * add "all time blocked" to StatusLogger output (CASSANDRA-5825)
 * Future-proof inter-major-version schema migrations (CASSANDRA-5845)
 * (Hadoop) add CqlPagingRecordReader support for ReversedType in Thrift table
   (CASSANDRA-5718)
 * Add -no-snapshot option to scrub (CASSANDRA-5891)
 * Fix to support off heap bloom filters size greater than 2 GB (CASSANDRA-5903)
 * Properly handle parsing huge map and set literals (CASSANDRA-5893)
 * Fix LCS L0 compaction may overlap in L1 (CASSANDRA-5907)
 * New sstablesplit tool to split large sstables offline (CASSANDRA-4766)
 * Fix potential deadlock in native protocol server (CASSANDRA-5926)
 * Disallow incompatible type change in CQL3 (CASSANDRA-5882)
Merged from 1.1:
 * Correctly validate sparse composite cells in scrub (CASSANDRA-5855)


2.0.0-beta2
 * Replace countPendingHints with Hints Created metric (CASSANDRA-5746)
 * Allow nodetool with no args, and with help to run without a server (CASSANDRA-5734)
 * Cleanup AbstractType/TypeSerializer classes (CASSANDRA-5744)
 * Remove unimplemented cli option schema-mwt (CASSANDRA-5754)
 * Support range tombstones in thrift (CASSANDRA-5435)
 * Normalize table-manipulating CQL3 statements' class names (CASSANDRA-5759)
 * cqlsh: add missing table options to DESCRIBE output (CASSANDRA-5749)
 * Fix assertion error during repair (CASSANDRA-5757)
 * Fix bulkloader (CASSANDRA-5542)
 * Add LZ4 compression to the native protocol (CASSANDRA-5765)
 * Fix bugs in the native protocol v2 (CASSANDRA-5770)
 * CAS on 'primary key only' table (CASSANDRA-5715)
 * Support streaming SSTables of old versions (CASSANDRA-5772)
 * Always respect protocol version in native protocol (CASSANDRA-5778)
 * Fix ConcurrentModificationException during streaming (CASSANDRA-5782)
 * Update deletion timestamp in Commit#updatesWithPaxosTime (CASSANDRA-5787)
 * Thrift cas() method crashes if input columns are not sorted (CASSANDRA-5786)
 * Order columns names correctly when querying for CAS (CASSANDRA-5788)
 * Fix streaming retry (CASSANDRA-5775)
Merged from 1.2:
 * if no seeds can be a reached a node won't start in a ring by itself (CASSANDRA-5768)
 * add cassandra.unsafesystem property (CASSANDRA-5704)
 * (Hadoop) quote identifiers in CqlPagingRecordReader (CASSANDRA-5763)
 * Add replace_node functionality for vnodes (CASSANDRA-5337)
 * Add timeout events to query traces (CASSANDRA-5520)
 * Fix serialization of the LEFT gossip value (CASSANDRA-5696)
 * Pig: support for cql3 tables (CASSANDRA-5234)
 * Fix skipping range tombstones with reverse queries (CASSANDRA-5712)
 * Expire entries out of ThriftSessionManager (CASSANDRA-5719)
 * Don't keep ancestor information in memory (CASSANDRA-5342)
 * Expose native protocol server status in nodetool info (CASSANDRA-5735)
 * Fix pathetic performance of range tombstones (CASSANDRA-5677)
 * Fix querying with an empty (impossible) range (CASSANDRA-5573)
 * cqlsh: handle CUSTOM 2i in DESCRIBE output (CASSANDRA-5760)
 * Fix minor bug in Range.intersects(Bound) (CASSANDRA-5771)
 * cqlsh: handle disabled compression in DESCRIBE output (CASSANDRA-5766)
 * Ensure all UP events are notified on the native protocol (CASSANDRA-5769)
 * Fix formatting of sstable2json with multiple -k arguments (CASSANDRA-5781)
 * Don't rely on row marker for queries in general to hide lost markers
   after TTL expires (CASSANDRA-5762)
 * Sort nodetool help output (CASSANDRA-5776)
 * Fix column expiring during 2 phases compaction (CASSANDRA-5799)
 * now() is being rejected in INSERTs when inside collections (CASSANDRA-5795)


2.0.0-beta1
 * Add support for indexing clustered columns (CASSANDRA-5125)
 * Removed on-heap row cache (CASSANDRA-5348)
 * use nanotime consistently for node-local timeouts (CASSANDRA-5581)
 * Avoid unnecessary second pass on name-based queries (CASSANDRA-5577)
 * Experimental triggers (CASSANDRA-1311)
 * JEMalloc support for off-heap allocation (CASSANDRA-3997)
 * Single-pass compaction (CASSANDRA-4180)
 * Removed token range bisection (CASSANDRA-5518)
 * Removed compatibility with pre-1.2.5 sstables and network messages
   (CASSANDRA-5511)
 * removed PBSPredictor (CASSANDRA-5455)
 * CAS support (CASSANDRA-5062, 5441, 5442, 5443, 5619, 5667)
 * Leveled compaction performs size-tiered compactions in L0
   (CASSANDRA-5371, 5439)
 * Add yaml network topology snitch for mixed ec2/other envs (CASSANDRA-5339)
 * Log when a node is down longer than the hint window (CASSANDRA-4554)
 * Optimize tombstone creation for ExpiringColumns (CASSANDRA-4917)
 * Improve LeveledScanner work estimation (CASSANDRA-5250, 5407)
 * Replace compaction lock with runWithCompactionsDisabled (CASSANDRA-3430)
 * Change Message IDs to ints (CASSANDRA-5307)
 * Move sstable level information into the Stats component, removing the
   need for a separate Manifest file (CASSANDRA-4872)
 * avoid serializing to byte[] on commitlog append (CASSANDRA-5199)
 * make index_interval configurable per columnfamily (CASSANDRA-3961, CASSANDRA-5650)
 * add default_time_to_live (CASSANDRA-3974)
 * add memtable_flush_period_in_ms (CASSANDRA-4237)
 * replace supercolumns internally by composites (CASSANDRA-3237, 5123)
 * upgrade thrift to 0.9.0 (CASSANDRA-3719)
 * drop unnecessary keyspace parameter from user-defined compaction API
   (CASSANDRA-5139)
 * more robust solution to incomplete compactions + counters (CASSANDRA-5151)
 * Change order of directory searching for c*.in.sh (CASSANDRA-3983)
 * Add tool to reset SSTable compaction level for LCS (CASSANDRA-5271)
 * Allow custom configuration loader (CASSANDRA-5045)
 * Remove memory emergency pressure valve logic (CASSANDRA-3534)
 * Reduce request latency with eager retry (CASSANDRA-4705)
 * cqlsh: Remove ASSUME command (CASSANDRA-5331)
 * Rebuild BF when loading sstables if bloom_filter_fp_chance
   has changed since compaction (CASSANDRA-5015)
 * remove row-level bloom filters (CASSANDRA-4885)
 * Change Kernel Page Cache skipping into row preheating (disabled by default)
   (CASSANDRA-4937)
 * Improve repair by deciding on a gcBefore before sending
   out TreeRequests (CASSANDRA-4932)
 * Add an official way to disable compactions (CASSANDRA-5074)
 * Reenable ALTER TABLE DROP with new semantics (CASSANDRA-3919)
 * Add binary protocol versioning (CASSANDRA-5436)
 * Swap THshaServer for TThreadedSelectorServer (CASSANDRA-5530)
 * Add alias support to SELECT statement (CASSANDRA-5075)
 * Don't create empty RowMutations in CommitLogReplayer (CASSANDRA-5541)
 * Use range tombstones when dropping cfs/columns from schema (CASSANDRA-5579)
 * cqlsh: drop CQL2/CQL3-beta support (CASSANDRA-5585)
 * Track max/min column names in sstables to be able to optimize slice
   queries (CASSANDRA-5514, CASSANDRA-5595, CASSANDRA-5600)
 * Binary protocol: allow batching already prepared statements (CASSANDRA-4693)
 * Allow preparing timestamp, ttl and limit in CQL3 queries (CASSANDRA-4450)
 * Support native link w/o JNA in Java7 (CASSANDRA-3734)
 * Use SASL authentication in binary protocol v2 (CASSANDRA-5545)
 * Replace Thrift HsHa with LMAX Disruptor based implementation (CASSANDRA-5582)
 * cqlsh: Add row count to SELECT output (CASSANDRA-5636)
 * Include a timestamp with all read commands to determine column expiration
   (CASSANDRA-5149)
 * Streaming 2.0 (CASSANDRA-5286, 5699)
 * Conditional create/drop ks/table/index statements in CQL3 (CASSANDRA-2737)
 * more pre-table creation property validation (CASSANDRA-5693)
 * Redesign repair messages (CASSANDRA-5426)
 * Fix ALTER RENAME post-5125 (CASSANDRA-5702)
 * Disallow renaming a 2ndary indexed column (CASSANDRA-5705)
 * Rename Table to Keyspace (CASSANDRA-5613)
 * Ensure changing column_index_size_in_kb on different nodes don't corrupt the
   sstable (CASSANDRA-5454)
 * Move resultset type information into prepare, not execute (CASSANDRA-5649)
 * Auto paging in binary protocol (CASSANDRA-4415, 5714)
 * Don't tie client side use of AbstractType to JDBC (CASSANDRA-4495)
 * Adds new TimestampType to replace DateType (CASSANDRA-5723, CASSANDRA-5729)
Merged from 1.2:
 * make starting native protocol server idempotent (CASSANDRA-5728)
 * Fix loading key cache when a saved entry is no longer valid (CASSANDRA-5706)
 * Fix serialization of the LEFT gossip value (CASSANDRA-5696)
 * cqlsh: Don't show 'null' in place of empty values (CASSANDRA-5675)
 * Race condition in detecting version on a mixed 1.1/1.2 cluster
   (CASSANDRA-5692)
 * Fix skipping range tombstones with reverse queries (CASSANDRA-5712)
 * Expire entries out of ThriftSessionManager (CASSANRDA-5719)
 * Don't keep ancestor information in memory (CASSANDRA-5342)
 * cqlsh: fix handling of semicolons inside BATCH queries (CASSANDRA-5697)


1.2.6
 * Fix tracing when operation completes before all responses arrive
   (CASSANDRA-5668)
 * Fix cross-DC mutation forwarding (CASSANDRA-5632)
 * Reduce SSTableLoader memory usage (CASSANDRA-5555)
 * Scale hinted_handoff_throttle_in_kb to cluster size (CASSANDRA-5272)
 * (Hadoop) Add CQL3 input/output formats (CASSANDRA-4421, 5622)
 * (Hadoop) Fix InputKeyRange in CFIF (CASSANDRA-5536)
 * Fix dealing with ridiculously large max sstable sizes in LCS (CASSANDRA-5589)
 * Ignore pre-truncate hints (CASSANDRA-4655)
 * Move System.exit on OOM into a separate thread (CASSANDRA-5273)
 * Write row markers when serializing schema (CASSANDRA-5572)
 * Check only SSTables for the requested range when streaming (CASSANDRA-5569)
 * Improve batchlog replay behavior and hint ttl handling (CASSANDRA-5314)
 * Exclude localTimestamp from validation for tombstones (CASSANDRA-5398)
 * cqlsh: add custom prompt support (CASSANDRA-5539)
 * Reuse prepared statements in hot auth queries (CASSANDRA-5594)
 * cqlsh: add vertical output option (see EXPAND) (CASSANDRA-5597)
 * Add a rate limit option to stress (CASSANDRA-5004)
 * have BulkLoader ignore snapshots directories (CASSANDRA-5587)
 * fix SnitchProperties logging context (CASSANDRA-5602)
 * Expose whether jna is enabled and memory is locked via JMX (CASSANDRA-5508)
 * cqlsh: fix COPY FROM with ReversedType (CASSANDRA-5610)
 * Allow creating CUSTOM indexes on collections (CASSANDRA-5615)
 * Evaluate now() function at execution time (CASSANDRA-5616)
 * Expose detailed read repair metrics (CASSANDRA-5618)
 * Correct blob literal + ReversedType parsing (CASSANDRA-5629)
 * Allow GPFS to prefer the internal IP like EC2MRS (CASSANDRA-5630)
 * fix help text for -tspw cassandra-cli (CASSANDRA-5643)
 * don't throw away initial causes exceptions for internode encryption issues
   (CASSANDRA-5644)
 * Fix message spelling errors for cql select statements (CASSANDRA-5647)
 * Suppress custom exceptions thru jmx (CASSANDRA-5652)
 * Update CREATE CUSTOM INDEX syntax (CASSANDRA-5639)
 * Fix PermissionDetails.equals() method (CASSANDRA-5655)
 * Never allow partition key ranges in CQL3 without token() (CASSANDRA-5666)
 * Gossiper incorrectly drops AppState for an upgrading node (CASSANDRA-5660)
 * Connection thrashing during multi-region ec2 during upgrade, due to
   messaging version (CASSANDRA-5669)
 * Avoid over reconnecting in EC2MRS (CASSANDRA-5678)
 * Fix ReadResponseSerializer.serializedSize() for digest reads (CASSANDRA-5476)
 * allow sstable2json on 2i CFs (CASSANDRA-5694)
Merged from 1.1:
 * Remove buggy thrift max message length option (CASSANDRA-5529)
 * Fix NPE in Pig's widerow mode (CASSANDRA-5488)
 * Add split size parameter to Pig and disable split combination (CASSANDRA-5544)


1.2.5
 * make BytesToken.toString only return hex bytes (CASSANDRA-5566)
 * Ensure that submitBackground enqueues at least one task (CASSANDRA-5554)
 * fix 2i updates with identical values and timestamps (CASSANDRA-5540)
 * fix compaction throttling bursty-ness (CASSANDRA-4316)
 * reduce memory consumption of IndexSummary (CASSANDRA-5506)
 * remove per-row column name bloom filters (CASSANDRA-5492)
 * Include fatal errors in trace events (CASSANDRA-5447)
 * Ensure that PerRowSecondaryIndex is notified of row-level deletes
   (CASSANDRA-5445)
 * Allow empty blob literals in CQL3 (CASSANDRA-5452)
 * Fix streaming RangeTombstones at column index boundary (CASSANDRA-5418)
 * Fix preparing statements when current keyspace is not set (CASSANDRA-5468)
 * Fix SemanticVersion.isSupportedBy minor/patch handling (CASSANDRA-5496)
 * Don't provide oldCfId for post-1.1 system cfs (CASSANDRA-5490)
 * Fix primary range ignores replication strategy (CASSANDRA-5424)
 * Fix shutdown of binary protocol server (CASSANDRA-5507)
 * Fix repair -snapshot not working (CASSANDRA-5512)
 * Set isRunning flag later in binary protocol server (CASSANDRA-5467)
 * Fix use of CQL3 functions with descending clustering order (CASSANDRA-5472)
 * Disallow renaming columns one at a time for thrift table in CQL3
   (CASSANDRA-5531)
 * cqlsh: add CLUSTERING ORDER BY support to DESCRIBE (CASSANDRA-5528)
 * Add custom secondary index support to CQL3 (CASSANDRA-5484)
 * Fix repair hanging silently on unexpected error (CASSANDRA-5229)
 * Fix Ec2Snitch regression introduced by CASSANDRA-5171 (CASSANDRA-5432)
 * Add nodetool enablebackup/disablebackup (CASSANDRA-5556)
 * cqlsh: fix DESCRIBE after case insensitive USE (CASSANDRA-5567)
Merged from 1.1
 * Add retry mechanism to OTC for non-droppable_verbs (CASSANDRA-5393)
 * Use allocator information to improve memtable memory usage estimate
   (CASSANDRA-5497)
 * Fix trying to load deleted row into row cache on startup (CASSANDRA-4463)
 * fsync leveled manifest to avoid corruption (CASSANDRA-5535)
 * Fix Bound intersection computation (CASSANDRA-5551)
 * sstablescrub now respects max memory size in cassandra.in.sh (CASSANDRA-5562)


1.2.4
 * Ensure that PerRowSecondaryIndex updates see the most recent values
   (CASSANDRA-5397)
 * avoid duplicate index entries ind PrecompactedRow and
   ParallelCompactionIterable (CASSANDRA-5395)
 * remove the index entry on oldColumn when new column is a tombstone
   (CASSANDRA-5395)
 * Change default stream throughput from 400 to 200 mbps (CASSANDRA-5036)
 * Gossiper logs DOWN for symmetry with UP (CASSANDRA-5187)
 * Fix mixing prepared statements between keyspaces (CASSANDRA-5352)
 * Fix consistency level during bootstrap - strike 3 (CASSANDRA-5354)
 * Fix transposed arguments in AlreadyExistsException (CASSANDRA-5362)
 * Improve asynchronous hint delivery (CASSANDRA-5179)
 * Fix Guava dependency version (12.0 -> 13.0.1) for Maven (CASSANDRA-5364)
 * Validate that provided CQL3 collection value are < 64K (CASSANDRA-5355)
 * Make upgradeSSTable skip current version sstables by default (CASSANDRA-5366)
 * Optimize min/max timestamp collection (CASSANDRA-5373)
 * Invalid streamId in cql binary protocol when using invalid CL
   (CASSANDRA-5164)
 * Fix validation for IN where clauses with collections (CASSANDRA-5376)
 * Copy resultSet on count query to avoid ConcurrentModificationException
   (CASSANDRA-5382)
 * Correctly typecheck in CQL3 even with ReversedType (CASSANDRA-5386)
 * Fix streaming compressed files when using encryption (CASSANDRA-5391)
 * cassandra-all 1.2.0 pom missing netty dependency (CASSANDRA-5392)
 * Fix writetime/ttl functions on null values (CASSANDRA-5341)
 * Fix NPE during cql3 select with token() (CASSANDRA-5404)
 * IndexHelper.skipBloomFilters won't skip non-SHA filters (CASSANDRA-5385)
 * cqlsh: Print maps ordered by key, sort sets (CASSANDRA-5413)
 * Add null syntax support in CQL3 for inserts (CASSANDRA-3783)
 * Allow unauthenticated set_keyspace() calls (CASSANDRA-5423)
 * Fix potential incremental backups race (CASSANDRA-5410)
 * Fix prepared BATCH statements with batch-level timestamps (CASSANDRA-5415)
 * Allow overriding superuser setup delay (CASSANDRA-5430)
 * cassandra-shuffle with JMX usernames and passwords (CASSANDRA-5431)
Merged from 1.1:
 * cli: Quote ks and cf names in schema output when needed (CASSANDRA-5052)
 * Fix bad default for min/max timestamp in SSTableMetadata (CASSANDRA-5372)
 * Fix cf name extraction from manifest in Directories.migrateFile()
   (CASSANDRA-5242)
 * Support pluggable internode authentication (CASSANDRA-5401)


1.2.3
 * add check for sstable overlap within a level on startup (CASSANDRA-5327)
 * replace ipv6 colons in jmx object names (CASSANDRA-5298, 5328)
 * Avoid allocating SSTableBoundedScanner during repair when the range does
   not intersect the sstable (CASSANDRA-5249)
 * Don't lowercase property map keys (this breaks NTS) (CASSANDRA-5292)
 * Fix composite comparator with super columns (CASSANDRA-5287)
 * Fix insufficient validation of UPDATE queries against counter cfs
   (CASSANDRA-5300)
 * Fix PropertyFileSnitch default DC/Rack behavior (CASSANDRA-5285)
 * Handle null values when executing prepared statement (CASSANDRA-5081)
 * Add netty to pom dependencies (CASSANDRA-5181)
 * Include type arguments in Thrift CQLPreparedResult (CASSANDRA-5311)
 * Fix compaction not removing columns when bf_fp_ratio is 1 (CASSANDRA-5182)
 * cli: Warn about missing CQL3 tables in schema descriptions (CASSANDRA-5309)
 * Re-enable unknown option in replication/compaction strategies option for
   backward compatibility (CASSANDRA-4795)
 * Add binary protocol support to stress (CASSANDRA-4993)
 * cqlsh: Fix COPY FROM value quoting and null handling (CASSANDRA-5305)
 * Fix repair -pr for vnodes (CASSANDRA-5329)
 * Relax CL for auth queries for non-default users (CASSANDRA-5310)
 * Fix AssertionError during repair (CASSANDRA-5245)
 * Don't announce migrations to pre-1.2 nodes (CASSANDRA-5334)
Merged from 1.1:
 * Update offline scrub for 1.0 -> 1.1 directory structure (CASSANDRA-5195)
 * add tmp flag to Descriptor hashcode (CASSANDRA-4021)
 * fix logging of "Found table data in data directories" when only system tables
   are present (CASSANDRA-5289)
 * cli: Add JMX authentication support (CASSANDRA-5080)
 * nodetool: ability to repair specific range (CASSANDRA-5280)
 * Fix possible assertion triggered in SliceFromReadCommand (CASSANDRA-5284)
 * cqlsh: Add inet type support on Windows (ipv4-only) (CASSANDRA-4801)
 * Fix race when initializing ColumnFamilyStore (CASSANDRA-5350)
 * Add UseTLAB JVM flag (CASSANDRA-5361)


1.2.2
 * fix potential for multiple concurrent compactions of the same sstables
   (CASSANDRA-5256)
 * avoid no-op caching of byte[] on commitlog append (CASSANDRA-5199)
 * fix symlinks under data dir not working (CASSANDRA-5185)
 * fix bug in compact storage metadata handling (CASSANDRA-5189)
 * Validate login for USE queries (CASSANDRA-5207)
 * cli: remove default username and password (CASSANDRA-5208)
 * configure populate_io_cache_on_flush per-CF (CASSANDRA-4694)
 * allow configuration of internode socket buffer (CASSANDRA-3378)
 * Make sstable directory picking blacklist-aware again (CASSANDRA-5193)
 * Correctly expire gossip states for edge cases (CASSANDRA-5216)
 * Improve handling of directory creation failures (CASSANDRA-5196)
 * Expose secondary indicies to the rest of nodetool (CASSANDRA-4464)
 * Binary protocol: avoid sending notification for 0.0.0.0 (CASSANDRA-5227)
 * add UseCondCardMark XX jvm settings on jdk 1.7 (CASSANDRA-4366)
 * CQL3 refactor to allow conversion function (CASSANDRA-5226)
 * Fix drop of sstables in some circumstance (CASSANDRA-5232)
 * Implement caching of authorization results (CASSANDRA-4295)
 * Add support for LZ4 compression (CASSANDRA-5038)
 * Fix missing columns in wide rows queries (CASSANDRA-5225)
 * Simplify auth setup and make system_auth ks alterable (CASSANDRA-5112)
 * Stop compactions from hanging during bootstrap (CASSANDRA-5244)
 * fix compressed streaming sending extra chunk (CASSANDRA-5105)
 * Add CQL3-based implementations of IAuthenticator and IAuthorizer
   (CASSANDRA-4898)
 * Fix timestamp-based tomstone removal logic (CASSANDRA-5248)
 * cli: Add JMX authentication support (CASSANDRA-5080)
 * Fix forceFlush behavior (CASSANDRA-5241)
 * cqlsh: Add username autocompletion (CASSANDRA-5231)
 * Fix CQL3 composite partition key error (CASSANDRA-5240)
 * Allow IN clause on last clustering key (CASSANDRA-5230)
Merged from 1.1:
 * fix start key/end token validation for wide row iteration (CASSANDRA-5168)
 * add ConfigHelper support for Thrift frame and max message sizes (CASSANDRA-5188)
 * fix nodetool repair not fail on node down (CASSANDRA-5203)
 * always collect tombstone hints (CASSANDRA-5068)
 * Fix error when sourcing file in cqlsh (CASSANDRA-5235)


1.2.1
 * stream undelivered hints on decommission (CASSANDRA-5128)
 * GossipingPropertyFileSnitch loads saved dc/rack info if needed (CASSANDRA-5133)
 * drain should flush system CFs too (CASSANDRA-4446)
 * add inter_dc_tcp_nodelay setting (CASSANDRA-5148)
 * re-allow wrapping ranges for start_token/end_token range pairitspwng (CASSANDRA-5106)
 * fix validation compaction of empty rows (CASSANDRA-5136)
 * nodetool methods to enable/disable hint storage/delivery (CASSANDRA-4750)
 * disallow bloom filter false positive chance of 0 (CASSANDRA-5013)
 * add threadpool size adjustment methods to JMXEnabledThreadPoolExecutor and
   CompactionManagerMBean (CASSANDRA-5044)
 * fix hinting for dropped local writes (CASSANDRA-4753)
 * off-heap cache doesn't need mutable column container (CASSANDRA-5057)
 * apply disk_failure_policy to bad disks on initial directory creation
   (CASSANDRA-4847)
 * Optimize name-based queries to use ArrayBackedSortedColumns (CASSANDRA-5043)
 * Fall back to old manifest if most recent is unparseable (CASSANDRA-5041)
 * pool [Compressed]RandomAccessReader objects on the partitioned read path
   (CASSANDRA-4942)
 * Add debug logging to list filenames processed by Directories.migrateFile
   method (CASSANDRA-4939)
 * Expose black-listed directories via JMX (CASSANDRA-4848)
 * Log compaction merge counts (CASSANDRA-4894)
 * Minimize byte array allocation by AbstractData{Input,Output} (CASSANDRA-5090)
 * Add SSL support for the binary protocol (CASSANDRA-5031)
 * Allow non-schema system ks modification for shuffle to work (CASSANDRA-5097)
 * cqlsh: Add default limit to SELECT statements (CASSANDRA-4972)
 * cqlsh: fix DESCRIBE for 1.1 cfs in CQL3 (CASSANDRA-5101)
 * Correctly gossip with nodes >= 1.1.7 (CASSANDRA-5102)
 * Ensure CL guarantees on digest mismatch (CASSANDRA-5113)
 * Validate correctly selects on composite partition key (CASSANDRA-5122)
 * Fix exception when adding collection (CASSANDRA-5117)
 * Handle states for non-vnode clusters correctly (CASSANDRA-5127)
 * Refuse unrecognized replication and compaction strategy options (CASSANDRA-4795)
 * Pick the correct value validator in sstable2json for cql3 tables (CASSANDRA-5134)
 * Validate login for describe_keyspace, describe_keyspaces and set_keyspace
   (CASSANDRA-5144)
 * Fix inserting empty maps (CASSANDRA-5141)
 * Don't remove tokens from System table for node we know (CASSANDRA-5121)
 * fix streaming progress report for compresed files (CASSANDRA-5130)
 * Coverage analysis for low-CL queries (CASSANDRA-4858)
 * Stop interpreting dates as valid timeUUID value (CASSANDRA-4936)
 * Adds E notation for floating point numbers (CASSANDRA-4927)
 * Detect (and warn) unintentional use of the cql2 thrift methods when cql3 was
   intended (CASSANDRA-5172)
 * cli: Quote ks and cf names in schema output when needed (CASSANDRA-5052)
 * Fix cf name extraction from manifest in Directories.migrateFile() (CASSANDRA-5242)
 * Replace mistaken usage of commons-logging with slf4j (CASSANDRA-5464)
 * Ensure Jackson dependency matches lib (CASSANDRA-5126)
 * Expose droppable tombstone ratio stats over JMX (CASSANDRA-5159)
Merged from 1.1:
 * Simplify CompressedRandomAccessReader to work around JDK FD bug (CASSANDRA-5088)
 * Improve handling a changing target throttle rate mid-compaction (CASSANDRA-5087)
 * Pig: correctly decode row keys in widerow mode (CASSANDRA-5098)
 * nodetool repair command now prints progress (CASSANDRA-4767)
 * fix user defined compaction to run against 1.1 data directory (CASSANDRA-5118)
 * Fix CQL3 BATCH authorization caching (CASSANDRA-5145)
 * fix get_count returns incorrect value with TTL (CASSANDRA-5099)
 * better handling for mid-compaction failure (CASSANDRA-5137)
 * convert default marshallers list to map for better readability (CASSANDRA-5109)
 * fix ConcurrentModificationException in getBootstrapSource (CASSANDRA-5170)
 * fix sstable maxtimestamp for row deletes and pre-1.1.1 sstables (CASSANDRA-5153)
 * Fix thread growth on node removal (CASSANDRA-5175)
 * Make Ec2Region's datacenter name configurable (CASSANDRA-5155)


1.2.0
 * Disallow counters in collections (CASSANDRA-5082)
 * cqlsh: add unit tests (CASSANDRA-3920)
 * fix default bloom_filter_fp_chance for LeveledCompactionStrategy (CASSANDRA-5093)
Merged from 1.1:
 * add validation for get_range_slices with start_key and end_token (CASSANDRA-5089)


1.2.0-rc2
 * fix nodetool ownership display with vnodes (CASSANDRA-5065)
 * cqlsh: add DESCRIBE KEYSPACES command (CASSANDRA-5060)
 * Fix potential infinite loop when reloading CFS (CASSANDRA-5064)
 * Fix SimpleAuthorizer example (CASSANDRA-5072)
 * cqlsh: force CL.ONE for tracing and system.schema* queries (CASSANDRA-5070)
 * Includes cassandra-shuffle in the debian package (CASSANDRA-5058)
Merged from 1.1:
 * fix multithreaded compaction deadlock (CASSANDRA-4492)
 * fix temporarily missing schema after upgrade from pre-1.1.5 (CASSANDRA-5061)
 * Fix ALTER TABLE overriding compression options with defaults
   (CASSANDRA-4996, 5066)
 * fix specifying and altering crc_check_chance (CASSANDRA-5053)
 * fix Murmur3Partitioner ownership% calculation (CASSANDRA-5076)
 * Don't expire columns sooner than they should in 2ndary indexes (CASSANDRA-5079)


1.2-rc1
 * rename rpc_timeout settings to request_timeout (CASSANDRA-5027)
 * add BF with 0.1 FP to LCS by default (CASSANDRA-5029)
 * Fix preparing insert queries (CASSANDRA-5016)
 * Fix preparing queries with counter increment (CASSANDRA-5022)
 * Fix preparing updates with collections (CASSANDRA-5017)
 * Don't generate UUID based on other node address (CASSANDRA-5002)
 * Fix message when trying to alter a clustering key type (CASSANDRA-5012)
 * Update IAuthenticator to match the new IAuthorizer (CASSANDRA-5003)
 * Fix inserting only a key in CQL3 (CASSANDRA-5040)
 * Fix CQL3 token() function when used with strings (CASSANDRA-5050)
Merged from 1.1:
 * reduce log spam from invalid counter shards (CASSANDRA-5026)
 * Improve schema propagation performance (CASSANDRA-5025)
 * Fix for IndexHelper.IndexFor throws OOB Exception (CASSANDRA-5030)
 * cqlsh: make it possible to describe thrift CFs (CASSANDRA-4827)
 * cqlsh: fix timestamp formatting on some platforms (CASSANDRA-5046)


1.2-beta3
 * make consistency level configurable in cqlsh (CASSANDRA-4829)
 * fix cqlsh rendering of blob fields (CASSANDRA-4970)
 * fix cqlsh DESCRIBE command (CASSANDRA-4913)
 * save truncation position in system table (CASSANDRA-4906)
 * Move CompressionMetadata off-heap (CASSANDRA-4937)
 * allow CLI to GET cql3 columnfamily data (CASSANDRA-4924)
 * Fix rare race condition in getExpireTimeForEndpoint (CASSANDRA-4402)
 * acquire references to overlapping sstables during compaction so bloom filter
   doesn't get free'd prematurely (CASSANDRA-4934)
 * Don't share slice query filter in CQL3 SelectStatement (CASSANDRA-4928)
 * Separate tracing from Log4J (CASSANDRA-4861)
 * Exclude gcable tombstones from merkle-tree computation (CASSANDRA-4905)
 * Better printing of AbstractBounds for tracing (CASSANDRA-4931)
 * Optimize mostRecentTombstone check in CC.collectAllData (CASSANDRA-4883)
 * Change stream session ID to UUID to avoid collision from same node (CASSANDRA-4813)
 * Use Stats.db when bulk loading if present (CASSANDRA-4957)
 * Skip repair on system_trace and keyspaces with RF=1 (CASSANDRA-4956)
 * (cql3) Remove arbitrary SELECT limit (CASSANDRA-4918)
 * Correctly handle prepared operation on collections (CASSANDRA-4945)
 * Fix CQL3 LIMIT (CASSANDRA-4877)
 * Fix Stress for CQL3 (CASSANDRA-4979)
 * Remove cassandra specific exceptions from JMX interface (CASSANDRA-4893)
 * (CQL3) Force using ALLOW FILTERING on potentially inefficient queries (CASSANDRA-4915)
 * (cql3) Fix adding column when the table has collections (CASSANDRA-4982)
 * (cql3) Fix allowing collections with compact storage (CASSANDRA-4990)
 * (cql3) Refuse ttl/writetime function on collections (CASSANDRA-4992)
 * Replace IAuthority with new IAuthorizer (CASSANDRA-4874)
 * clqsh: fix KEY pseudocolumn escaping when describing Thrift tables
   in CQL3 mode (CASSANDRA-4955)
 * add basic authentication support for Pig CassandraStorage (CASSANDRA-3042)
 * fix CQL2 ALTER TABLE compaction_strategy_class altering (CASSANDRA-4965)
Merged from 1.1:
 * Fall back to old describe_splits if d_s_ex is not available (CASSANDRA-4803)
 * Improve error reporting when streaming ranges fail (CASSANDRA-5009)
 * Fix cqlsh timestamp formatting of timezone info (CASSANDRA-4746)
 * Fix assertion failure with leveled compaction (CASSANDRA-4799)
 * Check for null end_token in get_range_slice (CASSANDRA-4804)
 * Remove all remnants of removed nodes (CASSANDRA-4840)
 * Add aut-reloading of the log4j file in debian package (CASSANDRA-4855)
 * Fix estimated row cache entry size (CASSANDRA-4860)
 * reset getRangeSlice filter after finishing a row for get_paged_slice
   (CASSANDRA-4919)
 * expunge row cache post-truncate (CASSANDRA-4940)
 * Allow static CF definition with compact storage (CASSANDRA-4910)
 * Fix endless loop/compaction of schema_* CFs due to broken timestamps (CASSANDRA-4880)
 * Fix 'wrong class type' assertion in CounterColumn (CASSANDRA-4976)


1.2-beta2
 * fp rate of 1.0 disables BF entirely; LCS defaults to 1.0 (CASSANDRA-4876)
 * off-heap bloom filters for row keys (CASSANDRA_4865)
 * add extension point for sstable components (CASSANDRA-4049)
 * improve tracing output (CASSANDRA-4852, 4862)
 * make TRACE verb droppable (CASSANDRA-4672)
 * fix BulkLoader recognition of CQL3 columnfamilies (CASSANDRA-4755)
 * Sort commitlog segments for replay by id instead of mtime (CASSANDRA-4793)
 * Make hint delivery asynchronous (CASSANDRA-4761)
 * Pluggable Thrift transport factories for CLI and cqlsh (CASSANDRA-4609, 4610)
 * cassandra-cli: allow Double value type to be inserted to a column (CASSANDRA-4661)
 * Add ability to use custom TServerFactory implementations (CASSANDRA-4608)
 * optimize batchlog flushing to skip successful batches (CASSANDRA-4667)
 * include metadata for system keyspace itself in schema tables (CASSANDRA-4416)
 * add check to PropertyFileSnitch to verify presence of location for
   local node (CASSANDRA-4728)
 * add PBSPredictor consistency modeler (CASSANDRA-4261)
 * remove vestiges of Thrift unframed mode (CASSANDRA-4729)
 * optimize single-row PK lookups (CASSANDRA-4710)
 * adjust blockFor calculation to account for pending ranges due to node
   movement (CASSANDRA-833)
 * Change CQL version to 3.0.0 and stop accepting 3.0.0-beta1 (CASSANDRA-4649)
 * (CQL3) Make prepared statement global instead of per connection
   (CASSANDRA-4449)
 * Fix scrubbing of CQL3 created tables (CASSANDRA-4685)
 * (CQL3) Fix validation when using counter and regular columns in the same
   table (CASSANDRA-4706)
 * Fix bug starting Cassandra with simple authentication (CASSANDRA-4648)
 * Add support for batchlog in CQL3 (CASSANDRA-4545, 4738)
 * Add support for multiple column family outputs in CFOF (CASSANDRA-4208)
 * Support repairing only the local DC nodes (CASSANDRA-4747)
 * Use rpc_address for binary protocol and change default port (CASSANDRA-4751)
 * Fix use of collections in prepared statements (CASSANDRA-4739)
 * Store more information into peers table (CASSANDRA-4351, 4814)
 * Configurable bucket size for size tiered compaction (CASSANDRA-4704)
 * Run leveled compaction in parallel (CASSANDRA-4310)
 * Fix potential NPE during CFS reload (CASSANDRA-4786)
 * Composite indexes may miss results (CASSANDRA-4796)
 * Move consistency level to the protocol level (CASSANDRA-4734, 4824)
 * Fix Subcolumn slice ends not respected (CASSANDRA-4826)
 * Fix Assertion error in cql3 select (CASSANDRA-4783)
 * Fix list prepend logic (CQL3) (CASSANDRA-4835)
 * Add booleans as literals in CQL3 (CASSANDRA-4776)
 * Allow renaming PK columns in CQL3 (CASSANDRA-4822)
 * Fix binary protocol NEW_NODE event (CASSANDRA-4679)
 * Fix potential infinite loop in tombstone compaction (CASSANDRA-4781)
 * Remove system tables accounting from schema (CASSANDRA-4850)
 * (cql3) Force provided columns in clustering key order in
   'CLUSTERING ORDER BY' (CASSANDRA-4881)
 * Fix composite index bug (CASSANDRA-4884)
 * Fix short read protection for CQL3 (CASSANDRA-4882)
 * Add tracing support to the binary protocol (CASSANDRA-4699)
 * (cql3) Don't allow prepared marker inside collections (CASSANDRA-4890)
 * Re-allow order by on non-selected columns (CASSANDRA-4645)
 * Bug when composite index is created in a table having collections (CASSANDRA-4909)
 * log index scan subject in CompositesSearcher (CASSANDRA-4904)
Merged from 1.1:
 * add get[Row|Key]CacheEntries to CacheServiceMBean (CASSANDRA-4859)
 * fix get_paged_slice to wrap to next row correctly (CASSANDRA-4816)
 * fix indexing empty column values (CASSANDRA-4832)
 * allow JdbcDate to compose null Date objects (CASSANDRA-4830)
 * fix possible stackoverflow when compacting 1000s of sstables
   (CASSANDRA-4765)
 * fix wrong leveled compaction progress calculation (CASSANDRA-4807)
 * add a close() method to CRAR to prevent leaking file descriptors (CASSANDRA-4820)
 * fix potential infinite loop in get_count (CASSANDRA-4833)
 * fix compositeType.{get/from}String methods (CASSANDRA-4842)
 * (CQL) fix CREATE COLUMNFAMILY permissions check (CASSANDRA-4864)
 * Fix DynamicCompositeType same type comparison (CASSANDRA-4711)
 * Fix duplicate SSTable reference when stream session failed (CASSANDRA-3306)
 * Allow static CF definition with compact storage (CASSANDRA-4910)
 * Fix endless loop/compaction of schema_* CFs due to broken timestamps (CASSANDRA-4880)
 * Fix 'wrong class type' assertion in CounterColumn (CASSANDRA-4976)


1.2-beta1
 * add atomic_batch_mutate (CASSANDRA-4542, -4635)
 * increase default max_hint_window_in_ms to 3h (CASSANDRA-4632)
 * include message initiation time to replicas so they can more
   accurately drop timed-out requests (CASSANDRA-2858)
 * fix clientutil.jar dependencies (CASSANDRA-4566)
 * optimize WriteResponse (CASSANDRA-4548)
 * new metrics (CASSANDRA-4009)
 * redesign KEYS indexes to avoid read-before-write (CASSANDRA-2897)
 * debug tracing (CASSANDRA-1123)
 * parallelize row cache loading (CASSANDRA-4282)
 * Make compaction, flush JBOD-aware (CASSANDRA-4292)
 * run local range scans on the read stage (CASSANDRA-3687)
 * clean up ioexceptions (CASSANDRA-2116)
 * add disk_failure_policy (CASSANDRA-2118)
 * Introduce new json format with row level deletion (CASSANDRA-4054)
 * remove redundant "name" column from schema_keyspaces (CASSANDRA-4433)
 * improve "nodetool ring" handling of multi-dc clusters (CASSANDRA-3047)
 * update NTS calculateNaturalEndpoints to be O(N log N) (CASSANDRA-3881)
 * split up rpc timeout by operation type (CASSANDRA-2819)
 * rewrite key cache save/load to use only sequential i/o (CASSANDRA-3762)
 * update MS protocol with a version handshake + broadcast address id
   (CASSANDRA-4311)
 * multithreaded hint replay (CASSANDRA-4189)
 * add inter-node message compression (CASSANDRA-3127)
 * remove COPP (CASSANDRA-2479)
 * Track tombstone expiration and compact when tombstone content is
   higher than a configurable threshold, default 20% (CASSANDRA-3442, 4234)
 * update MurmurHash to version 3 (CASSANDRA-2975)
 * (CLI) track elapsed time for `delete' operation (CASSANDRA-4060)
 * (CLI) jline version is bumped to 1.0 to properly  support
   'delete' key function (CASSANDRA-4132)
 * Save IndexSummary into new SSTable 'Summary' component (CASSANDRA-2392, 4289)
 * Add support for range tombstones (CASSANDRA-3708)
 * Improve MessagingService efficiency (CASSANDRA-3617)
 * Avoid ID conflicts from concurrent schema changes (CASSANDRA-3794)
 * Set thrift HSHA server thread limit to unlimited by default (CASSANDRA-4277)
 * Avoids double serialization of CF id in RowMutation messages
   (CASSANDRA-4293)
 * stream compressed sstables directly with java nio (CASSANDRA-4297)
 * Support multiple ranges in SliceQueryFilter (CASSANDRA-3885)
 * Add column metadata to system column families (CASSANDRA-4018)
 * (cql3) Always use composite types by default (CASSANDRA-4329)
 * (cql3) Add support for set, map and list (CASSANDRA-3647)
 * Validate date type correctly (CASSANDRA-4441)
 * (cql3) Allow definitions with only a PK (CASSANDRA-4361)
 * (cql3) Add support for row key composites (CASSANDRA-4179)
 * improve DynamicEndpointSnitch by using reservoir sampling (CASSANDRA-4038)
 * (cql3) Add support for 2ndary indexes (CASSANDRA-3680)
 * (cql3) fix defining more than one PK to be invalid (CASSANDRA-4477)
 * remove schema agreement checking from all external APIs (Thrift, CQL and CQL3) (CASSANDRA-4487)
 * add Murmur3Partitioner and make it default for new installations (CASSANDRA-3772, 4621)
 * (cql3) update pseudo-map syntax to use map syntax (CASSANDRA-4497)
 * Finer grained exceptions hierarchy and provides error code with exceptions (CASSANDRA-3979)
 * Adds events push to binary protocol (CASSANDRA-4480)
 * Rewrite nodetool help (CASSANDRA-2293)
 * Make CQL3 the default for CQL (CASSANDRA-4640)
 * update stress tool to be able to use CQL3 (CASSANDRA-4406)
 * Accept all thrift update on CQL3 cf but don't expose their metadata (CASSANDRA-4377)
 * Replace Throttle with Guava's RateLimiter for HintedHandOff (CASSANDRA-4541)
 * fix counter add/get using CQL2 and CQL3 in stress tool (CASSANDRA-4633)
 * Add sstable count per level to cfstats (CASSANDRA-4537)
 * (cql3) Add ALTER KEYSPACE statement (CASSANDRA-4611)
 * (cql3) Allow defining default consistency levels (CASSANDRA-4448)
 * (cql3) Fix queries using LIMIT missing results (CASSANDRA-4579)
 * fix cross-version gossip messaging (CASSANDRA-4576)
 * added inet data type (CASSANDRA-4627)


1.1.6
 * Wait for writes on synchronous read digest mismatch (CASSANDRA-4792)
 * fix commitlog replay for nanotime-infected sstables (CASSANDRA-4782)
 * preflight check ttl for maximum of 20 years (CASSANDRA-4771)
 * (Pig) fix widerow input with single column rows (CASSANDRA-4789)
 * Fix HH to compact with correct gcBefore, which avoids wiping out
   undelivered hints (CASSANDRA-4772)
 * LCS will merge up to 32 L0 sstables as intended (CASSANDRA-4778)
 * NTS will default unconfigured DC replicas to zero (CASSANDRA-4675)
 * use default consistency level in counter validation if none is
   explicitly provide (CASSANDRA-4700)
 * Improve IAuthority interface by introducing fine-grained
   access permissions and grant/revoke commands (CASSANDRA-4490, 4644)
 * fix assumption error in CLI when updating/describing keyspace
   (CASSANDRA-4322)
 * Adds offline sstablescrub to debian packaging (CASSANDRA-4642)
 * Automatic fixing of overlapping leveled sstables (CASSANDRA-4644)
 * fix error when using ORDER BY with extended selections (CASSANDRA-4689)
 * (CQL3) Fix validation for IN queries for non-PK cols (CASSANDRA-4709)
 * fix re-created keyspace disappering after 1.1.5 upgrade
   (CASSANDRA-4698, 4752)
 * (CLI) display elapsed time in 2 fraction digits (CASSANDRA-3460)
 * add authentication support to sstableloader (CASSANDRA-4712)
 * Fix CQL3 'is reversed' logic (CASSANDRA-4716, 4759)
 * (CQL3) Don't return ReversedType in result set metadata (CASSANDRA-4717)
 * Backport adding AlterKeyspace statement (CASSANDRA-4611)
 * (CQL3) Correcty accept upper-case data types (CASSANDRA-4770)
 * Add binary protocol events for schema changes (CASSANDRA-4684)
Merged from 1.0:
 * Switch from NBHM to CHM in MessagingService's callback map, which
   prevents OOM in long-running instances (CASSANDRA-4708)


1.1.5
 * add SecondaryIndex.reload API (CASSANDRA-4581)
 * use millis + atomicint for commitlog segment creation instead of
   nanotime, which has issues under some hypervisors (CASSANDRA-4601)
 * fix FD leak in slice queries (CASSANDRA-4571)
 * avoid recursion in leveled compaction (CASSANDRA-4587)
 * increase stack size under Java7 to 180K
 * Log(info) schema changes (CASSANDRA-4547)
 * Change nodetool setcachecapcity to manipulate global caches (CASSANDRA-4563)
 * (cql3) fix setting compaction strategy (CASSANDRA-4597)
 * fix broken system.schema_* timestamps on system startup (CASSANDRA-4561)
 * fix wrong skip of cache saving (CASSANDRA-4533)
 * Avoid NPE when lost+found is in data dir (CASSANDRA-4572)
 * Respect five-minute flush moratorium after initial CL replay (CASSANDRA-4474)
 * Adds ntp as recommended in debian packaging (CASSANDRA-4606)
 * Configurable transport in CF Record{Reader|Writer} (CASSANDRA-4558)
 * (cql3) fix potential NPE with both equal and unequal restriction (CASSANDRA-4532)
 * (cql3) improves ORDER BY validation (CASSANDRA-4624)
 * Fix potential deadlock during counter writes (CASSANDRA-4578)
 * Fix cql error with ORDER BY when using IN (CASSANDRA-4612)
Merged from 1.0:
 * increase Xss to 160k to accomodate latest 1.6 JVMs (CASSANDRA-4602)
 * fix toString of hint destination tokens (CASSANDRA-4568)
 * Fix multiple values for CurrentLocal NodeID (CASSANDRA-4626)


1.1.4
 * fix offline scrub to catch >= out of order rows (CASSANDRA-4411)
 * fix cassandra-env.sh on RHEL and other non-dash-based systems
   (CASSANDRA-4494)
Merged from 1.0:
 * (Hadoop) fix setting key length for old-style mapred api (CASSANDRA-4534)
 * (Hadoop) fix iterating through a resultset consisting entirely
   of tombstoned rows (CASSANDRA-4466)


1.1.3
 * (cqlsh) add COPY TO (CASSANDRA-4434)
 * munmap commitlog segments before rename (CASSANDRA-4337)
 * (JMX) rename getRangeKeySample to sampleKeyRange to avoid returning
   multi-MB results as an attribute (CASSANDRA-4452)
 * flush based on data size, not throughput; overwritten columns no
   longer artificially inflate liveRatio (CASSANDRA-4399)
 * update default commitlog segment size to 32MB and total commitlog
   size to 32/1024 MB for 32/64 bit JVMs, respectively (CASSANDRA-4422)
 * avoid using global partitioner to estimate ranges in index sstables
   (CASSANDRA-4403)
 * restore pre-CASSANDRA-3862 approach to removing expired tombstones
   from row cache during compaction (CASSANDRA-4364)
 * (stress) support for CQL prepared statements (CASSANDRA-3633)
 * Correctly catch exception when Snappy cannot be loaded (CASSANDRA-4400)
 * (cql3) Support ORDER BY when IN condition is given in WHERE clause (CASSANDRA-4327)
 * (cql3) delete "component_index" column on DROP TABLE call (CASSANDRA-4420)
 * change nanoTime() to currentTimeInMillis() in schema related code (CASSANDRA-4432)
 * add a token generation tool (CASSANDRA-3709)
 * Fix LCS bug with sstable containing only 1 row (CASSANDRA-4411)
 * fix "Can't Modify Index Name" problem on CF update (CASSANDRA-4439)
 * Fix assertion error in getOverlappingSSTables during repair (CASSANDRA-4456)
 * fix nodetool's setcompactionthreshold command (CASSANDRA-4455)
 * Ensure compacted files are never used, to avoid counter overcount (CASSANDRA-4436)
Merged from 1.0:
 * Push the validation of secondary index values to the SecondaryIndexManager (CASSANDRA-4240)
 * allow dropping columns shadowed by not-yet-expired supercolumn or row
   tombstones in PrecompactedRow (CASSANDRA-4396)


1.1.2
 * Fix cleanup not deleting index entries (CASSANDRA-4379)
 * Use correct partitioner when saving + loading caches (CASSANDRA-4331)
 * Check schema before trying to export sstable (CASSANDRA-2760)
 * Raise a meaningful exception instead of NPE when PFS encounters
   an unconfigured node + no default (CASSANDRA-4349)
 * fix bug in sstable blacklisting with LCS (CASSANDRA-4343)
 * LCS no longer promotes tiny sstables out of L0 (CASSANDRA-4341)
 * skip tombstones during hint replay (CASSANDRA-4320)
 * fix NPE in compactionstats (CASSANDRA-4318)
 * enforce 1m min keycache for auto (CASSANDRA-4306)
 * Have DeletedColumn.isMFD always return true (CASSANDRA-4307)
 * (cql3) exeption message for ORDER BY constraints said primary filter can be
    an IN clause, which is misleading (CASSANDRA-4319)
 * (cql3) Reject (not yet supported) creation of 2ndardy indexes on tables with
   composite primary keys (CASSANDRA-4328)
 * Set JVM stack size to 160k for java 7 (CASSANDRA-4275)
 * cqlsh: add COPY command to load data from CSV flat files (CASSANDRA-4012)
 * CFMetaData.fromThrift to throw ConfigurationException upon error (CASSANDRA-4353)
 * Use CF comparator to sort indexed columns in SecondaryIndexManager
   (CASSANDRA-4365)
 * add strategy_options to the KSMetaData.toString() output (CASSANDRA-4248)
 * (cql3) fix range queries containing unqueried results (CASSANDRA-4372)
 * (cql3) allow updating column_alias types (CASSANDRA-4041)
 * (cql3) Fix deletion bug (CASSANDRA-4193)
 * Fix computation of overlapping sstable for leveled compaction (CASSANDRA-4321)
 * Improve scrub and allow to run it offline (CASSANDRA-4321)
 * Fix assertionError in StorageService.bulkLoad (CASSANDRA-4368)
 * (cqlsh) add option to authenticate to a keyspace at startup (CASSANDRA-4108)
 * (cqlsh) fix ASSUME functionality (CASSANDRA-4352)
 * Fix ColumnFamilyRecordReader to not return progress > 100% (CASSANDRA-3942)
Merged from 1.0:
 * Set gc_grace on index CF to 0 (CASSANDRA-4314)


1.1.1
 * add populate_io_cache_on_flush option (CASSANDRA-2635)
 * allow larger cache capacities than 2GB (CASSANDRA-4150)
 * add getsstables command to nodetool (CASSANDRA-4199)
 * apply parent CF compaction settings to secondary index CFs (CASSANDRA-4280)
 * preserve commitlog size cap when recycling segments at startup
   (CASSANDRA-4201)
 * (Hadoop) fix split generation regression (CASSANDRA-4259)
 * ignore min/max compactions settings in LCS, while preserving
   behavior that min=max=0 disables autocompaction (CASSANDRA-4233)
 * log number of rows read from saved cache (CASSANDRA-4249)
 * calculate exact size required for cleanup operations (CASSANDRA-1404)
 * avoid blocking additional writes during flush when the commitlog
   gets behind temporarily (CASSANDRA-1991)
 * enable caching on index CFs based on data CF cache setting (CASSANDRA-4197)
 * warn on invalid replication strategy creation options (CASSANDRA-4046)
 * remove [Freeable]Memory finalizers (CASSANDRA-4222)
 * include tombstone size in ColumnFamily.size, which can prevent OOM
   during sudden mass delete operations by yielding a nonzero liveRatio
   (CASSANDRA-3741)
 * Open 1 sstableScanner per level for leveled compaction (CASSANDRA-4142)
 * Optimize reads when row deletion timestamps allow us to restrict
   the set of sstables we check (CASSANDRA-4116)
 * add support for commitlog archiving and point-in-time recovery
   (CASSANDRA-3690)
 * avoid generating redundant compaction tasks during streaming
   (CASSANDRA-4174)
 * add -cf option to nodetool snapshot, and takeColumnFamilySnapshot to
   StorageService mbean (CASSANDRA-556)
 * optimize cleanup to drop entire sstables where possible (CASSANDRA-4079)
 * optimize truncate when autosnapshot is disabled (CASSANDRA-4153)
 * update caches to use byte[] keys to reduce memory overhead (CASSANDRA-3966)
 * add column limit to cli (CASSANDRA-3012, 4098)
 * clean up and optimize DataOutputBuffer, used by CQL compression and
   CompositeType (CASSANDRA-4072)
 * optimize commitlog checksumming (CASSANDRA-3610)
 * identify and blacklist corrupted SSTables from future compactions
   (CASSANDRA-2261)
 * Move CfDef and KsDef validation out of thrift (CASSANDRA-4037)
 * Expose API to repair a user provided range (CASSANDRA-3912)
 * Add way to force the cassandra-cli to refresh its schema (CASSANDRA-4052)
 * Avoid having replicate on write tasks stacking up at CL.ONE (CASSANDRA-2889)
 * (cql3) Backwards compatibility for composite comparators in non-cql3-aware
   clients (CASSANDRA-4093)
 * (cql3) Fix order by for reversed queries (CASSANDRA-4160)
 * (cql3) Add ReversedType support (CASSANDRA-4004)
 * (cql3) Add timeuuid type (CASSANDRA-4194)
 * (cql3) Minor fixes (CASSANDRA-4185)
 * (cql3) Fix prepared statement in BATCH (CASSANDRA-4202)
 * (cql3) Reduce the list of reserved keywords (CASSANDRA-4186)
 * (cql3) Move max/min compaction thresholds to compaction strategy options
   (CASSANDRA-4187)
 * Fix exception during move when localhost is the only source (CASSANDRA-4200)
 * (cql3) Allow paging through non-ordered partitioner results (CASSANDRA-3771)
 * (cql3) Fix drop index (CASSANDRA-4192)
 * (cql3) Don't return range ghosts anymore (CASSANDRA-3982)
 * fix re-creating Keyspaces/ColumnFamilies with the same name as dropped
   ones (CASSANDRA-4219)
 * fix SecondaryIndex LeveledManifest save upon snapshot (CASSANDRA-4230)
 * fix missing arrayOffset in FBUtilities.hash (CASSANDRA-4250)
 * (cql3) Add name of parameters in CqlResultSet (CASSANDRA-4242)
 * (cql3) Correctly validate order by queries (CASSANDRA-4246)
 * rename stress to cassandra-stress for saner packaging (CASSANDRA-4256)
 * Fix exception on colum metadata with non-string comparator (CASSANDRA-4269)
 * Check for unknown/invalid compression options (CASSANDRA-4266)
 * (cql3) Adds simple access to column timestamp and ttl (CASSANDRA-4217)
 * (cql3) Fix range queries with secondary indexes (CASSANDRA-4257)
 * Better error messages from improper input in cli (CASSANDRA-3865)
 * Try to stop all compaction upon Keyspace or ColumnFamily drop (CASSANDRA-4221)
 * (cql3) Allow keyspace properties to contain hyphens (CASSANDRA-4278)
 * (cql3) Correctly validate keyspace access in create table (CASSANDRA-4296)
 * Avoid deadlock in migration stage (CASSANDRA-3882)
 * Take supercolumn names and deletion info into account in memtable throughput
   (CASSANDRA-4264)
 * Add back backward compatibility for old style replication factor (CASSANDRA-4294)
 * Preserve compatibility with pre-1.1 index queries (CASSANDRA-4262)
Merged from 1.0:
 * Fix super columns bug where cache is not updated (CASSANDRA-4190)
 * fix maxTimestamp to include row tombstones (CASSANDRA-4116)
 * (CLI) properly handle quotes in create/update keyspace commands (CASSANDRA-4129)
 * Avoids possible deadlock during bootstrap (CASSANDRA-4159)
 * fix stress tool that hangs forever on timeout or error (CASSANDRA-4128)
 * stress tool to return appropriate exit code on failure (CASSANDRA-4188)
 * fix compaction NPE when out of disk space and assertions disabled
   (CASSANDRA-3985)
 * synchronize LCS getEstimatedTasks to avoid CME (CASSANDRA-4255)
 * ensure unique streaming session id's (CASSANDRA-4223)
 * kick off background compaction when min/max thresholds change
   (CASSANDRA-4279)
 * improve ability of STCS.getBuckets to deal with 100s of 1000s of
   sstables, such as when convertinb back from LCS (CASSANDRA-4287)
 * Oversize integer in CQL throws NumberFormatException (CASSANDRA-4291)
 * fix 1.0.x node join to mixed version cluster, other nodes >= 1.1 (CASSANDRA-4195)
 * Fix LCS splitting sstable base on uncompressed size (CASSANDRA-4419)
 * Push the validation of secondary index values to the SecondaryIndexManager (CASSANDRA-4240)
 * Don't purge columns during upgradesstables (CASSANDRA-4462)
 * Make cqlsh work with piping (CASSANDRA-4113)
 * Validate arguments for nodetool decommission (CASSANDRA-4061)
 * Report thrift status in nodetool info (CASSANDRA-4010)


1.1.0-final
 * average a reduced liveRatio estimate with the previous one (CASSANDRA-4065)
 * Allow KS and CF names up to 48 characters (CASSANDRA-4157)
 * fix stress build (CASSANDRA-4140)
 * add time remaining estimate to nodetool compactionstats (CASSANDRA-4167)
 * (cql) fix NPE in cql3 ALTER TABLE (CASSANDRA-4163)
 * (cql) Add support for CL.TWO and CL.THREE in CQL (CASSANDRA-4156)
 * (cql) Fix type in CQL3 ALTER TABLE preventing update (CASSANDRA-4170)
 * (cql) Throw invalid exception from CQL3 on obsolete options (CASSANDRA-4171)
 * (cqlsh) fix recognizing uppercase SELECT keyword (CASSANDRA-4161)
 * Pig: wide row support (CASSANDRA-3909)
Merged from 1.0:
 * avoid streaming empty files with bulk loader if sstablewriter errors out
   (CASSANDRA-3946)


1.1-rc1
 * Include stress tool in binary builds (CASSANDRA-4103)
 * (Hadoop) fix wide row iteration when last row read was deleted
   (CASSANDRA-4154)
 * fix read_repair_chance to really default to 0.1 in the cli (CASSANDRA-4114)
 * Adds caching and bloomFilterFpChange to CQL options (CASSANDRA-4042)
 * Adds posibility to autoconfigure size of the KeyCache (CASSANDRA-4087)
 * fix KEYS index from skipping results (CASSANDRA-3996)
 * Remove sliced_buffer_size_in_kb dead option (CASSANDRA-4076)
 * make loadNewSStable preserve sstable version (CASSANDRA-4077)
 * Respect 1.0 cache settings as much as possible when upgrading
   (CASSANDRA-4088)
 * relax path length requirement for sstable files when upgrading on
   non-Windows platforms (CASSANDRA-4110)
 * fix terminination of the stress.java when errors were encountered
   (CASSANDRA-4128)
 * Move CfDef and KsDef validation out of thrift (CASSANDRA-4037)
 * Fix get_paged_slice (CASSANDRA-4136)
 * CQL3: Support slice with exclusive start and stop (CASSANDRA-3785)
Merged from 1.0:
 * support PropertyFileSnitch in bulk loader (CASSANDRA-4145)
 * add auto_snapshot option allowing disabling snapshot before drop/truncate
   (CASSANDRA-3710)
 * allow short snitch names (CASSANDRA-4130)


1.1-beta2
 * rename loaded sstables to avoid conflicts with local snapshots
   (CASSANDRA-3967)
 * start hint replay as soon as FD notifies that the target is back up
   (CASSANDRA-3958)
 * avoid unproductive deserializing of cached rows during compaction
   (CASSANDRA-3921)
 * fix concurrency issues with CQL keyspace creation (CASSANDRA-3903)
 * Show Effective Owership via Nodetool ring <keyspace> (CASSANDRA-3412)
 * Update ORDER BY syntax for CQL3 (CASSANDRA-3925)
 * Fix BulkRecordWriter to not throw NPE if reducer gets no map data from Hadoop (CASSANDRA-3944)
 * Fix bug with counters in super columns (CASSANDRA-3821)
 * Remove deprecated merge_shard_chance (CASSANDRA-3940)
 * add a convenient way to reset a node's schema (CASSANDRA-2963)
 * fix for intermittent SchemaDisagreementException (CASSANDRA-3884)
 * CLI `list <CF>` to limit number of columns and their order (CASSANDRA-3012)
 * ignore deprecated KsDef/CfDef/ColumnDef fields in native schema (CASSANDRA-3963)
 * CLI to report when unsupported column_metadata pair was given (CASSANDRA-3959)
 * reincarnate removed and deprecated KsDef/CfDef attributes (CASSANDRA-3953)
 * Fix race between writes and read for cache (CASSANDRA-3862)
 * perform static initialization of StorageProxy on start-up (CASSANDRA-3797)
 * support trickling fsync() on writes (CASSANDRA-3950)
 * expose counters for unavailable/timeout exceptions given to thrift clients (CASSANDRA-3671)
 * avoid quadratic startup time in LeveledManifest (CASSANDRA-3952)
 * Add type information to new schema_ columnfamilies and remove thrift
   serialization for schema (CASSANDRA-3792)
 * add missing column validator options to the CLI help (CASSANDRA-3926)
 * skip reading saved key cache if CF's caching strategy is NONE or ROWS_ONLY (CASSANDRA-3954)
 * Unify migration code (CASSANDRA-4017)
Merged from 1.0:
 * cqlsh: guess correct version of Python for Arch Linux (CASSANDRA-4090)
 * (CLI) properly handle quotes in create/update keyspace commands (CASSANDRA-4129)
 * Avoids possible deadlock during bootstrap (CASSANDRA-4159)
 * fix stress tool that hangs forever on timeout or error (CASSANDRA-4128)
 * Fix super columns bug where cache is not updated (CASSANDRA-4190)
 * stress tool to return appropriate exit code on failure (CASSANDRA-4188)


1.0.9
 * improve index sampling performance (CASSANDRA-4023)
 * always compact away deleted hints immediately after handoff (CASSANDRA-3955)
 * delete hints from dropped ColumnFamilies on handoff instead of
   erroring out (CASSANDRA-3975)
 * add CompositeType ref to the CLI doc for create/update column family (CASSANDRA-3980)
 * Pig: support Counter ColumnFamilies (CASSANDRA-3973)
 * Pig: Composite column support (CASSANDRA-3684)
 * Avoid NPE during repair when a keyspace has no CFs (CASSANDRA-3988)
 * Fix division-by-zero error on get_slice (CASSANDRA-4000)
 * don't change manifest level for cleanup, scrub, and upgradesstables
   operations under LeveledCompactionStrategy (CASSANDRA-3989, 4112)
 * fix race leading to super columns assertion failure (CASSANDRA-3957)
 * fix NPE on invalid CQL delete command (CASSANDRA-3755)
 * allow custom types in CLI's assume command (CASSANDRA-4081)
 * fix totalBytes count for parallel compactions (CASSANDRA-3758)
 * fix intermittent NPE in get_slice (CASSANDRA-4095)
 * remove unnecessary asserts in native code interfaces (CASSANDRA-4096)
 * Validate blank keys in CQL to avoid assertion errors (CASSANDRA-3612)
 * cqlsh: fix bad decoding of some column names (CASSANDRA-4003)
 * cqlsh: fix incorrect padding with unicode chars (CASSANDRA-4033)
 * Fix EC2 snitch incorrectly reporting region (CASSANDRA-4026)
 * Shut down thrift during decommission (CASSANDRA-4086)
 * Expose nodetool cfhistograms for 2ndary indexes (CASSANDRA-4063)
Merged from 0.8:
 * Fix ConcurrentModificationException in gossiper (CASSANDRA-4019)


1.1-beta1
 * (cqlsh)
   + add SOURCE and CAPTURE commands, and --file option (CASSANDRA-3479)
   + add ALTER COLUMNFAMILY WITH (CASSANDRA-3523)
   + bundle Python dependencies with Cassandra (CASSANDRA-3507)
   + added to Debian package (CASSANDRA-3458)
   + display byte data instead of erroring out on decode failure
     (CASSANDRA-3874)
 * add nodetool rebuild_index (CASSANDRA-3583)
 * add nodetool rangekeysample (CASSANDRA-2917)
 * Fix streaming too much data during move operations (CASSANDRA-3639)
 * Nodetool and CLI connect to localhost by default (CASSANDRA-3568)
 * Reduce memory used by primary index sample (CASSANDRA-3743)
 * (Hadoop) separate input/output configurations (CASSANDRA-3197, 3765)
 * avoid returning internal Cassandra classes over JMX (CASSANDRA-2805)
 * add row-level isolation via SnapTree (CASSANDRA-2893)
 * Optimize key count estimation when opening sstable on startup
   (CASSANDRA-2988)
 * multi-dc replication optimization supporting CL > ONE (CASSANDRA-3577)
 * add command to stop compactions (CASSANDRA-1740, 3566, 3582)
 * multithreaded streaming (CASSANDRA-3494)
 * removed in-tree redhat spec (CASSANDRA-3567)
 * "defragment" rows for name-based queries under STCS, again (CASSANDRA-2503)
 * Recycle commitlog segments for improved performance
   (CASSANDRA-3411, 3543, 3557, 3615)
 * update size-tiered compaction to prioritize small tiers (CASSANDRA-2407)
 * add message expiration logic to OutboundTcpConnection (CASSANDRA-3005)
 * off-heap cache to use sun.misc.Unsafe instead of JNA (CASSANDRA-3271)
 * EACH_QUORUM is only supported for writes (CASSANDRA-3272)
 * replace compactionlock use in schema migration by checking CFS.isValid
   (CASSANDRA-3116)
 * recognize that "SELECT first ... *" isn't really "SELECT *" (CASSANDRA-3445)
 * Use faster bytes comparison (CASSANDRA-3434)
 * Bulk loader is no longer a fat client, (HADOOP) bulk load output format
   (CASSANDRA-3045)
 * (Hadoop) add support for KeyRange.filter
 * remove assumption that keys and token are in bijection
   (CASSANDRA-1034, 3574, 3604)
 * always remove endpoints from delevery queue in HH (CASSANDRA-3546)
 * fix race between cf flush and its 2ndary indexes flush (CASSANDRA-3547)
 * fix potential race in AES when a repair fails (CASSANDRA-3548)
 * Remove columns shadowed by a deleted container even when we cannot purge
   (CASSANDRA-3538)
 * Improve memtable slice iteration performance (CASSANDRA-3545)
 * more efficient allocation of small bloom filters (CASSANDRA-3618)
 * Use separate writer thread in SSTableSimpleUnsortedWriter (CASSANDRA-3619)
 * fsync the directory after new sstable or commitlog segment are created (CASSANDRA-3250)
 * fix minor issues reported by FindBugs (CASSANDRA-3658)
 * global key/row caches (CASSANDRA-3143, 3849)
 * optimize memtable iteration during range scan (CASSANDRA-3638)
 * introduce 'crc_check_chance' in CompressionParameters to support
   a checksum percentage checking chance similarly to read-repair (CASSANDRA-3611)
 * a way to deactivate global key/row cache on per-CF basis (CASSANDRA-3667)
 * fix LeveledCompactionStrategy broken because of generation pre-allocation
   in LeveledManifest (CASSANDRA-3691)
 * finer-grained control over data directories (CASSANDRA-2749)
 * Fix ClassCastException during hinted handoff (CASSANDRA-3694)
 * Upgrade Thrift to 0.7 (CASSANDRA-3213)
 * Make stress.java insert operation to use microseconds (CASSANDRA-3725)
 * Allows (internally) doing a range query with a limit of columns instead of
   rows (CASSANDRA-3742)
 * Allow rangeSlice queries to be start/end inclusive/exclusive (CASSANDRA-3749)
 * Fix BulkLoader to support new SSTable layout and add stream
   throttling to prevent an NPE when there is no yaml config (CASSANDRA-3752)
 * Allow concurrent schema migrations (CASSANDRA-1391, 3832)
 * Add SnapshotCommand to trigger snapshot on remote node (CASSANDRA-3721)
 * Make CFMetaData conversions to/from thrift/native schema inverses
   (CASSANDRA_3559)
 * Add initial code for CQL 3.0-beta (CASSANDRA-2474, 3781, 3753)
 * Add wide row support for ColumnFamilyInputFormat (CASSANDRA-3264)
 * Allow extending CompositeType comparator (CASSANDRA-3657)
 * Avoids over-paging during get_count (CASSANDRA-3798)
 * Add new command to rebuild a node without (repair) merkle tree calculations
   (CASSANDRA-3483, 3922)
 * respect not only row cache capacity but caching mode when
   trying to read data (CASSANDRA-3812)
 * fix system tests (CASSANDRA-3827)
 * CQL support for altering row key type in ALTER TABLE (CASSANDRA-3781)
 * turn compression on by default (CASSANDRA-3871)
 * make hexToBytes refuse invalid input (CASSANDRA-2851)
 * Make secondary indexes CF inherit compression and compaction from their
   parent CF (CASSANDRA-3877)
 * Finish cleanup up tombstone purge code (CASSANDRA-3872)
 * Avoid NPE on aboarted stream-out sessions (CASSANDRA-3904)
 * BulkRecordWriter throws NPE for counter columns (CASSANDRA-3906)
 * Support compression using BulkWriter (CASSANDRA-3907)


1.0.8
 * fix race between cleanup and flush on secondary index CFSes (CASSANDRA-3712)
 * avoid including non-queried nodes in rangeslice read repair
   (CASSANDRA-3843)
 * Only snapshot CF being compacted for snapshot_before_compaction
   (CASSANDRA-3803)
 * Log active compactions in StatusLogger (CASSANDRA-3703)
 * Compute more accurate compaction score per level (CASSANDRA-3790)
 * Return InvalidRequest when using a keyspace that doesn't exist
   (CASSANDRA-3764)
 * disallow user modification of System keyspace (CASSANDRA-3738)
 * allow using sstable2json on secondary index data (CASSANDRA-3738)
 * (cqlsh) add DESCRIBE COLUMNFAMILIES (CASSANDRA-3586)
 * (cqlsh) format blobs correctly and use colors to improve output
   readability (CASSANDRA-3726)
 * synchronize BiMap of bootstrapping tokens (CASSANDRA-3417)
 * show index options in CLI (CASSANDRA-3809)
 * add optional socket timeout for streaming (CASSANDRA-3838)
 * fix truncate not to leave behind non-CFS backed secondary indexes
   (CASSANDRA-3844)
 * make CLI `show schema` to use output stream directly instead
   of StringBuilder (CASSANDRA-3842)
 * remove the wait on hint future during write (CASSANDRA-3870)
 * (cqlsh) ignore missing CfDef opts (CASSANDRA-3933)
 * (cqlsh) look for cqlshlib relative to realpath (CASSANDRA-3767)
 * Fix short read protection (CASSANDRA-3934)
 * Make sure infered and actual schema match (CASSANDRA-3371)
 * Fix NPE during HH delivery (CASSANDRA-3677)
 * Don't put boostrapping node in 'hibernate' status (CASSANDRA-3737)
 * Fix double quotes in windows bat files (CASSANDRA-3744)
 * Fix bad validator lookup (CASSANDRA-3789)
 * Fix soft reset in EC2MultiRegionSnitch (CASSANDRA-3835)
 * Don't leave zombie connections with THSHA thrift server (CASSANDRA-3867)
 * (cqlsh) fix deserialization of data (CASSANDRA-3874)
 * Fix removetoken force causing an inconsistent state (CASSANDRA-3876)
 * Fix ahndling of some types with Pig (CASSANDRA-3886)
 * Don't allow to drop the system keyspace (CASSANDRA-3759)
 * Make Pig deletes disabled by default and configurable (CASSANDRA-3628)
Merged from 0.8:
 * (Pig) fix CassandraStorage to use correct comparator in Super ColumnFamily
   case (CASSANDRA-3251)
 * fix thread safety issues in commitlog replay, primarily affecting
   systems with many (100s) of CF definitions (CASSANDRA-3751)
 * Fix relevant tombstone ignored with super columns (CASSANDRA-3875)


1.0.7
 * fix regression in HH page size calculation (CASSANDRA-3624)
 * retry failed stream on IOException (CASSANDRA-3686)
 * allow configuring bloom_filter_fp_chance (CASSANDRA-3497)
 * attempt hint delivery every ten minutes, or when failure detector
   notifies us that a node is back up, whichever comes first.  hint
   handoff throttle delay default changed to 1ms, from 50 (CASSANDRA-3554)
 * add nodetool setstreamthroughput (CASSANDRA-3571)
 * fix assertion when dropping a columnfamily with no sstables (CASSANDRA-3614)
 * more efficient allocation of small bloom filters (CASSANDRA-3618)
 * CLibrary.createHardLinkWithExec() to check for errors (CASSANDRA-3101)
 * Avoid creating empty and non cleaned writer during compaction (CASSANDRA-3616)
 * stop thrift service in shutdown hook so we can quiesce MessagingService
   (CASSANDRA-3335)
 * (CQL) compaction_strategy_options and compression_parameters for
   CREATE COLUMNFAMILY statement (CASSANDRA-3374)
 * Reset min/max compaction threshold when creating size tiered compaction
   strategy (CASSANDRA-3666)
 * Don't ignore IOException during compaction (CASSANDRA-3655)
 * Fix assertion error for CF with gc_grace=0 (CASSANDRA-3579)
 * Shutdown ParallelCompaction reducer executor after use (CASSANDRA-3711)
 * Avoid < 0 value for pending tasks in leveled compaction (CASSANDRA-3693)
 * (Hadoop) Support TimeUUID in Pig CassandraStorage (CASSANDRA-3327)
 * Check schema is ready before continuing boostrapping (CASSANDRA-3629)
 * Catch overflows during parsing of chunk_length_kb (CASSANDRA-3644)
 * Improve stream protocol mismatch errors (CASSANDRA-3652)
 * Avoid multiple thread doing HH to the same target (CASSANDRA-3681)
 * Add JMX property for rp_timeout_in_ms (CASSANDRA-2940)
 * Allow DynamicCompositeType to compare component of different types
   (CASSANDRA-3625)
 * Flush non-cfs backed secondary indexes (CASSANDRA-3659)
 * Secondary Indexes should report memory consumption (CASSANDRA-3155)
 * fix for SelectStatement start/end key are not set correctly
   when a key alias is involved (CASSANDRA-3700)
 * fix CLI `show schema` command insert of an extra comma in
   column_metadata (CASSANDRA-3714)
Merged from 0.8:
 * avoid logging (harmless) exception when GC takes < 1ms (CASSANDRA-3656)
 * prevent new nodes from thinking down nodes are up forever (CASSANDRA-3626)
 * use correct list of replicas for LOCAL_QUORUM reads when read repair
   is disabled (CASSANDRA-3696)
 * block on flush before compacting hints (may prevent OOM) (CASSANDRA-3733)


1.0.6
 * (CQL) fix cqlsh support for replicate_on_write (CASSANDRA-3596)
 * fix adding to leveled manifest after streaming (CASSANDRA-3536)
 * filter out unavailable cipher suites when using encryption (CASSANDRA-3178)
 * (HADOOP) add old-style api support for CFIF and CFRR (CASSANDRA-2799)
 * Support TimeUUIDType column names in Stress.java tool (CASSANDRA-3541)
 * (CQL) INSERT/UPDATE/DELETE/TRUNCATE commands should allow CF names to
   be qualified by keyspace (CASSANDRA-3419)
 * always remove endpoints from delevery queue in HH (CASSANDRA-3546)
 * fix race between cf flush and its 2ndary indexes flush (CASSANDRA-3547)
 * fix potential race in AES when a repair fails (CASSANDRA-3548)
 * fix default value validation usage in CLI SET command (CASSANDRA-3553)
 * Optimize componentsFor method for compaction and startup time
   (CASSANDRA-3532)
 * (CQL) Proper ColumnFamily metadata validation on CREATE COLUMNFAMILY
   (CASSANDRA-3565)
 * fix compression "chunk_length_kb" option to set correct kb value for
   thrift/avro (CASSANDRA-3558)
 * fix missing response during range slice repair (CASSANDRA-3551)
 * 'describe ring' moved from CLI to nodetool and available through JMX (CASSANDRA-3220)
 * add back partitioner to sstable metadata (CASSANDRA-3540)
 * fix NPE in get_count for counters (CASSANDRA-3601)
Merged from 0.8:
 * remove invalid assertion that table was opened before dropping it
   (CASSANDRA-3580)
 * range and index scans now only send requests to enough replicas to
   satisfy requested CL + RR (CASSANDRA-3598)
 * use cannonical host for local node in nodetool info (CASSANDRA-3556)
 * remove nonlocal DC write optimization since it only worked with
   CL.ONE or CL.LOCAL_QUORUM (CASSANDRA-3577, 3585)
 * detect misuses of CounterColumnType (CASSANDRA-3422)
 * turn off string interning in json2sstable, take 2 (CASSANDRA-2189)
 * validate compression parameters on add/update of the ColumnFamily
   (CASSANDRA-3573)
 * Check for 0.0.0.0 is incorrect in CFIF (CASSANDRA-3584)
 * Increase vm.max_map_count in debian packaging (CASSANDRA-3563)
 * gossiper will never add itself to saved endpoints (CASSANDRA-3485)


1.0.5
 * revert CASSANDRA-3407 (see CASSANDRA-3540)
 * fix assertion error while forwarding writes to local nodes (CASSANDRA-3539)


1.0.4
 * fix self-hinting of timed out read repair updates and make hinted handoff
   less prone to OOMing a coordinator (CASSANDRA-3440)
 * expose bloom filter sizes via JMX (CASSANDRA-3495)
 * enforce RP tokens 0..2**127 (CASSANDRA-3501)
 * canonicalize paths exposed through JMX (CASSANDRA-3504)
 * fix "liveSize" stat when sstables are removed (CASSANDRA-3496)
 * add bloom filter FP rates to nodetool cfstats (CASSANDRA-3347)
 * record partitioner in sstable metadata component (CASSANDRA-3407)
 * add new upgradesstables nodetool command (CASSANDRA-3406)
 * skip --debug requirement to see common exceptions in CLI (CASSANDRA-3508)
 * fix incorrect query results due to invalid max timestamp (CASSANDRA-3510)
 * make sstableloader recognize compressed sstables (CASSANDRA-3521)
 * avoids race in OutboundTcpConnection in multi-DC setups (CASSANDRA-3530)
 * use SETLOCAL in cassandra.bat (CASSANDRA-3506)
 * fix ConcurrentModificationException in Table.all() (CASSANDRA-3529)
Merged from 0.8:
 * fix concurrence issue in the FailureDetector (CASSANDRA-3519)
 * fix array out of bounds error in counter shard removal (CASSANDRA-3514)
 * avoid dropping tombstones when they might still be needed to shadow
   data in a different sstable (CASSANDRA-2786)


1.0.3
 * revert name-based query defragmentation aka CASSANDRA-2503 (CASSANDRA-3491)
 * fix invalidate-related test failures (CASSANDRA-3437)
 * add next-gen cqlsh to bin/ (CASSANDRA-3188, 3131, 3493)
 * (CQL) fix handling of rows with no columns (CASSANDRA-3424, 3473)
 * fix querying supercolumns by name returning only a subset of
   subcolumns or old subcolumn versions (CASSANDRA-3446)
 * automatically compute sha1 sum for uncompressed data files (CASSANDRA-3456)
 * fix reading metadata/statistics component for version < h (CASSANDRA-3474)
 * add sstable forward-compatibility (CASSANDRA-3478)
 * report compression ratio in CFSMBean (CASSANDRA-3393)
 * fix incorrect size exception during streaming of counters (CASSANDRA-3481)
 * (CQL) fix for counter decrement syntax (CASSANDRA-3418)
 * Fix race introduced by CASSANDRA-2503 (CASSANDRA-3482)
 * Fix incomplete deletion of delivered hints (CASSANDRA-3466)
 * Avoid rescheduling compactions when no compaction was executed
   (CASSANDRA-3484)
 * fix handling of the chunk_length_kb compression options (CASSANDRA-3492)
Merged from 0.8:
 * fix updating CF row_cache_provider (CASSANDRA-3414)
 * CFMetaData.convertToThrift method to set RowCacheProvider (CASSANDRA-3405)
 * acquire compactionlock during truncate (CASSANDRA-3399)
 * fix displaying cfdef entries for super columnfamilies (CASSANDRA-3415)
 * Make counter shard merging thread safe (CASSANDRA-3178)
 * Revert CASSANDRA-2855
 * Fix bug preventing the use of efficient cross-DC writes (CASSANDRA-3472)
 * `describe ring` command for CLI (CASSANDRA-3220)
 * (Hadoop) skip empty rows when entire row is requested, redux (CASSANDRA-2855)


1.0.2
 * "defragment" rows for name-based queries under STCS (CASSANDRA-2503)
 * Add timing information to cassandra-cli GET/SET/LIST queries (CASSANDRA-3326)
 * Only create one CompressionMetadata object per sstable (CASSANDRA-3427)
 * cleanup usage of StorageService.setMode() (CASSANDRA-3388)
 * Avoid large array allocation for compressed chunk offsets (CASSANDRA-3432)
 * fix DecimalType bytebuffer marshalling (CASSANDRA-3421)
 * fix bug that caused first column in per row indexes to be ignored
   (CASSANDRA-3441)
 * add JMX call to clean (failed) repair sessions (CASSANDRA-3316)
 * fix sstableloader reference acquisition bug (CASSANDRA-3438)
 * fix estimated row size regression (CASSANDRA-3451)
 * make sure we don't return more columns than asked (CASSANDRA-3303, 3395)
Merged from 0.8:
 * acquire compactionlock during truncate (CASSANDRA-3399)
 * fix displaying cfdef entries for super columnfamilies (CASSANDRA-3415)


1.0.1
 * acquire references during index build to prevent delete problems
   on Windows (CASSANDRA-3314)
 * describe_ring should include datacenter/topology information (CASSANDRA-2882)
 * Thrift sockets are not properly buffered (CASSANDRA-3261)
 * performance improvement for bytebufferutil compare function (CASSANDRA-3286)
 * add system.versions ColumnFamily (CASSANDRA-3140)
 * reduce network copies (CASSANDRA-3333, 3373)
 * limit nodetool to 32MB of heap (CASSANDRA-3124)
 * (CQL) update parser to accept "timestamp" instead of "date" (CASSANDRA-3149)
 * Fix CLI `show schema` to include "compression_options" (CASSANDRA-3368)
 * Snapshot to include manifest under LeveledCompactionStrategy (CASSANDRA-3359)
 * (CQL) SELECT query should allow CF name to be qualified by keyspace (CASSANDRA-3130)
 * (CQL) Fix internal application error specifying 'using consistency ...'
   in lower case (CASSANDRA-3366)
 * fix Deflate compression when compression actually makes the data bigger
   (CASSANDRA-3370)
 * optimize UUIDGen to avoid lock contention on InetAddress.getLocalHost
   (CASSANDRA-3387)
 * tolerate index being dropped mid-mutation (CASSANDRA-3334, 3313)
 * CompactionManager is now responsible for checking for new candidates
   post-task execution, enabling more consistent leveled compaction
   (CASSANDRA-3391)
 * Cache HSHA threads (CASSANDRA-3372)
 * use CF/KS names as snapshot prefix for drop + truncate operations
   (CASSANDRA-2997)
 * Break bloom filters up to avoid heap fragmentation (CASSANDRA-2466)
 * fix cassandra hanging on jsvc stop (CASSANDRA-3302)
 * Avoid leveled compaction getting blocked on errors (CASSANDRA-3408)
 * Make reloading the compaction strategy safe (CASSANDRA-3409)
 * ignore 0.8 hints even if compaction begins before we try to purge
   them (CASSANDRA-3385)
 * remove procrun (bin\daemon) from Cassandra source tree and
   artifacts (CASSANDRA-3331)
 * make cassandra compile under JDK7 (CASSANDRA-3275)
 * remove dependency of clientutil.jar to FBUtilities (CASSANDRA-3299)
 * avoid truncation errors by using long math on long values (CASSANDRA-3364)
 * avoid clock drift on some Windows machine (CASSANDRA-3375)
 * display cache provider in cli 'describe keyspace' command (CASSANDRA-3384)
 * fix incomplete topology information in describe_ring (CASSANDRA-3403)
 * expire dead gossip states based on time (CASSANDRA-2961)
 * improve CompactionTask extensibility (CASSANDRA-3330)
 * Allow one leveled compaction task to kick off another (CASSANDRA-3363)
 * allow encryption only between datacenters (CASSANDRA-2802)
Merged from 0.8:
 * fix truncate allowing data to be replayed post-restart (CASSANDRA-3297)
 * make iwriter final in IndexWriter to avoid NPE (CASSANDRA-2863)
 * (CQL) update grammar to require key clause in DELETE statement
   (CASSANDRA-3349)
 * (CQL) allow numeric keyspace names in USE statement (CASSANDRA-3350)
 * (Hadoop) skip empty rows when slicing the entire row (CASSANDRA-2855)
 * Fix handling of tombstone by SSTableExport/Import (CASSANDRA-3357)
 * fix ColumnIndexer to use long offsets (CASSANDRA-3358)
 * Improved CLI exceptions (CASSANDRA-3312)
 * Fix handling of tombstone by SSTableExport/Import (CASSANDRA-3357)
 * Only count compaction as active (for throttling) when they have
   successfully acquired the compaction lock (CASSANDRA-3344)
 * Display CLI version string on startup (CASSANDRA-3196)
 * (Hadoop) make CFIF try rpc_address or fallback to listen_address
   (CASSANDRA-3214)
 * (Hadoop) accept comma delimited lists of initial thrift connections
   (CASSANDRA-3185)
 * ColumnFamily min_compaction_threshold should be >= 2 (CASSANDRA-3342)
 * (Pig) add 0.8+ types and key validation type in schema (CASSANDRA-3280)
 * Fix completely removing column metadata using CLI (CASSANDRA-3126)
 * CLI `describe cluster;` output should be on separate lines for separate versions
   (CASSANDRA-3170)
 * fix changing durable_writes keyspace option during CF creation
   (CASSANDRA-3292)
 * avoid locking on update when no indexes are involved (CASSANDRA-3386)
 * fix assertionError during repair with ordered partitioners (CASSANDRA-3369)
 * correctly serialize key_validation_class for avro (CASSANDRA-3391)
 * don't expire counter tombstone after streaming (CASSANDRA-3394)
 * prevent nodes that failed to join from hanging around forever
   (CASSANDRA-3351)
 * remove incorrect optimization from slice read path (CASSANDRA-3390)
 * Fix race in AntiEntropyService (CASSANDRA-3400)


1.0.0-final
 * close scrubbed sstable fd before deleting it (CASSANDRA-3318)
 * fix bug preventing obsolete commitlog segments from being removed
   (CASSANDRA-3269)
 * tolerate whitespace in seed CDL (CASSANDRA-3263)
 * Change default heap thresholds to max(min(1/2 ram, 1G), min(1/4 ram, 8GB))
   (CASSANDRA-3295)
 * Fix broken CompressedRandomAccessReaderTest (CASSANDRA-3298)
 * (CQL) fix type information returned for wildcard queries (CASSANDRA-3311)
 * add estimated tasks to LeveledCompactionStrategy (CASSANDRA-3322)
 * avoid including compaction cache-warming in keycache stats (CASSANDRA-3325)
 * run compaction and hinted handoff threads at MIN_PRIORITY (CASSANDRA-3308)
 * default hsha thrift server to cpu core count in rpc pool (CASSANDRA-3329)
 * add bin\daemon to binary tarball for Windows service (CASSANDRA-3331)
 * Fix places where uncompressed size of sstables was use in place of the
   compressed one (CASSANDRA-3338)
 * Fix hsha thrift server (CASSANDRA-3346)
 * Make sure repair only stream needed sstables (CASSANDRA-3345)


1.0.0-rc2
 * Log a meaningful warning when a node receives a message for a repair session
   that doesn't exist anymore (CASSANDRA-3256)
 * test for NUMA policy support as well as numactl presence (CASSANDRA-3245)
 * Fix FD leak when internode encryption is enabled (CASSANDRA-3257)
 * Remove incorrect assertion in mergeIterator (CASSANDRA-3260)
 * FBUtilities.hexToBytes(String) to throw NumberFormatException when string
   contains non-hex characters (CASSANDRA-3231)
 * Keep SimpleSnitch proximity ordering unchanged from what the Strategy
   generates, as intended (CASSANDRA-3262)
 * remove Scrub from compactionstats when finished (CASSANDRA-3255)
 * fix counter entry in jdbc TypesMap (CASSANDRA-3268)
 * fix full queue scenario for ParallelCompactionIterator (CASSANDRA-3270)
 * fix bootstrap process (CASSANDRA-3285)
 * don't try delivering hints if when there isn't any (CASSANDRA-3176)
 * CLI documentation change for ColumnFamily `compression_options` (CASSANDRA-3282)
 * ignore any CF ids sent by client for adding CF/KS (CASSANDRA-3288)
 * remove obsolete hints on first startup (CASSANDRA-3291)
 * use correct ISortedColumns for time-optimized reads (CASSANDRA-3289)
 * Evict gossip state immediately when a token is taken over by a new IP
   (CASSANDRA-3259)


1.0.0-rc1
 * Update CQL to generate microsecond timestamps by default (CASSANDRA-3227)
 * Fix counting CFMetadata towards Memtable liveRatio (CASSANDRA-3023)
 * Kill server on wrapped OOME such as from FileChannel.map (CASSANDRA-3201)
 * remove unnecessary copy when adding to row cache (CASSANDRA-3223)
 * Log message when a full repair operation completes (CASSANDRA-3207)
 * Fix streamOutSession keeping sstables references forever if the remote end
   dies (CASSANDRA-3216)
 * Remove dynamic_snitch boolean from example configuration (defaulting to
   true) and set default badness threshold to 0.1 (CASSANDRA-3229)
 * Base choice of random or "balanced" token on bootstrap on whether
   schema definitions were found (CASSANDRA-3219)
 * Fixes for LeveledCompactionStrategy score computation, prioritization,
   scheduling, and performance (CASSANDRA-3224, 3234)
 * parallelize sstable open at server startup (CASSANDRA-2988)
 * fix handling of exceptions writing to OutboundTcpConnection (CASSANDRA-3235)
 * Allow using quotes in "USE <keyspace>;" CLI command (CASSANDRA-3208)
 * Don't allow any cache loading exceptions to halt startup (CASSANDRA-3218)
 * Fix sstableloader --ignores option (CASSANDRA-3247)
 * File descriptor limit increased in packaging (CASSANDRA-3206)
 * Fix deadlock in commit log during flush (CASSANDRA-3253)


1.0.0-beta1
 * removed binarymemtable (CASSANDRA-2692)
 * add commitlog_total_space_in_mb to prevent fragmented logs (CASSANDRA-2427)
 * removed commitlog_rotation_threshold_in_mb configuration (CASSANDRA-2771)
 * make AbstractBounds.normalize de-overlapp overlapping ranges (CASSANDRA-2641)
 * replace CollatingIterator, ReducingIterator with MergeIterator
   (CASSANDRA-2062)
 * Fixed the ability to set compaction strategy in cli using create column
   family command (CASSANDRA-2778)
 * clean up tmp files after failed compaction (CASSANDRA-2468)
 * restrict repair streaming to specific columnfamilies (CASSANDRA-2280)
 * don't bother persisting columns shadowed by a row tombstone (CASSANDRA-2589)
 * reset CF and SC deletion times after gc_grace (CASSANDRA-2317)
 * optimize away seek when compacting wide rows (CASSANDRA-2879)
 * single-pass streaming (CASSANDRA-2677, 2906, 2916, 3003)
 * use reference counting for deleting sstables instead of relying on GC
   (CASSANDRA-2521, 3179)
 * store hints as serialized mutations instead of pointers to data row
   (CASSANDRA-2045)
 * store hints in the coordinator node instead of in the closest replica
   (CASSANDRA-2914)
 * add row_cache_keys_to_save CF option (CASSANDRA-1966)
 * check column family validity in nodetool repair (CASSANDRA-2933)
 * use lazy initialization instead of class initialization in NodeId
   (CASSANDRA-2953)
 * add paging to get_count (CASSANDRA-2894)
 * fix "short reads" in [multi]get (CASSANDRA-2643, 3157, 3192)
 * add optional compression for sstables (CASSANDRA-47, 2994, 3001, 3128)
 * add scheduler JMX metrics (CASSANDRA-2962)
 * add block level checksum for compressed data (CASSANDRA-1717)
 * make column family backed column map pluggable and introduce unsynchronized
   ArrayList backed one to speedup reads (CASSANDRA-2843, 3165, 3205)
 * refactoring of the secondary index api (CASSANDRA-2982)
 * make CL > ONE reads wait for digest reconciliation before returning
   (CASSANDRA-2494)
 * fix missing logging for some exceptions (CASSANDRA-2061)
 * refactor and optimize ColumnFamilyStore.files(...) and Descriptor.fromFilename(String)
   and few other places responsible for work with SSTable files (CASSANDRA-3040)
 * Stop reading from sstables once we know we have the most recent columns,
   for query-by-name requests (CASSANDRA-2498)
 * Add query-by-column mode to stress.java (CASSANDRA-3064)
 * Add "install" command to cassandra.bat (CASSANDRA-292)
 * clean up KSMetadata, CFMetadata from unnecessary
   Thrift<->Avro conversion methods (CASSANDRA-3032)
 * Add timeouts to client request schedulers (CASSANDRA-3079, 3096)
 * Cli to use hashes rather than array of hashes for strategy options (CASSANDRA-3081)
 * LeveledCompactionStrategy (CASSANDRA-1608, 3085, 3110, 3087, 3145, 3154, 3182)
 * Improvements of the CLI `describe` command (CASSANDRA-2630)
 * reduce window where dropped CF sstables may not be deleted (CASSANDRA-2942)
 * Expose gossip/FD info to JMX (CASSANDRA-2806)
 * Fix streaming over SSL when compressed SSTable involved (CASSANDRA-3051)
 * Add support for pluggable secondary index implementations (CASSANDRA-3078)
 * remove compaction_thread_priority setting (CASSANDRA-3104)
 * generate hints for replicas that timeout, not just replicas that are known
   to be down before starting (CASSANDRA-2034)
 * Add throttling for internode streaming (CASSANDRA-3080)
 * make the repair of a range repair all replica (CASSANDRA-2610, 3194)
 * expose the ability to repair the first range (as returned by the
   partitioner) of a node (CASSANDRA-2606)
 * Streams Compression (CASSANDRA-3015)
 * add ability to use multiple threads during a single compaction
   (CASSANDRA-2901)
 * make AbstractBounds.normalize support overlapping ranges (CASSANDRA-2641)
 * fix of the CQL count() behavior (CASSANDRA-3068)
 * use TreeMap backed column families for the SSTable simple writers
   (CASSANDRA-3148)
 * fix inconsistency of the CLI syntax when {} should be used instead of [{}]
   (CASSANDRA-3119)
 * rename CQL type names to match expected SQL behavior (CASSANDRA-3149, 3031)
 * Arena-based allocation for memtables (CASSANDRA-2252, 3162, 3163, 3168)
 * Default RR chance to 0.1 (CASSANDRA-3169)
 * Add RowLevel support to secondary index API (CASSANDRA-3147)
 * Make SerializingCacheProvider the default if JNA is available (CASSANDRA-3183)
 * Fix backwards compatibilty for CQL memtable properties (CASSANDRA-3190)
 * Add five-minute delay before starting compactions on a restarted server
   (CASSANDRA-3181)
 * Reduce copies done for intra-host messages (CASSANDRA-1788, 3144)
 * support of compaction strategy option for stress.java (CASSANDRA-3204)
 * make memtable throughput and column count thresholds no-ops (CASSANDRA-2449)
 * Return schema information along with the resultSet in CQL (CASSANDRA-2734)
 * Add new DecimalType (CASSANDRA-2883)
 * Fix assertion error in RowRepairResolver (CASSANDRA-3156)
 * Reduce unnecessary high buffer sizes (CASSANDRA-3171)
 * Pluggable compaction strategy (CASSANDRA-1610)
 * Add new broadcast_address config option (CASSANDRA-2491)


0.8.7
 * Kill server on wrapped OOME such as from FileChannel.map (CASSANDRA-3201)
 * Allow using quotes in "USE <keyspace>;" CLI command (CASSANDRA-3208)
 * Log message when a full repair operation completes (CASSANDRA-3207)
 * Don't allow any cache loading exceptions to halt startup (CASSANDRA-3218)
 * Fix sstableloader --ignores option (CASSANDRA-3247)
 * File descriptor limit increased in packaging (CASSANDRA-3206)
 * Log a meaningfull warning when a node receive a message for a repair session
   that doesn't exist anymore (CASSANDRA-3256)
 * Fix FD leak when internode encryption is enabled (CASSANDRA-3257)
 * FBUtilities.hexToBytes(String) to throw NumberFormatException when string
   contains non-hex characters (CASSANDRA-3231)
 * Keep SimpleSnitch proximity ordering unchanged from what the Strategy
   generates, as intended (CASSANDRA-3262)
 * remove Scrub from compactionstats when finished (CASSANDRA-3255)
 * Fix tool .bat files when CASSANDRA_HOME contains spaces (CASSANDRA-3258)
 * Force flush of status table when removing/updating token (CASSANDRA-3243)
 * Evict gossip state immediately when a token is taken over by a new IP (CASSANDRA-3259)
 * Fix bug where the failure detector can take too long to mark a host
   down (CASSANDRA-3273)
 * (Hadoop) allow wrapping ranges in queries (CASSANDRA-3137)
 * (Hadoop) check all interfaces for a match with split location
   before falling back to random replica (CASSANDRA-3211)
 * (Hadoop) Make Pig storage handle implements LoadMetadata (CASSANDRA-2777)
 * (Hadoop) Fix exception during PIG 'dump' (CASSANDRA-2810)
 * Fix stress COUNTER_GET option (CASSANDRA-3301)
 * Fix missing fields in CLI `show schema` output (CASSANDRA-3304)
 * Nodetool no longer leaks threads and closes JMX connections (CASSANDRA-3309)
 * fix truncate allowing data to be replayed post-restart (CASSANDRA-3297)
 * Move SimpleAuthority and SimpleAuthenticator to examples (CASSANDRA-2922)
 * Fix handling of tombstone by SSTableExport/Import (CASSANDRA-3357)
 * Fix transposition in cfHistograms (CASSANDRA-3222)
 * Allow using number as DC name when creating keyspace in CQL (CASSANDRA-3239)
 * Force flush of system table after updating/removing a token (CASSANDRA-3243)


0.8.6
 * revert CASSANDRA-2388
 * change TokenRange.endpoints back to listen/broadcast address to match
   pre-1777 behavior, and add TokenRange.rpc_endpoints instead (CASSANDRA-3187)
 * avoid trying to watch cassandra-topology.properties when loaded from jar
   (CASSANDRA-3138)
 * prevent users from creating keyspaces with LocalStrategy replication
   (CASSANDRA-3139)
 * fix CLI `show schema;` to output correct keyspace definition statement
   (CASSANDRA-3129)
 * CustomTThreadPoolServer to log TTransportException at DEBUG level
   (CASSANDRA-3142)
 * allow topology sort to work with non-unique rack names between
   datacenters (CASSANDRA-3152)
 * Improve caching of same-version Messages on digest and repair paths
   (CASSANDRA-3158)
 * Randomize choice of first replica for counter increment (CASSANDRA-2890)
 * Fix using read_repair_chance instead of merge_shard_change (CASSANDRA-3202)
 * Avoid streaming data to nodes that already have it, on move as well as
   decommission (CASSANDRA-3041)
 * Fix divide by zero error in GCInspector (CASSANDRA-3164)
 * allow quoting of the ColumnFamily name in CLI `create column family`
   statement (CASSANDRA-3195)
 * Fix rolling upgrade from 0.7 to 0.8 problem (CASSANDRA-3166)
 * Accomodate missing encryption_options in IncomingTcpConnection.stream
   (CASSANDRA-3212)


0.8.5
 * fix NPE when encryption_options is unspecified (CASSANDRA-3007)
 * include column name in validation failure exceptions (CASSANDRA-2849)
 * make sure truncate clears out the commitlog so replay won't re-
   populate with truncated data (CASSANDRA-2950)
 * fix NPE when debug logging is enabled and dropped CF is present
   in a commitlog segment (CASSANDRA-3021)
 * fix cassandra.bat when CASSANDRA_HOME contains spaces (CASSANDRA-2952)
 * fix to SSTableSimpleUnsortedWriter bufferSize calculation (CASSANDRA-3027)
 * make cleanup and normal compaction able to skip empty rows
   (rows containing nothing but expired tombstones) (CASSANDRA-3039)
 * work around native memory leak in com.sun.management.GarbageCollectorMXBean
   (CASSANDRA-2868)
 * validate that column names in column_metadata are not equal to key_alias
   on create/update of the ColumnFamily and CQL 'ALTER' statement (CASSANDRA-3036)
 * return an InvalidRequestException if an indexed column is assigned
   a value larger than 64KB (CASSANDRA-3057)
 * fix of numeric-only and string column names handling in CLI "drop index"
   (CASSANDRA-3054)
 * prune index scan resultset back to original request for lazy
   resultset expansion case (CASSANDRA-2964)
 * (Hadoop) fail jobs when Cassandra node has failed but TaskTracker
   has not (CASSANDRA-2388)
 * fix dynamic snitch ignoring nodes when read_repair_chance is zero
   (CASSANDRA-2662)
 * avoid retaining references to dropped CFS objects in
   CompactionManager.estimatedCompactions (CASSANDRA-2708)
 * expose rpc timeouts per host in MessagingServiceMBean (CASSANDRA-2941)
 * avoid including cwd in classpath for deb and rpm packages (CASSANDRA-2881)
 * remove gossip state when a new IP takes over a token (CASSANDRA-3071)
 * allow sstable2json to work on index sstable files (CASSANDRA-3059)
 * always hint counters (CASSANDRA-3099)
 * fix log4j initialization in EmbeddedCassandraService (CASSANDRA-2857)
 * remove gossip state when a new IP takes over a token (CASSANDRA-3071)
 * work around native memory leak in com.sun.management.GarbageCollectorMXBean
    (CASSANDRA-2868)
 * fix UnavailableException with writes at CL.EACH_QUORM (CASSANDRA-3084)
 * fix parsing of the Keyspace and ColumnFamily names in numeric
   and string representations in CLI (CASSANDRA-3075)
 * fix corner cases in Range.differenceToFetch (CASSANDRA-3084)
 * fix ip address String representation in the ring cache (CASSANDRA-3044)
 * fix ring cache compatibility when mixing pre-0.8.4 nodes with post-
   in the same cluster (CASSANDRA-3023)
 * make repair report failure when a node participating dies (instead of
   hanging forever) (CASSANDRA-2433)
 * fix handling of the empty byte buffer by ReversedType (CASSANDRA-3111)
 * Add validation that Keyspace names are case-insensitively unique (CASSANDRA-3066)
 * catch invalid key_validation_class before instantiating UpdateColumnFamily (CASSANDRA-3102)
 * make Range and Bounds objects client-safe (CASSANDRA-3108)
 * optionally skip log4j configuration (CASSANDRA-3061)
 * bundle sstableloader with the debian package (CASSANDRA-3113)
 * don't try to build secondary indexes when there is none (CASSANDRA-3123)
 * improve SSTableSimpleUnsortedWriter speed for large rows (CASSANDRA-3122)
 * handle keyspace arguments correctly in nodetool snapshot (CASSANDRA-3038)
 * Fix SSTableImportTest on windows (CASSANDRA-3043)
 * expose compactionThroughputMbPerSec through JMX (CASSANDRA-3117)
 * log keyspace and CF of large rows being compacted


0.8.4
 * change TokenRing.endpoints to be a list of rpc addresses instead of
   listen/broadcast addresses (CASSANDRA-1777)
 * include files-to-be-streamed in StreamInSession.getSources (CASSANDRA-2972)
 * use JAVA env var in cassandra-env.sh (CASSANDRA-2785, 2992)
 * avoid doing read for no-op replicate-on-write at CL=1 (CASSANDRA-2892)
 * refuse counter write for CL.ANY (CASSANDRA-2990)
 * switch back to only logging recent dropped messages (CASSANDRA-3004)
 * always deserialize RowMutation for counters (CASSANDRA-3006)
 * ignore saved replication_factor strategy_option for NTS (CASSANDRA-3011)
 * make sure pre-truncate CL segments are discarded (CASSANDRA-2950)


0.8.3
 * add ability to drop local reads/writes that are going to timeout
   (CASSANDRA-2943)
 * revamp token removal process, keep gossip states for 3 days (CASSANDRA-2496)
 * don't accept extra args for 0-arg nodetool commands (CASSANDRA-2740)
 * log unavailableexception details at debug level (CASSANDRA-2856)
 * expose data_dir though jmx (CASSANDRA-2770)
 * don't include tmp files as sstable when create cfs (CASSANDRA-2929)
 * log Java classpath on startup (CASSANDRA-2895)
 * keep gossipped version in sync with actual on migration coordinator
   (CASSANDRA-2946)
 * use lazy initialization instead of class initialization in NodeId
   (CASSANDRA-2953)
 * check column family validity in nodetool repair (CASSANDRA-2933)
 * speedup bytes to hex conversions dramatically (CASSANDRA-2850)
 * Flush memtables on shutdown when durable writes are disabled
   (CASSANDRA-2958)
 * improved POSIX compatibility of start scripts (CASsANDRA-2965)
 * add counter support to Hadoop InputFormat (CASSANDRA-2981)
 * fix bug where dirty commitlog segments were removed (and avoid keeping
   segments with no post-flush activity permanently dirty) (CASSANDRA-2829)
 * fix throwing exception with batch mutation of counter super columns
   (CASSANDRA-2949)
 * ignore system tables during repair (CASSANDRA-2979)
 * throw exception when NTS is given replication_factor as an option
   (CASSANDRA-2960)
 * fix assertion error during compaction of counter CFs (CASSANDRA-2968)
 * avoid trying to create index names, when no index exists (CASSANDRA-2867)
 * don't sample the system table when choosing a bootstrap token
   (CASSANDRA-2825)
 * gossiper notifies of local state changes (CASSANDRA-2948)
 * add asynchronous and half-sync/half-async (hsha) thrift servers
   (CASSANDRA-1405)
 * fix potential use of free'd native memory in SerializingCache
   (CASSANDRA-2951)
 * prune index scan resultset back to original request for lazy
   resultset expansion case (CASSANDRA-2964)
 * (Hadoop) fail jobs when Cassandra node has failed but TaskTracker
    has not (CASSANDRA-2388)


0.8.2
 * CQL:
   - include only one row per unique key for IN queries (CASSANDRA-2717)
   - respect client timestamp on full row deletions (CASSANDRA-2912)
 * improve thread-safety in StreamOutSession (CASSANDRA-2792)
 * allow deleting a row and updating indexed columns in it in the
   same mutation (CASSANDRA-2773)
 * Expose number of threads blocked on submitting memtable to flush
   in JMX (CASSANDRA-2817)
 * add ability to return "endpoints" to nodetool (CASSANDRA-2776)
 * Add support for multiple (comma-delimited) coordinator addresses
   to ColumnFamilyInputFormat (CASSANDRA-2807)
 * fix potential NPE while scheduling read repair for range slice
   (CASSANDRA-2823)
 * Fix race in SystemTable.getCurrentLocalNodeId (CASSANDRA-2824)
 * Correctly set default for replicate_on_write (CASSANDRA-2835)
 * improve nodetool compactionstats formatting (CASSANDRA-2844)
 * fix index-building status display (CASSANDRA-2853)
 * fix CLI perpetuating obsolete KsDef.replication_factor (CASSANDRA-2846)
 * improve cli treatment of multiline comments (CASSANDRA-2852)
 * handle row tombstones correctly in EchoedRow (CASSANDRA-2786)
 * add MessagingService.get[Recently]DroppedMessages and
   StorageService.getExceptionCount (CASSANDRA-2804)
 * fix possibility of spurious UnavailableException for LOCAL_QUORUM
   reads with dynamic snitch + read repair disabled (CASSANDRA-2870)
 * add ant-optional as dependence for the debian package (CASSANDRA-2164)
 * add option to specify limit for get_slice in the CLI (CASSANDRA-2646)
 * decrease HH page size (CASSANDRA-2832)
 * reset cli keyspace after dropping the current one (CASSANDRA-2763)
 * add KeyRange option to Hadoop inputformat (CASSANDRA-1125)
 * fix protocol versioning (CASSANDRA-2818, 2860)
 * support spaces in path to log4j configuration (CASSANDRA-2383)
 * avoid including inferred types in CF update (CASSANDRA-2809)
 * fix JMX bulkload call (CASSANDRA-2908)
 * fix updating KS with durable_writes=false (CASSANDRA-2907)
 * add simplified facade to SSTableWriter for bulk loading use
   (CASSANDRA-2911)
 * fix re-using index CF sstable names after drop/recreate (CASSANDRA-2872)
 * prepend CF to default index names (CASSANDRA-2903)
 * fix hint replay (CASSANDRA-2928)
 * Properly synchronize repair's merkle tree computation (CASSANDRA-2816)


0.8.1
 * CQL:
   - support for insert, delete in BATCH (CASSANDRA-2537)
   - support for IN to SELECT, UPDATE (CASSANDRA-2553)
   - timestamp support for INSERT, UPDATE, and BATCH (CASSANDRA-2555)
   - TTL support (CASSANDRA-2476)
   - counter support (CASSANDRA-2473)
   - ALTER COLUMNFAMILY (CASSANDRA-1709)
   - DROP INDEX (CASSANDRA-2617)
   - add SCHEMA/TABLE as aliases for KS/CF (CASSANDRA-2743)
   - server handles wait-for-schema-agreement (CASSANDRA-2756)
   - key alias support (CASSANDRA-2480)
 * add support for comparator parameters and a generic ReverseType
   (CASSANDRA-2355)
 * add CompositeType and DynamicCompositeType (CASSANDRA-2231)
 * optimize batches containing multiple updates to the same row
   (CASSANDRA-2583)
 * adjust hinted handoff page size to avoid OOM with large columns
   (CASSANDRA-2652)
 * mark BRAF buffer invalid post-flush so we don't re-flush partial
   buffers again, especially on CL writes (CASSANDRA-2660)
 * add DROP INDEX support to CLI (CASSANDRA-2616)
 * don't perform HH to client-mode [storageproxy] nodes (CASSANDRA-2668)
 * Improve forceDeserialize/getCompactedRow encapsulation (CASSANDRA-2659)
 * Don't write CounterUpdateColumn to disk in tests (CASSANDRA-2650)
 * Add sstable bulk loading utility (CASSANDRA-1278)
 * avoid replaying hints to dropped columnfamilies (CASSANDRA-2685)
 * add placeholders for missing rows in range query pseudo-RR (CASSANDRA-2680)
 * remove no-op HHOM.renameHints (CASSANDRA-2693)
 * clone super columns to avoid modifying them during flush (CASSANDRA-2675)
 * allow writes to bypass the commitlog for certain keyspaces (CASSANDRA-2683)
 * avoid NPE when bypassing commitlog during memtable flush (CASSANDRA-2781)
 * Added support for making bootstrap retry if nodes flap (CASSANDRA-2644)
 * Added statusthrift to nodetool to report if thrift server is running (CASSANDRA-2722)
 * Fixed rows being cached if they do not exist (CASSANDRA-2723)
 * Support passing tableName and cfName to RowCacheProviders (CASSANDRA-2702)
 * close scrub file handles (CASSANDRA-2669)
 * throttle migration replay (CASSANDRA-2714)
 * optimize column serializer creation (CASSANDRA-2716)
 * Added support for making bootstrap retry if nodes flap (CASSANDRA-2644)
 * Added statusthrift to nodetool to report if thrift server is running
   (CASSANDRA-2722)
 * Fixed rows being cached if they do not exist (CASSANDRA-2723)
 * fix truncate/compaction race (CASSANDRA-2673)
 * workaround large resultsets causing large allocation retention
   by nio sockets (CASSANDRA-2654)
 * fix nodetool ring use with Ec2Snitch (CASSANDRA-2733)
 * fix removing columns and subcolumns that are supressed by a row or
   supercolumn tombstone during replica resolution (CASSANDRA-2590)
 * support sstable2json against snapshot sstables (CASSANDRA-2386)
 * remove active-pull schema requests (CASSANDRA-2715)
 * avoid marking entire list of sstables as actively being compacted
   in multithreaded compaction (CASSANDRA-2765)
 * seek back after deserializing a row to update cache with (CASSANDRA-2752)
 * avoid skipping rows in scrub for counter column family (CASSANDRA-2759)
 * fix ConcurrentModificationException in repair when dealing with 0.7 node
   (CASSANDRA-2767)
 * use threadsafe collections for StreamInSession (CASSANDRA-2766)
 * avoid infinite loop when creating merkle tree (CASSANDRA-2758)
 * avoids unmarking compacting sstable prematurely in cleanup (CASSANDRA-2769)
 * fix NPE when the commit log is bypassed (CASSANDRA-2718)
 * don't throw an exception in SS.isRPCServerRunning (CASSANDRA-2721)
 * make stress.jar executable (CASSANDRA-2744)
 * add daemon mode to java stress (CASSANDRA-2267)
 * expose the DC and rack of a node through JMX and nodetool ring (CASSANDRA-2531)
 * fix cache mbean getSize (CASSANDRA-2781)
 * Add Date, Float, Double, and Boolean types (CASSANDRA-2530)
 * Add startup flag to renew counter node id (CASSANDRA-2788)
 * add jamm agent to cassandra.bat (CASSANDRA-2787)
 * fix repair hanging if a neighbor has nothing to send (CASSANDRA-2797)
 * purge tombstone even if row is in only one sstable (CASSANDRA-2801)
 * Fix wrong purge of deleted cf during compaction (CASSANDRA-2786)
 * fix race that could result in Hadoop writer failing to throw an
   exception encountered after close() (CASSANDRA-2755)
 * fix scan wrongly throwing assertion error (CASSANDRA-2653)
 * Always use even distribution for merkle tree with RandomPartitionner
   (CASSANDRA-2841)
 * fix describeOwnership for OPP (CASSANDRA-2800)
 * ensure that string tokens do not contain commas (CASSANDRA-2762)


0.8.0-final
 * fix CQL grammar warning and cqlsh regression from CASSANDRA-2622
 * add ant generate-cql-html target (CASSANDRA-2526)
 * update CQL consistency levels (CASSANDRA-2566)
 * debian packaging fixes (CASSANDRA-2481, 2647)
 * fix UUIDType, IntegerType for direct buffers (CASSANDRA-2682, 2684)
 * switch to native Thrift for Hadoop map/reduce (CASSANDRA-2667)
 * fix StackOverflowError when building from eclipse (CASSANDRA-2687)
 * only provide replication_factor to strategy_options "help" for
   SimpleStrategy, OldNetworkTopologyStrategy (CASSANDRA-2678, 2713)
 * fix exception adding validators to non-string columns (CASSANDRA-2696)
 * avoid instantiating DatabaseDescriptor in JDBC (CASSANDRA-2694)
 * fix potential stack overflow during compaction (CASSANDRA-2626)
 * clone super columns to avoid modifying them during flush (CASSANDRA-2675)
 * reset underlying iterator in EchoedRow constructor (CASSANDRA-2653)


0.8.0-rc1
 * faster flushes and compaction from fixing excessively pessimistic
   rebuffering in BRAF (CASSANDRA-2581)
 * fix returning null column values in the python cql driver (CASSANDRA-2593)
 * fix merkle tree splitting exiting early (CASSANDRA-2605)
 * snapshot_before_compaction directory name fix (CASSANDRA-2598)
 * Disable compaction throttling during bootstrap (CASSANDRA-2612)
 * fix CQL treatment of > and < operators in range slices (CASSANDRA-2592)
 * fix potential double-application of counter updates on commitlog replay
   by moving replay position from header to sstable metadata (CASSANDRA-2419)
 * JDBC CQL driver exposes getColumn for access to timestamp
 * JDBC ResultSetMetadata properties added to AbstractType
 * r/m clustertool (CASSANDRA-2607)
 * add support for presenting row key as a column in CQL result sets
   (CASSANDRA-2622)
 * Don't allow {LOCAL|EACH}_QUORUM unless strategy is NTS (CASSANDRA-2627)
 * validate keyspace strategy_options during CQL create (CASSANDRA-2624)
 * fix empty Result with secondary index when limit=1 (CASSANDRA-2628)
 * Fix regression where bootstrapping a node with no schema fails
   (CASSANDRA-2625)
 * Allow removing LocationInfo sstables (CASSANDRA-2632)
 * avoid attempting to replay mutations from dropped keyspaces (CASSANDRA-2631)
 * avoid using cached position of a key when GT is requested (CASSANDRA-2633)
 * fix counting bloom filter true positives (CASSANDRA-2637)
 * initialize local ep state prior to gossip startup if needed (CASSANDRA-2638)
 * fix counter increment lost after restart (CASSANDRA-2642)
 * add quote-escaping via backslash to CLI (CASSANDRA-2623)
 * fix pig example script (CASSANDRA-2487)
 * fix dynamic snitch race in adding latencies (CASSANDRA-2618)
 * Start/stop cassandra after more important services such as mdadm in
   debian packaging (CASSANDRA-2481)


0.8.0-beta2
 * fix NPE compacting index CFs (CASSANDRA-2528)
 * Remove checking all column families on startup for compaction candidates
   (CASSANDRA-2444)
 * validate CQL create keyspace options (CASSANDRA-2525)
 * fix nodetool setcompactionthroughput (CASSANDRA-2550)
 * move	gossip heartbeat back to its own thread (CASSANDRA-2554)
 * validate cql TRUNCATE columnfamily before truncating (CASSANDRA-2570)
 * fix batch_mutate for mixed standard-counter mutations (CASSANDRA-2457)
 * disallow making schema changes to system keyspace (CASSANDRA-2563)
 * fix sending mutation messages multiple times (CASSANDRA-2557)
 * fix incorrect use of NBHM.size in ReadCallback that could cause
   reads to time out even when responses were received (CASSANDRA-2552)
 * trigger read repair correctly for LOCAL_QUORUM reads (CASSANDRA-2556)
 * Allow configuring the number of compaction thread (CASSANDRA-2558)
 * forceUserDefinedCompaction will attempt to compact what it is given
   even if the pessimistic estimate is that there is not enough disk space;
   automatic compactions will only compact 2 or more sstables (CASSANDRA-2575)
 * refuse to apply migrations with older timestamps than the current
   schema (CASSANDRA-2536)
 * remove unframed Thrift transport option
 * include indexes in snapshots (CASSANDRA-2596)
 * improve ignoring of obsolete mutations in index maintenance (CASSANDRA-2401)
 * recognize attempt to drop just the index while leaving the column
   definition alone (CASSANDRA-2619)


0.8.0-beta1
 * remove Avro RPC support (CASSANDRA-926)
 * support for columns that act as incr/decr counters
   (CASSANDRA-1072, 1937, 1944, 1936, 2101, 2093, 2288, 2105, 2384, 2236, 2342,
   2454)
 * CQL (CASSANDRA-1703, 1704, 1705, 1706, 1707, 1708, 1710, 1711, 1940,
   2124, 2302, 2277, 2493)
 * avoid double RowMutation serialization on write path (CASSANDRA-1800)
 * make NetworkTopologyStrategy the default (CASSANDRA-1960)
 * configurable internode encryption (CASSANDRA-1567, 2152)
 * human readable column names in sstable2json output (CASSANDRA-1933)
 * change default JMX port to 7199 (CASSANDRA-2027)
 * backwards compatible internal messaging (CASSANDRA-1015)
 * atomic switch of memtables and sstables (CASSANDRA-2284)
 * add pluggable SeedProvider (CASSANDRA-1669)
 * Fix clustertool to not throw exception when calling get_endpoints (CASSANDRA-2437)
 * upgrade to thrift 0.6 (CASSANDRA-2412)
 * repair works on a token range instead of full ring (CASSANDRA-2324)
 * purge tombstones from row cache (CASSANDRA-2305)
 * push replication_factor into strategy_options (CASSANDRA-1263)
 * give snapshots the same name on each node (CASSANDRA-1791)
 * remove "nodetool loadbalance" (CASSANDRA-2448)
 * multithreaded compaction (CASSANDRA-2191)
 * compaction throttling (CASSANDRA-2156)
 * add key type information and alias (CASSANDRA-2311, 2396)
 * cli no longer divides read_repair_chance by 100 (CASSANDRA-2458)
 * made CompactionInfo.getTaskType return an enum (CASSANDRA-2482)
 * add a server-wide cap on measured memtable memory usage and aggressively
   flush to keep under that threshold (CASSANDRA-2006)
 * add unified UUIDType (CASSANDRA-2233)
 * add off-heap row cache support (CASSANDRA-1969)


0.7.5
 * improvements/fixes to PIG driver (CASSANDRA-1618, CASSANDRA-2387,
   CASSANDRA-2465, CASSANDRA-2484)
 * validate index names (CASSANDRA-1761)
 * reduce contention on Table.flusherLock (CASSANDRA-1954)
 * try harder to detect failures during streaming, cleaning up temporary
   files more reliably (CASSANDRA-2088)
 * shut down server for OOM on a Thrift thread (CASSANDRA-2269)
 * fix tombstone handling in repair and sstable2json (CASSANDRA-2279)
 * preserve version when streaming data from old sstables (CASSANDRA-2283)
 * don't start repair if a neighboring node is marked as dead (CASSANDRA-2290)
 * purge tombstones from row cache (CASSANDRA-2305)
 * Avoid seeking when sstable2json exports the entire file (CASSANDRA-2318)
 * clear Built flag in system table when dropping an index (CASSANDRA-2320)
 * don't allow arbitrary argument for stress.java (CASSANDRA-2323)
 * validate values for index predicates in get_indexed_slice (CASSANDRA-2328)
 * queue secondary indexes for flush before the parent (CASSANDRA-2330)
 * allow job configuration to set the CL used in Hadoop jobs (CASSANDRA-2331)
 * add memtable_flush_queue_size defaulting to 4 (CASSANDRA-2333)
 * Allow overriding of initial_token, storage_port and rpc_port from system
   properties (CASSANDRA-2343)
 * fix comparator used for non-indexed secondary expressions in index scan
   (CASSANDRA-2347)
 * ensure size calculation and write phase of large-row compaction use
   the same threshold for TTL expiration (CASSANDRA-2349)
 * fix race when iterating CFs during add/drop (CASSANDRA-2350)
 * add ConsistencyLevel command to CLI (CASSANDRA-2354)
 * allow negative numbers in the cli (CASSANDRA-2358)
 * hard code serialVersionUID for tokens class (CASSANDRA-2361)
 * fix potential infinite loop in ByteBufferUtil.inputStream (CASSANDRA-2365)
 * fix encoding bugs in HintedHandoffManager, SystemTable when default
   charset is not UTF8 (CASSANDRA-2367)
 * avoids having removed node reappearing in Gossip (CASSANDRA-2371)
 * fix incorrect truncation of long to int when reading columns via block
   index (CASSANDRA-2376)
 * fix NPE during stream session (CASSANDRA-2377)
 * fix race condition that could leave orphaned data files when dropping CF or
   KS (CASSANDRA-2381)
 * fsync statistics component on write (CASSANDRA-2382)
 * fix duplicate results from CFS.scan (CASSANDRA-2406)
 * add IntegerType to CLI help (CASSANDRA-2414)
 * avoid caching token-only decoratedkeys (CASSANDRA-2416)
 * convert mmap assertion to if/throw so scrub can catch it (CASSANDRA-2417)
 * don't overwrite gc log (CASSANDR-2418)
 * invalidate row cache for streamed row to avoid inconsitencies
   (CASSANDRA-2420)
 * avoid copies in range/index scans (CASSANDRA-2425)
 * make sure we don't wipe data during cleanup if the node has not join
   the ring (CASSANDRA-2428)
 * Try harder to close files after compaction (CASSANDRA-2431)
 * re-set bootstrapped flag after move finishes (CASSANDRA-2435)
 * display validation_class in CLI 'describe keyspace' (CASSANDRA-2442)
 * make cleanup compactions cleanup the row cache (CASSANDRA-2451)
 * add column fields validation to scrub (CASSANDRA-2460)
 * use 64KB flush buffer instead of in_memory_compaction_limit (CASSANDRA-2463)
 * fix backslash substitutions in CLI (CASSANDRA-2492)
 * disable cache saving for system CFS (CASSANDRA-2502)
 * fixes for verifying destination availability under hinted conditions
   so UE can be thrown intead of timing out (CASSANDRA-2514)
 * fix update of validation class in column metadata (CASSANDRA-2512)
 * support LOCAL_QUORUM, EACH_QUORUM CLs outside of NTS (CASSANDRA-2516)
 * preserve version when streaming data from old sstables (CASSANDRA-2283)
 * fix backslash substitutions in CLI (CASSANDRA-2492)
 * count a row deletion as one operation towards memtable threshold
   (CASSANDRA-2519)
 * support LOCAL_QUORUM, EACH_QUORUM CLs outside of NTS (CASSANDRA-2516)


0.7.4
 * add nodetool join command (CASSANDRA-2160)
 * fix secondary indexes on pre-existing or streamed data (CASSANDRA-2244)
 * initialize endpoint in gossiper earlier (CASSANDRA-2228)
 * add ability to write to Cassandra from Pig (CASSANDRA-1828)
 * add rpc_[min|max]_threads (CASSANDRA-2176)
 * add CL.TWO, CL.THREE (CASSANDRA-2013)
 * avoid exporting an un-requested row in sstable2json, when exporting
   a key that does not exist (CASSANDRA-2168)
 * add incremental_backups option (CASSANDRA-1872)
 * add configurable row limit to Pig loadfunc (CASSANDRA-2276)
 * validate column values in batches as well as single-Column inserts
   (CASSANDRA-2259)
 * move sample schema from cassandra.yaml to schema-sample.txt,
   a cli scripts (CASSANDRA-2007)
 * avoid writing empty rows when scrubbing tombstoned rows (CASSANDRA-2296)
 * fix assertion error in range and index scans for CL < ALL
   (CASSANDRA-2282)
 * fix commitlog replay when flush position refers to data that didn't
   get synced before server died (CASSANDRA-2285)
 * fix fd leak in sstable2json with non-mmap'd i/o (CASSANDRA-2304)
 * reduce memory use during streaming of multiple sstables (CASSANDRA-2301)
 * purge tombstoned rows from cache after GCGraceSeconds (CASSANDRA-2305)
 * allow zero replicas in a NTS datacenter (CASSANDRA-1924)
 * make range queries respect snitch for local replicas (CASSANDRA-2286)
 * fix HH delivery when column index is larger than 2GB (CASSANDRA-2297)
 * make 2ary indexes use parent CF flush thresholds during initial build
   (CASSANDRA-2294)
 * update memtable_throughput to be a long (CASSANDRA-2158)


0.7.3
 * Keep endpoint state until aVeryLongTime (CASSANDRA-2115)
 * lower-latency read repair (CASSANDRA-2069)
 * add hinted_handoff_throttle_delay_in_ms option (CASSANDRA-2161)
 * fixes for cache save/load (CASSANDRA-2172, -2174)
 * Handle whole-row deletions in CFOutputFormat (CASSANDRA-2014)
 * Make memtable_flush_writers flush in parallel (CASSANDRA-2178)
 * Add compaction_preheat_key_cache option (CASSANDRA-2175)
 * refactor stress.py to have only one copy of the format string
   used for creating row keys (CASSANDRA-2108)
 * validate index names for \w+ (CASSANDRA-2196)
 * Fix Cassandra cli to respect timeout if schema does not settle
   (CASSANDRA-2187)
 * fix for compaction and cleanup writing old-format data into new-version
   sstable (CASSANDRA-2211, -2216)
 * add nodetool scrub (CASSANDRA-2217, -2240)
 * fix sstable2json large-row pagination (CASSANDRA-2188)
 * fix EOFing on requests for the last bytes in a file (CASSANDRA-2213)
 * fix BufferedRandomAccessFile bugs (CASSANDRA-2218, -2241)
 * check for memtable flush_after_mins exceeded every 10s (CASSANDRA-2183)
 * fix cache saving on Windows (CASSANDRA-2207)
 * add validateSchemaAgreement call + synchronization to schema
   modification operations (CASSANDRA-2222)
 * fix for reversed slice queries on large rows (CASSANDRA-2212)
 * fat clients were writing local data (CASSANDRA-2223)
 * set DEFAULT_MEMTABLE_LIFETIME_IN_MINS to 24h
 * improve detection and cleanup of partially-written sstables
   (CASSANDRA-2206)
 * fix supercolumn de/serialization when subcolumn comparator is different
   from supercolumn's (CASSANDRA-2104)
 * fix starting up on Windows when CASSANDRA_HOME contains whitespace
   (CASSANDRA-2237)
 * add [get|set][row|key]cacheSavePeriod to JMX (CASSANDRA-2100)
 * fix Hadoop ColumnFamilyOutputFormat dropping of mutations
   when batch fills up (CASSANDRA-2255)
 * move file deletions off of scheduledtasks executor (CASSANDRA-2253)


0.7.2
 * copy DecoratedKey.key when inserting into caches to avoid retaining
   a reference to the underlying buffer (CASSANDRA-2102)
 * format subcolumn names with subcomparator (CASSANDRA-2136)
 * fix column bloom filter deserialization (CASSANDRA-2165)


0.7.1
 * refactor MessageDigest creation code. (CASSANDRA-2107)
 * buffer network stack to avoid inefficient small TCP messages while avoiding
   the nagle/delayed ack problem (CASSANDRA-1896)
 * check log4j configuration for changes every 10s (CASSANDRA-1525, 1907)
 * more-efficient cross-DC replication (CASSANDRA-1530, -2051, -2138)
 * avoid polluting page cache with commitlog or sstable writes
   and seq scan operations (CASSANDRA-1470)
 * add RMI authentication options to nodetool (CASSANDRA-1921)
 * make snitches configurable at runtime (CASSANDRA-1374)
 * retry hadoop split requests on connection failure (CASSANDRA-1927)
 * implement describeOwnership for BOP, COPP (CASSANDRA-1928)
 * make read repair behave as expected for ConsistencyLevel > ONE
   (CASSANDRA-982, 2038)
 * distributed test harness (CASSANDRA-1859, 1964)
 * reduce flush lock contention (CASSANDRA-1930)
 * optimize supercolumn deserialization (CASSANDRA-1891)
 * fix CFMetaData.apply to only compare objects of the same class
   (CASSANDRA-1962)
 * allow specifying specific SSTables to compact from JMX (CASSANDRA-1963)
 * fix race condition in MessagingService.targets (CASSANDRA-1959, 2094, 2081)
 * refuse to open sstables from a future version (CASSANDRA-1935)
 * zero-copy reads (CASSANDRA-1714)
 * fix copy bounds for word Text in wordcount demo (CASSANDRA-1993)
 * fixes for contrib/javautils (CASSANDRA-1979)
 * check more frequently for memtable expiration (CASSANDRA-2000)
 * fix writing SSTable column count statistics (CASSANDRA-1976)
 * fix streaming of multiple CFs during bootstrap (CASSANDRA-1992)
 * explicitly set JVM GC new generation size with -Xmn (CASSANDRA-1968)
 * add short options for CLI flags (CASSANDRA-1565)
 * make keyspace argument to "describe keyspace" in CLI optional
   when authenticated to keyspace already (CASSANDRA-2029)
 * added option to specify -Dcassandra.join_ring=false on startup
   to allow "warm spare" nodes or performing JMX maintenance before
   joining the ring (CASSANDRA-526)
 * log migrations at INFO (CASSANDRA-2028)
 * add CLI verbose option in file mode (CASSANDRA-2030)
 * add single-line "--" comments to CLI (CASSANDRA-2032)
 * message serialization tests (CASSANDRA-1923)
 * switch from ivy to maven-ant-tasks (CASSANDRA-2017)
 * CLI attempts to block for new schema to propagate (CASSANDRA-2044)
 * fix potential overflow in nodetool cfstats (CASSANDRA-2057)
 * add JVM shutdownhook to sync commitlog (CASSANDRA-1919)
 * allow nodes to be up without being part of  normal traffic (CASSANDRA-1951)
 * fix CLI "show keyspaces" with null options on NTS (CASSANDRA-2049)
 * fix possible ByteBuffer race conditions (CASSANDRA-2066)
 * reduce garbage generated by MessagingService to prevent load spikes
   (CASSANDRA-2058)
 * fix math in RandomPartitioner.describeOwnership (CASSANDRA-2071)
 * fix deletion of sstable non-data components (CASSANDRA-2059)
 * avoid blocking gossip while deleting handoff hints (CASSANDRA-2073)
 * ignore messages from newer versions, keep track of nodes in gossip
   regardless of version (CASSANDRA-1970)
 * cache writing moved to CompactionManager to reduce i/o contention and
   updated to use non-cache-polluting writes (CASSANDRA-2053)
 * page through large rows when exporting to JSON (CASSANDRA-2041)
 * add flush_largest_memtables_at and reduce_cache_sizes_at options
   (CASSANDRA-2142)
 * add cli 'describe cluster' command (CASSANDRA-2127)
 * add cli support for setting username/password at 'connect' command
   (CASSANDRA-2111)
 * add -D option to Stress.java to allow reading hosts from a file
   (CASSANDRA-2149)
 * bound hints CF throughput between 32M and 256M (CASSANDRA-2148)
 * continue starting when invalid saved cache entries are encountered
   (CASSANDRA-2076)
 * add max_hint_window_in_ms option (CASSANDRA-1459)


0.7.0-final
 * fix offsets to ByteBuffer.get (CASSANDRA-1939)


0.7.0-rc4
 * fix cli crash after backgrounding (CASSANDRA-1875)
 * count timeouts in storageproxy latencies, and include latency
   histograms in StorageProxyMBean (CASSANDRA-1893)
 * fix CLI get recognition of supercolumns (CASSANDRA-1899)
 * enable keepalive on intra-cluster sockets (CASSANDRA-1766)
 * count timeouts towards dynamicsnitch latencies (CASSANDRA-1905)
 * Expose index-building status in JMX + cli schema description
   (CASSANDRA-1871)
 * allow [LOCAL|EACH]_QUORUM to be used with non-NetworkTopology
   replication Strategies
 * increased amount of index locks for faster commitlog replay
 * collect secondary index tombstones immediately (CASSANDRA-1914)
 * revert commitlog changes from #1780 (CASSANDRA-1917)
 * change RandomPartitioner min token to -1 to avoid collision w/
   tokens on actual nodes (CASSANDRA-1901)
 * examine the right nibble when validating TimeUUID (CASSANDRA-1910)
 * include secondary indexes in cleanup (CASSANDRA-1916)
 * CFS.scrubDataDirectories should also cleanup invalid secondary indexes
   (CASSANDRA-1904)
 * ability to disable/enable gossip on nodes to force them down
   (CASSANDRA-1108)


0.7.0-rc3
 * expose getNaturalEndpoints in StorageServiceMBean taking byte[]
   key; RMI cannot serialize ByteBuffer (CASSANDRA-1833)
 * infer org.apache.cassandra.locator for replication strategy classes
   when not otherwise specified
 * validation that generates less garbage (CASSANDRA-1814)
 * add TTL support to CLI (CASSANDRA-1838)
 * cli defaults to bytestype for subcomparator when creating
   column families (CASSANDRA-1835)
 * unregister index MBeans when index is dropped (CASSANDRA-1843)
 * make ByteBufferUtil.clone thread-safe (CASSANDRA-1847)
 * change exception for read requests during bootstrap from
   InvalidRequest to Unavailable (CASSANDRA-1862)
 * respect row-level tombstones post-flush in range scans
   (CASSANDRA-1837)
 * ReadResponseResolver check digests against each other (CASSANDRA-1830)
 * return InvalidRequest when remove of subcolumn without supercolumn
   is requested (CASSANDRA-1866)
 * flush before repair (CASSANDRA-1748)
 * SSTableExport validates key order (CASSANDRA-1884)
 * large row support for SSTableExport (CASSANDRA-1867)
 * Re-cache hot keys post-compaction without hitting disk (CASSANDRA-1878)
 * manage read repair in coordinator instead of data source, to
   provide latency information to dynamic snitch (CASSANDRA-1873)


0.7.0-rc2
 * fix live-column-count of slice ranges including tombstoned supercolumn
   with live subcolumn (CASSANDRA-1591)
 * rename o.a.c.internal.AntientropyStage -> AntiEntropyStage,
   o.a.c.request.Request_responseStage -> RequestResponseStage,
   o.a.c.internal.Internal_responseStage -> InternalResponseStage
 * add AbstractType.fromString (CASSANDRA-1767)
 * require index_type to be present when specifying index_name
   on ColumnDef (CASSANDRA-1759)
 * fix add/remove index bugs in CFMetadata (CASSANDRA-1768)
 * rebuild Strategy during system_update_keyspace (CASSANDRA-1762)
 * cli updates prompt to ... in continuation lines (CASSANDRA-1770)
 * support multiple Mutations per key in hadoop ColumnFamilyOutputFormat
   (CASSANDRA-1774)
 * improvements to Debian init script (CASSANDRA-1772)
 * use local classloader to check for version.properties (CASSANDRA-1778)
 * Validate that column names in column_metadata are valid for the
   defined comparator, and decode properly in cli (CASSANDRA-1773)
 * use cross-platform newlines in cli (CASSANDRA-1786)
 * add ExpiringColumn support to sstable import/export (CASSANDRA-1754)
 * add flush for each append to periodic commitlog mode; added
   periodic_without_flush option to disable this (CASSANDRA-1780)
 * close file handle used for post-flush truncate (CASSANDRA-1790)
 * various code cleanup (CASSANDRA-1793, -1794, -1795)
 * fix range queries against wrapped range (CASSANDRA-1781)
 * fix consistencylevel calculations for NetworkTopologyStrategy
   (CASSANDRA-1804)
 * cli support index type enum names (CASSANDRA-1810)
 * improved validation of column_metadata (CASSANDRA-1813)
 * reads at ConsistencyLevel > 1 throw UnavailableException
   immediately if insufficient live nodes exist (CASSANDRA-1803)
 * copy bytebuffers for local writes to avoid retaining the entire
   Thrift frame (CASSANDRA-1801)
 * fix NPE adding index to column w/o prior metadata (CASSANDRA-1764)
 * reduce fat client timeout (CASSANDRA-1730)
 * fix botched merge of CASSANDRA-1316


0.7.0-rc1
 * fix compaction and flush races with schema updates (CASSANDRA-1715)
 * add clustertool, config-converter, sstablekeys, and schematool
   Windows .bat files (CASSANDRA-1723)
 * reject range queries received during bootstrap (CASSANDRA-1739)
 * fix wrapping-range queries on non-minimum token (CASSANDRA-1700)
 * add nodetool cfhistogram (CASSANDRA-1698)
 * limit repaired ranges to what the nodes have in common (CASSANDRA-1674)
 * index scan treats missing columns as not matching secondary
   expressions (CASSANDRA-1745)
 * Fix misuse of DataOutputBuffer.getData in AntiEntropyService
   (CASSANDRA-1729)
 * detect and warn when obsolete version of JNA is present (CASSANDRA-1760)
 * reduce fat client timeout (CASSANDRA-1730)
 * cleanup smallest CFs first to increase free temp space for larger ones
   (CASSANDRA-1811)
 * Update windows .bat files to work outside of main Cassandra
   directory (CASSANDRA-1713)
 * fix read repair regression from 0.6.7 (CASSANDRA-1727)
 * more-efficient read repair (CASSANDRA-1719)
 * fix hinted handoff replay (CASSANDRA-1656)
 * log type of dropped messages (CASSANDRA-1677)
 * upgrade to SLF4J 1.6.1
 * fix ByteBuffer bug in ExpiringColumn.updateDigest (CASSANDRA-1679)
 * fix IntegerType.getString (CASSANDRA-1681)
 * make -Djava.net.preferIPv4Stack=true the default (CASSANDRA-628)
 * add INTERNAL_RESPONSE verb to differentiate from responses related
   to client requests (CASSANDRA-1685)
 * log tpstats when dropping messages (CASSANDRA-1660)
 * include unreachable nodes in describeSchemaVersions (CASSANDRA-1678)
 * Avoid dropping messages off the client request path (CASSANDRA-1676)
 * fix jna errno reporting (CASSANDRA-1694)
 * add friendlier error for UnknownHostException on startup (CASSANDRA-1697)
 * include jna dependency in RPM package (CASSANDRA-1690)
 * add --skip-keys option to stress.py (CASSANDRA-1696)
 * improve cli handling of non-string keys and column names
   (CASSANDRA-1701, -1693)
 * r/m extra subcomparator line in cli keyspaces output (CASSANDRA-1712)
 * add read repair chance to cli "show keyspaces"
 * upgrade to ConcurrentLinkedHashMap 1.1 (CASSANDRA-975)
 * fix index scan routing (CASSANDRA-1722)
 * fix tombstoning of supercolumns in range queries (CASSANDRA-1734)
 * clear endpoint cache after updating keyspace metadata (CASSANDRA-1741)
 * fix wrapping-range queries on non-minimum token (CASSANDRA-1700)
 * truncate includes secondary indexes (CASSANDRA-1747)
 * retain reference to PendingFile sstables (CASSANDRA-1749)
 * fix sstableimport regression (CASSANDRA-1753)
 * fix for bootstrap when no non-system tables are defined (CASSANDRA-1732)
 * handle replica unavailability in index scan (CASSANDRA-1755)
 * fix service initialization order deadlock (CASSANDRA-1756)
 * multi-line cli commands (CASSANDRA-1742)
 * fix race between snapshot and compaction (CASSANDRA-1736)
 * add listEndpointsPendingHints, deleteHintsForEndpoint JMX methods
   (CASSANDRA-1551)


0.7.0-beta3
 * add strategy options to describe_keyspace output (CASSANDRA-1560)
 * log warning when using randomly generated token (CASSANDRA-1552)
 * re-organize JMX into .db, .net, .internal, .request (CASSANDRA-1217)
 * allow nodes to change IPs between restarts (CASSANDRA-1518)
 * remember ring state between restarts by default (CASSANDRA-1518)
 * flush index built flag so we can read it before log replay (CASSANDRA-1541)
 * lock row cache updates to prevent race condition (CASSANDRA-1293)
 * remove assertion causing rare (and harmless) error messages in
   commitlog (CASSANDRA-1330)
 * fix moving nodes with no keyspaces defined (CASSANDRA-1574)
 * fix unbootstrap when no data is present in a transfer range (CASSANDRA-1573)
 * take advantage of AVRO-495 to simplify our avro IDL (CASSANDRA-1436)
 * extend authorization hierarchy to column family (CASSANDRA-1554)
 * deletion support in secondary indexes (CASSANDRA-1571)
 * meaningful error message for invalid replication strategy class
   (CASSANDRA-1566)
 * allow keyspace creation with RF > N (CASSANDRA-1428)
 * improve cli error handling (CASSANDRA-1580)
 * add cache save/load ability (CASSANDRA-1417, 1606, 1647)
 * add StorageService.getDrainProgress (CASSANDRA-1588)
 * Disallow bootstrap to an in-use token (CASSANDRA-1561)
 * Allow dynamic secondary index creation and destruction (CASSANDRA-1532)
 * log auto-guessed memtable thresholds (CASSANDRA-1595)
 * add ColumnDef support to cli (CASSANDRA-1583)
 * reduce index sample time by 75% (CASSANDRA-1572)
 * add cli support for column, strategy metadata (CASSANDRA-1578, 1612)
 * add cli support for schema modification (CASSANDRA-1584)
 * delete temp files on failed compactions (CASSANDRA-1596)
 * avoid blocking for dead nodes during removetoken (CASSANDRA-1605)
 * remove ConsistencyLevel.ZERO (CASSANDRA-1607)
 * expose in-progress compaction type in jmx (CASSANDRA-1586)
 * removed IClock & related classes from internals (CASSANDRA-1502)
 * fix removing tokens from SystemTable on decommission and removetoken
   (CASSANDRA-1609)
 * include CF metadata in cli 'show keyspaces' (CASSANDRA-1613)
 * switch from Properties to HashMap in PropertyFileSnitch to
   avoid synchronization bottleneck (CASSANDRA-1481)
 * PropertyFileSnitch configuration file renamed to
   cassandra-topology.properties
 * add cli support for get_range_slices (CASSANDRA-1088, CASSANDRA-1619)
 * Make memtable flush thresholds per-CF instead of global
   (CASSANDRA-1007, 1637)
 * add cli support for binary data without CfDef hints (CASSANDRA-1603)
 * fix building SSTable statistics post-stream (CASSANDRA-1620)
 * fix potential infinite loop in 2ary index queries (CASSANDRA-1623)
 * allow creating NTS keyspaces with no replicas configured (CASSANDRA-1626)
 * add jmx histogram of sstables accessed per read (CASSANDRA-1624)
 * remove system_rename_column_family and system_rename_keyspace from the
   client API until races can be fixed (CASSANDRA-1630, CASSANDRA-1585)
 * add cli sanity tests (CASSANDRA-1582)
 * update GC settings in cassandra.bat (CASSANDRA-1636)
 * cli support for index queries (CASSANDRA-1635)
 * cli support for updating schema memtable settings (CASSANDRA-1634)
 * cli --file option (CASSANDRA-1616)
 * reduce automatically chosen memtable sizes by 50% (CASSANDRA-1641)
 * move endpoint cache from snitch to strategy (CASSANDRA-1643)
 * fix commitlog recovery deleting the newly-created segment as well as
   the old ones (CASSANDRA-1644)
 * upgrade to Thrift 0.5 (CASSANDRA-1367)
 * renamed CL.DCQUORUM to LOCAL_QUORUM and DCQUORUMSYNC to EACH_QUORUM
 * cli truncate support (CASSANDRA-1653)
 * update GC settings in cassandra.bat (CASSANDRA-1636)
 * avoid logging when a node's ip/token is gossipped back to it (CASSANDRA-1666)


0.7-beta2
 * always use UTF-8 for hint keys (CASSANDRA-1439)
 * remove cassandra.yaml dependency from Hadoop and Pig (CASSADRA-1322)
 * expose CfDef metadata in describe_keyspaces (CASSANDRA-1363)
 * restore use of mmap_index_only option (CASSANDRA-1241)
 * dropping a keyspace with no column families generated an error
   (CASSANDRA-1378)
 * rename RackAwareStrategy to OldNetworkTopologyStrategy, RackUnawareStrategy
   to SimpleStrategy, DatacenterShardStrategy to NetworkTopologyStrategy,
   AbstractRackAwareSnitch to AbstractNetworkTopologySnitch (CASSANDRA-1392)
 * merge StorageProxy.mutate, mutateBlocking (CASSANDRA-1396)
 * faster UUIDType, LongType comparisons (CASSANDRA-1386, 1393)
 * fix setting read_repair_chance from CLI addColumnFamily (CASSANDRA-1399)
 * fix updates to indexed columns (CASSANDRA-1373)
 * fix race condition leaving to FileNotFoundException (CASSANDRA-1382)
 * fix sharded lock hash on index write path (CASSANDRA-1402)
 * add support for GT/E, LT/E in subordinate index clauses (CASSANDRA-1401)
 * cfId counter got out of sync when CFs were added (CASSANDRA-1403)
 * less chatty schema updates (CASSANDRA-1389)
 * rename column family mbeans. 'type' will now include either
   'IndexColumnFamilies' or 'ColumnFamilies' depending on the CFS type.
   (CASSANDRA-1385)
 * disallow invalid keyspace and column family names. This includes name that
   matches a '^\w+' regex. (CASSANDRA-1377)
 * use JNA, if present, to take snapshots (CASSANDRA-1371)
 * truncate hints if starting 0.7 for the first time (CASSANDRA-1414)
 * fix FD leak in single-row slicepredicate queries (CASSANDRA-1416)
 * allow index expressions against columns that are not part of the
   SlicePredicate (CASSANDRA-1410)
 * config-converter properly handles snitches and framed support
   (CASSANDRA-1420)
 * remove keyspace argument from multiget_count (CASSANDRA-1422)
 * allow specifying cassandra.yaml location as (local or remote) URL
   (CASSANDRA-1126)
 * fix using DynamicEndpointSnitch with NetworkTopologyStrategy
   (CASSANDRA-1429)
 * Add CfDef.default_validation_class (CASSANDRA-891)
 * fix EstimatedHistogram.max (CASSANDRA-1413)
 * quorum read optimization (CASSANDRA-1622)
 * handle zero-length (or missing) rows during HH paging (CASSANDRA-1432)
 * include secondary indexes during schema migrations (CASSANDRA-1406)
 * fix commitlog header race during schema change (CASSANDRA-1435)
 * fix ColumnFamilyStoreMBeanIterator to use new type name (CASSANDRA-1433)
 * correct filename generated by xml->yaml converter (CASSANDRA-1419)
 * add CMSInitiatingOccupancyFraction=75 and UseCMSInitiatingOccupancyOnly
   to default JVM options
 * decrease jvm heap for cassandra-cli (CASSANDRA-1446)
 * ability to modify keyspaces and column family definitions on a live cluster
   (CASSANDRA-1285)
 * support for Hadoop Streaming [non-jvm map/reduce via stdin/out]
   (CASSANDRA-1368)
 * Move persistent sstable stats from the system table to an sstable component
   (CASSANDRA-1430)
 * remove failed bootstrap attempt from pending ranges when gossip times
   it out after 1h (CASSANDRA-1463)
 * eager-create tcp connections to other cluster members (CASSANDRA-1465)
 * enumerate stages and derive stage from message type instead of
   transmitting separately (CASSANDRA-1465)
 * apply reversed flag during collation from different data sources
   (CASSANDRA-1450)
 * make failure to remove commitlog segment non-fatal (CASSANDRA-1348)
 * correct ordering of drain operations so CL.recover is no longer
   necessary (CASSANDRA-1408)
 * removed keyspace from describe_splits method (CASSANDRA-1425)
 * rename check_schema_agreement to describe_schema_versions
   (CASSANDRA-1478)
 * fix QUORUM calculation for RF > 3 (CASSANDRA-1487)
 * remove tombstones during non-major compactions when bloom filter
   verifies that row does not exist in other sstables (CASSANDRA-1074)
 * nodes that coordinated a loadbalance in the past could not be seen by
   newly added nodes (CASSANDRA-1467)
 * exposed endpoint states (gossip details) via jmx (CASSANDRA-1467)
 * ensure that compacted sstables are not included when new readers are
   instantiated (CASSANDRA-1477)
 * by default, calculate heap size and memtable thresholds at runtime (CASSANDRA-1469)
 * fix races dealing with adding/dropping keyspaces and column families in
   rapid succession (CASSANDRA-1477)
 * clean up of Streaming system (CASSANDRA-1503, 1504, 1506)
 * add options to configure Thrift socket keepalive and buffer sizes (CASSANDRA-1426)
 * make contrib CassandraServiceDataCleaner recursive (CASSANDRA-1509)
 * min, max compaction threshold are configurable and persistent
   per-ColumnFamily (CASSANDRA-1468)
 * fix replaying the last mutation in a commitlog unnecessarily
   (CASSANDRA-1512)
 * invoke getDefaultUncaughtExceptionHandler from DTPE with the original
   exception rather than the ExecutionException wrapper (CASSANDRA-1226)
 * remove Clock from the Thrift (and Avro) API (CASSANDRA-1501)
 * Close intra-node sockets when connection is broken (CASSANDRA-1528)
 * RPM packaging spec file (CASSANDRA-786)
 * weighted request scheduler (CASSANDRA-1485)
 * treat expired columns as deleted (CASSANDRA-1539)
 * make IndexInterval configurable (CASSANDRA-1488)
 * add describe_snitch to Thrift API (CASSANDRA-1490)
 * MD5 authenticator compares plain text submitted password with MD5'd
   saved property, instead of vice versa (CASSANDRA-1447)
 * JMX MessagingService pending and completed counts (CASSANDRA-1533)
 * fix race condition processing repair responses (CASSANDRA-1511)
 * make repair blocking (CASSANDRA-1511)
 * create EndpointSnitchInfo and MBean to expose rack and DC (CASSANDRA-1491)
 * added option to contrib/word_count to output results back to Cassandra
   (CASSANDRA-1342)
 * rewrite Hadoop ColumnFamilyRecordWriter to pool connections, retry to
   multiple Cassandra nodes, and smooth impact on the Cassandra cluster
   by using smaller batch sizes (CASSANDRA-1434)
 * fix setting gc_grace_seconds via CLI (CASSANDRA-1549)
 * support TTL'd index values (CASSANDRA-1536)
 * make removetoken work like decommission (CASSANDRA-1216)
 * make cli comparator-aware and improve quote rules (CASSANDRA-1523,-1524)
 * make nodetool compact and cleanup blocking (CASSANDRA-1449)
 * add memtable, cache information to GCInspector logs (CASSANDRA-1558)
 * enable/disable HintedHandoff via JMX (CASSANDRA-1550)
 * Ignore stray files in the commit log directory (CASSANDRA-1547)
 * Disallow bootstrap to an in-use token (CASSANDRA-1561)


0.7-beta1
 * sstable versioning (CASSANDRA-389)
 * switched to slf4j logging (CASSANDRA-625)
 * add (optional) expiration time for column (CASSANDRA-699)
 * access levels for authentication/authorization (CASSANDRA-900)
 * add ReadRepairChance to CF definition (CASSANDRA-930)
 * fix heisenbug in system tests, especially common on OS X (CASSANDRA-944)
 * convert to byte[] keys internally and all public APIs (CASSANDRA-767)
 * ability to alter schema definitions on a live cluster (CASSANDRA-44)
 * renamed configuration file to cassandra.xml, and log4j.properties to
   log4j-server.properties, which must now be loaded from
   the classpath (which is how our scripts in bin/ have always done it)
   (CASSANDRA-971)
 * change get_count to require a SlicePredicate. create multi_get_count
   (CASSANDRA-744)
 * re-organized endpointsnitch implementations and added SimpleSnitch
   (CASSANDRA-994)
 * Added preload_row_cache option (CASSANDRA-946)
 * add CRC to commitlog header (CASSANDRA-999)
 * removed deprecated batch_insert and get_range_slice methods (CASSANDRA-1065)
 * add truncate thrift method (CASSANDRA-531)
 * http mini-interface using mx4j (CASSANDRA-1068)
 * optimize away copy of sliced row on memtable read path (CASSANDRA-1046)
 * replace constant-size 2GB mmaped segments and special casing for index
   entries spanning segment boundaries, with SegmentedFile that computes
   segments that always contain entire entries/rows (CASSANDRA-1117)
 * avoid reading large rows into memory during compaction (CASSANDRA-16)
 * added hadoop OutputFormat (CASSANDRA-1101)
 * efficient Streaming (no more anticompaction) (CASSANDRA-579)
 * split commitlog header into separate file and add size checksum to
   mutations (CASSANDRA-1179)
 * avoid allocating a new byte[] for each mutation on replay (CASSANDRA-1219)
 * revise HH schema to be per-endpoint (CASSANDRA-1142)
 * add joining/leaving status to nodetool ring (CASSANDRA-1115)
 * allow multiple repair sessions per node (CASSANDRA-1190)
 * optimize away MessagingService for local range queries (CASSANDRA-1261)
 * make framed transport the default so malformed requests can't OOM the
   server (CASSANDRA-475)
 * significantly faster reads from row cache (CASSANDRA-1267)
 * take advantage of row cache during range queries (CASSANDRA-1302)
 * make GCGraceSeconds a per-ColumnFamily value (CASSANDRA-1276)
 * keep persistent row size and column count statistics (CASSANDRA-1155)
 * add IntegerType (CASSANDRA-1282)
 * page within a single row during hinted handoff (CASSANDRA-1327)
 * push DatacenterShardStrategy configuration into keyspace definition,
   eliminating datacenter.properties. (CASSANDRA-1066)
 * optimize forward slices starting with '' and single-index-block name
   queries by skipping the column index (CASSANDRA-1338)
 * streaming refactor (CASSANDRA-1189)
 * faster comparison for UUID types (CASSANDRA-1043)
 * secondary index support (CASSANDRA-749 and subtasks)
 * make compaction buckets deterministic (CASSANDRA-1265)


0.6.6
 * Allow using DynamicEndpointSnitch with RackAwareStrategy (CASSANDRA-1429)
 * remove the remaining vestiges of the unfinished DatacenterShardStrategy
   (replaced by NetworkTopologyStrategy in 0.7)


0.6.5
 * fix key ordering in range query results with RandomPartitioner
   and ConsistencyLevel > ONE (CASSANDRA-1145)
 * fix for range query starting with the wrong token range (CASSANDRA-1042)
 * page within a single row during hinted handoff (CASSANDRA-1327)
 * fix compilation on non-sun JDKs (CASSANDRA-1061)
 * remove String.trim() call on row keys in batch mutations (CASSANDRA-1235)
 * Log summary of dropped messages instead of spamming log (CASSANDRA-1284)
 * add dynamic endpoint snitch (CASSANDRA-981)
 * fix streaming for keyspaces with hyphens in their name (CASSANDRA-1377)
 * fix errors in hard-coded bloom filter optKPerBucket by computing it
   algorithmically (CASSANDRA-1220
 * remove message deserialization stage, and uncap read/write stages
   so slow reads/writes don't block gossip processing (CASSANDRA-1358)
 * add jmx port configuration to Debian package (CASSANDRA-1202)
 * use mlockall via JNA, if present, to prevent Linux from swapping
   out parts of the JVM (CASSANDRA-1214)


0.6.4
 * avoid queuing multiple hint deliveries for the same endpoint
   (CASSANDRA-1229)
 * better performance for and stricter checking of UTF8 column names
   (CASSANDRA-1232)
 * extend option to lower compaction priority to hinted handoff
   as well (CASSANDRA-1260)
 * log errors in gossip instead of re-throwing (CASSANDRA-1289)
 * avoid aborting commitlog replay prematurely if a flushed-but-
   not-removed commitlog segment is encountered (CASSANDRA-1297)
 * fix duplicate rows being read during mapreduce (CASSANDRA-1142)
 * failure detection wasn't closing command sockets (CASSANDRA-1221)
 * cassandra-cli.bat works on windows (CASSANDRA-1236)
 * pre-emptively drop requests that cannot be processed within RPCTimeout
   (CASSANDRA-685)
 * add ack to Binary write verb and update CassandraBulkLoader
   to wait for acks for each row (CASSANDRA-1093)
 * added describe_partitioner Thrift method (CASSANDRA-1047)
 * Hadoop jobs no longer require the Cassandra storage-conf.xml
   (CASSANDRA-1280, CASSANDRA-1047)
 * log thread pool stats when GC is excessive (CASSANDRA-1275)
 * remove gossip message size limit (CASSANDRA-1138)
 * parallelize local and remote reads during multiget, and respect snitch
   when determining whether to do local read for CL.ONE (CASSANDRA-1317)
 * fix read repair to use requested consistency level on digest mismatch,
   rather than assuming QUORUM (CASSANDRA-1316)
 * process digest mismatch re-reads in parallel (CASSANDRA-1323)
 * switch hints CF comparator to BytesType (CASSANDRA-1274)


0.6.3
 * retry to make streaming connections up to 8 times. (CASSANDRA-1019)
 * reject describe_ring() calls on invalid keyspaces (CASSANDRA-1111)
 * fix cache size calculation for size of 100% (CASSANDRA-1129)
 * fix cache capacity only being recalculated once (CASSANDRA-1129)
 * remove hourly scan of all hints on the off chance that the gossiper
   missed a status change; instead, expose deliverHintsToEndpoint to JMX
   so it can be done manually, if necessary (CASSANDRA-1141)
 * don't reject reads at CL.ALL (CASSANDRA-1152)
 * reject deletions to supercolumns in CFs containing only standard
   columns (CASSANDRA-1139)
 * avoid preserving login information after client disconnects
   (CASSANDRA-1057)
 * prefer sun jdk to openjdk in debian init script (CASSANDRA-1174)
 * detect partioner config changes between restarts and fail fast
   (CASSANDRA-1146)
 * use generation time to resolve node token reassignment disagreements
   (CASSANDRA-1118)
 * restructure the startup ordering of Gossiper and MessageService to avoid
   timing anomalies (CASSANDRA-1160)
 * detect incomplete commit log hearders (CASSANDRA-1119)
 * force anti-entropy service to stream files on the stream stage to avoid
   sending streams out of order (CASSANDRA-1169)
 * remove inactive stream managers after AES streams files (CASSANDRA-1169)
 * allow removing entire row through batch_mutate Deletion (CASSANDRA-1027)
 * add JMX metrics for row-level bloom filter false positives (CASSANDRA-1212)
 * added a redhat init script to contrib (CASSANDRA-1201)
 * use midpoint when bootstrapping a new machine into range with not
   much data yet instead of random token (CASSANDRA-1112)
 * kill server on OOM in executor stage as well as Thrift (CASSANDRA-1226)
 * remove opportunistic repairs, when two machines with overlapping replica
   responsibilities happen to finish major compactions of the same CF near
   the same time.  repairs are now fully manual (CASSANDRA-1190)
 * add ability to lower compaction priority (default is no change from 0.6.2)
   (CASSANDRA-1181)


0.6.2
 * fix contrib/word_count build. (CASSANDRA-992)
 * split CommitLogExecutorService into BatchCommitLogExecutorService and
   PeriodicCommitLogExecutorService (CASSANDRA-1014)
 * add latency histograms to CFSMBean (CASSANDRA-1024)
 * make resolving timestamp ties deterministic by using value bytes
   as a tiebreaker (CASSANDRA-1039)
 * Add option to turn off Hinted Handoff (CASSANDRA-894)
 * fix windows startup (CASSANDRA-948)
 * make concurrent_reads, concurrent_writes configurable at runtime via JMX
   (CASSANDRA-1060)
 * disable GCInspector on non-Sun JVMs (CASSANDRA-1061)
 * fix tombstone handling in sstable rows with no other data (CASSANDRA-1063)
 * fix size of row in spanned index entries (CASSANDRA-1056)
 * install json2sstable, sstable2json, and sstablekeys to Debian package
 * StreamingService.StreamDestinations wouldn't empty itself after streaming
   finished (CASSANDRA-1076)
 * added Collections.shuffle(splits) before returning the splits in
   ColumnFamilyInputFormat (CASSANDRA-1096)
 * do not recalculate cache capacity post-compaction if it's been manually
   modified (CASSANDRA-1079)
 * better defaults for flush sorter + writer executor queue sizes
   (CASSANDRA-1100)
 * windows scripts for SSTableImport/Export (CASSANDRA-1051)
 * windows script for nodetool (CASSANDRA-1113)
 * expose PhiConvictThreshold (CASSANDRA-1053)
 * make repair of RF==1 a no-op (CASSANDRA-1090)
 * improve default JVM GC options (CASSANDRA-1014)
 * fix SlicePredicate serialization inside Hadoop jobs (CASSANDRA-1049)
 * close Thrift sockets in Hadoop ColumnFamilyRecordReader (CASSANDRA-1081)


0.6.1
 * fix NPE in sstable2json when no excluded keys are given (CASSANDRA-934)
 * keep the replica set constant throughout the read repair process
   (CASSANDRA-937)
 * allow querying getAllRanges with empty token list (CASSANDRA-933)
 * fix command line arguments inversion in clustertool (CASSANDRA-942)
 * fix race condition that could trigger a false-positive assertion
   during post-flush discard of old commitlog segments (CASSANDRA-936)
 * fix neighbor calculation for anti-entropy repair (CASSANDRA-924)
 * perform repair even for small entropy differences (CASSANDRA-924)
 * Use hostnames in CFInputFormat to allow Hadoop's naive string-based
   locality comparisons to work (CASSANDRA-955)
 * cache read-only BufferedRandomAccessFile length to avoid
   3 system calls per invocation (CASSANDRA-950)
 * nodes with IPv6 (and no IPv4) addresses could not join cluster
   (CASSANDRA-969)
 * Retrieve the correct number of undeleted columns, if any, from
   a supercolumn in a row that had been deleted previously (CASSANDRA-920)
 * fix index scans that cross the 2GB mmap boundaries for both mmap
   and standard i/o modes (CASSANDRA-866)
 * expose drain via nodetool (CASSANDRA-978)


0.6.0-RC1
 * JMX drain to flush memtables and run through commit log (CASSANDRA-880)
 * Bootstrapping can skip ranges under the right conditions (CASSANDRA-902)
 * fix merging row versions in range_slice for CL > ONE (CASSANDRA-884)
 * default write ConsistencyLeven chaned from ZERO to ONE
 * fix for index entries spanning mmap buffer boundaries (CASSANDRA-857)
 * use lexical comparison if time part of TimeUUIDs are the same
   (CASSANDRA-907)
 * bound read, mutation, and response stages to fix possible OOM
   during log replay (CASSANDRA-885)
 * Use microseconds-since-epoch (UTC) in cli, instead of milliseconds
 * Treat batch_mutate Deletion with null supercolumn as "apply this predicate
   to top level supercolumns" (CASSANDRA-834)
 * Streaming destination nodes do not update their JMX status (CASSANDRA-916)
 * Fix internal RPC timeout calculation (CASSANDRA-911)
 * Added Pig loadfunc to contrib/pig (CASSANDRA-910)


0.6.0-beta3
 * fix compaction bucketing bug (CASSANDRA-814)
 * update windows batch file (CASSANDRA-824)
 * deprecate KeysCachedFraction configuration directive in favor
   of KeysCached; move to unified-per-CF key cache (CASSANDRA-801)
 * add invalidateRowCache to ColumnFamilyStoreMBean (CASSANDRA-761)
 * send Handoff hints to natural locations to reduce load on
   remaining nodes in a failure scenario (CASSANDRA-822)
 * Add RowWarningThresholdInMB configuration option to warn before very
   large rows get big enough to threaten node stability, and -x option to
   be able to remove them with sstable2json if the warning is unheeded
   until it's too late (CASSANDRA-843)
 * Add logging of GC activity (CASSANDRA-813)
 * fix ConcurrentModificationException in commitlog discard (CASSANDRA-853)
 * Fix hardcoded row count in Hadoop RecordReader (CASSANDRA-837)
 * Add a jmx status to the streaming service and change several DEBUG
   messages to INFO (CASSANDRA-845)
 * fix classpath in cassandra-cli.bat for Windows (CASSANDRA-858)
 * allow re-specifying host, port to cassandra-cli if invalid ones
   are first tried (CASSANDRA-867)
 * fix race condition handling rpc timeout in the coordinator
   (CASSANDRA-864)
 * Remove CalloutLocation and StagingFileDirectory from storage-conf files
   since those settings are no longer used (CASSANDRA-878)
 * Parse a long from RowWarningThresholdInMB instead of an int (CASSANDRA-882)
 * Remove obsolete ControlPort code from DatabaseDescriptor (CASSANDRA-886)
 * move skipBytes side effect out of assert (CASSANDRA-899)
 * add "double getLoad" to StorageServiceMBean (CASSANDRA-898)
 * track row stats per CF at compaction time (CASSANDRA-870)
 * disallow CommitLogDirectory matching a DataFileDirectory (CASSANDRA-888)
 * default key cache size is 200k entries, changed from 10% (CASSANDRA-863)
 * add -Dcassandra-foreground=yes to cassandra.bat
 * exit if cluster name is changed unexpectedly (CASSANDRA-769)


0.6.0-beta1/beta2
 * add batch_mutate thrift command, deprecating batch_insert (CASSANDRA-336)
 * remove get_key_range Thrift API, deprecated in 0.5 (CASSANDRA-710)
 * add optional login() Thrift call for authentication (CASSANDRA-547)
 * support fat clients using gossiper and StorageProxy to perform
   replication in-process [jvm-only] (CASSANDRA-535)
 * support mmapped I/O for reads, on by default on 64bit JVMs
   (CASSANDRA-408, CASSANDRA-669)
 * improve insert concurrency, particularly during Hinted Handoff
   (CASSANDRA-658)
 * faster network code (CASSANDRA-675)
 * stress.py moved to contrib (CASSANDRA-635)
 * row caching [must be explicitly enabled per-CF in config] (CASSANDRA-678)
 * present a useful measure of compaction progress in JMX (CASSANDRA-599)
 * add bin/sstablekeys (CASSNADRA-679)
 * add ConsistencyLevel.ANY (CASSANDRA-687)
 * make removetoken remove nodes from gossip entirely (CASSANDRA-644)
 * add ability to set cache sizes at runtime (CASSANDRA-708)
 * report latency and cache hit rate statistics with lifetime totals
   instead of average over the last minute (CASSANDRA-702)
 * support get_range_slice for RandomPartitioner (CASSANDRA-745)
 * per-keyspace replication factory and replication strategy (CASSANDRA-620)
 * track latency in microseconds (CASSANDRA-733)
 * add describe_ Thrift methods, deprecating get_string_property and
   get_string_list_property
 * jmx interface for tracking operation mode and streams in general.
   (CASSANDRA-709)
 * keep memtables in sorted order to improve range query performance
   (CASSANDRA-799)
 * use while loop instead of recursion when trimming sstables compaction list
   to avoid blowing stack in pathological cases (CASSANDRA-804)
 * basic Hadoop map/reduce support (CASSANDRA-342)


0.5.1
 * ensure all files for an sstable are streamed to the same directory.
   (CASSANDRA-716)
 * more accurate load estimate for bootstrapping (CASSANDRA-762)
 * tolerate dead or unavailable bootstrap target on write (CASSANDRA-731)
 * allow larger numbers of keys (> 140M) in a sstable bloom filter
   (CASSANDRA-790)
 * include jvm argument improvements from CASSANDRA-504 in debian package
 * change streaming chunk size to 32MB to accomodate Windows XP limitations
   (was 64MB) (CASSANDRA-795)
 * fix get_range_slice returning results in the wrong order (CASSANDRA-781)


0.5.0 final
 * avoid attempting to delete temporary bootstrap files twice (CASSANDRA-681)
 * fix bogus NaN in nodeprobe cfstats output (CASSANDRA-646)
 * provide a policy for dealing with single thread executors w/ a full queue
   (CASSANDRA-694)
 * optimize inner read in MessagingService, vastly improving multiple-node
   performance (CASSANDRA-675)
 * wait for table flush before streaming data back to a bootstrapping node.
   (CASSANDRA-696)
 * keep track of bootstrapping sources by table so that bootstrapping doesn't
   give the indication of finishing early (CASSANDRA-673)


0.5.0 RC3
 * commit the correct version of the patch for CASSANDRA-663


0.5.0 RC2 (unreleased)
 * fix bugs in converting get_range_slice results to Thrift
   (CASSANDRA-647, CASSANDRA-649)
 * expose java.util.concurrent.TimeoutException in StorageProxy methods
   (CASSANDRA-600)
 * TcpConnectionManager was holding on to disconnected connections,
   giving the false indication they were being used. (CASSANDRA-651)
 * Remove duplicated write. (CASSANDRA-662)
 * Abort bootstrap if IP is already in the token ring (CASSANDRA-663)
 * increase default commitlog sync period, and wait for last sync to
   finish before submitting another (CASSANDRA-668)


0.5.0 RC1
 * Fix potential NPE in get_range_slice (CASSANDRA-623)
 * add CRC32 to commitlog entries (CASSANDRA-605)
 * fix data streaming on windows (CASSANDRA-630)
 * GC compacted sstables after cleanup and compaction (CASSANDRA-621)
 * Speed up anti-entropy validation (CASSANDRA-629)
 * Fix anti-entropy assertion error (CASSANDRA-639)
 * Fix pending range conflicts when bootstapping or moving
   multiple nodes at once (CASSANDRA-603)
 * Handle obsolete gossip related to node movement in the case where
   one or more nodes is down when the movement occurs (CASSANDRA-572)
 * Include dead nodes in gossip to avoid a variety of problems
   and fix HH to removed nodes (CASSANDRA-634)
 * return an InvalidRequestException for mal-formed SlicePredicates
   (CASSANDRA-643)
 * fix bug determining closest neighbor for use in multiple datacenters
   (CASSANDRA-648)
 * Vast improvements in anticompaction speed (CASSANDRA-607)
 * Speed up log replay and writes by avoiding redundant serializations
   (CASSANDRA-652)


0.5.0 beta 2
 * Bootstrap improvements (several tickets)
 * add nodeprobe repair anti-entropy feature (CASSANDRA-193, CASSANDRA-520)
 * fix possibility of partition when many nodes restart at once
   in clusters with multiple seeds (CASSANDRA-150)
 * fix NPE in get_range_slice when no data is found (CASSANDRA-578)
 * fix potential NPE in hinted handoff (CASSANDRA-585)
 * fix cleanup of local "system" keyspace (CASSANDRA-576)
 * improve computation of cluster load balance (CASSANDRA-554)
 * added super column read/write, column count, and column/row delete to
   cassandra-cli (CASSANDRA-567, CASSANDRA-594)
 * fix returning live subcolumns of deleted supercolumns (CASSANDRA-583)
 * respect JAVA_HOME in bin/ scripts (several tickets)
 * add StorageService.initClient for fat clients on the JVM (CASSANDRA-535)
   (see contrib/client_only for an example of use)
 * make consistency_level functional in get_range_slice (CASSANDRA-568)
 * optimize key deserialization for RandomPartitioner (CASSANDRA-581)
 * avoid GCing tombstones except on major compaction (CASSANDRA-604)
 * increase failure conviction threshold, resulting in less nodes
   incorrectly (and temporarily) marked as down (CASSANDRA-610)
 * respect memtable thresholds during log replay (CASSANDRA-609)
 * support ConsistencyLevel.ALL on read (CASSANDRA-584)
 * add nodeprobe removetoken command (CASSANDRA-564)


0.5.0 beta
 * Allow multiple simultaneous flushes, improving flush throughput
   on multicore systems (CASSANDRA-401)
 * Split up locks to improve write and read throughput on multicore systems
   (CASSANDRA-444, CASSANDRA-414)
 * More efficient use of memory during compaction (CASSANDRA-436)
 * autobootstrap option: when enabled, all non-seed nodes will attempt
   to bootstrap when started, until bootstrap successfully
   completes. -b option is removed.  (CASSANDRA-438)
 * Unless a token is manually specified in the configuration xml,
   a bootstraping node will use a token that gives it half the
   keys from the most-heavily-loaded node in the cluster,
   instead of generating a random token.
   (CASSANDRA-385, CASSANDRA-517)
 * Miscellaneous bootstrap fixes (several tickets)
 * Ability to change a node's token even after it has data on it
   (CASSANDRA-541)
 * Ability to decommission a live node from the ring (CASSANDRA-435)
 * Semi-automatic loadbalancing via nodeprobe (CASSANDRA-192)
 * Add ability to set compaction thresholds at runtime via
   JMX / nodeprobe.  (CASSANDRA-465)
 * Add "comment" field to ColumnFamily definition. (CASSANDRA-481)
 * Additional JMX metrics (CASSANDRA-482)
 * JSON based export and import tools (several tickets)
 * Hinted Handoff fixes (several tickets)
 * Add key cache to improve read performance (CASSANDRA-423)
 * Simplified construction of custom ReplicationStrategy classes
   (CASSANDRA-497)
 * Graphical application (Swing) for ring integrity verification and
   visualization was added to contrib (CASSANDRA-252)
 * Add DCQUORUM, DCQUORUMSYNC consistency levels and corresponding
   ReplicationStrategy / EndpointSnitch classes.  Experimental.
   (CASSANDRA-492)
 * Web client interface added to contrib (CASSANDRA-457)
 * More-efficient flush for Random, CollatedOPP partitioners
   for normal writes (CASSANDRA-446) and bulk load (CASSANDRA-420)
 * Add MemtableFlushAfterMinutes, a global replacement for the old
   per-CF FlushPeriodInMinutes setting (CASSANDRA-463)
 * optimizations to slice reading (CASSANDRA-350) and supercolumn
   queries (CASSANDRA-510)
 * force binding to given listenaddress for nodes with multiple
   interfaces (CASSANDRA-546)
 * stress.py benchmarking tool improvements (several tickets)
 * optimized replica placement code (CASSANDRA-525)
 * faster log replay on restart (CASSANDRA-539, CASSANDRA-540)
 * optimized local-node writes (CASSANDRA-558)
 * added get_range_slice, deprecating get_key_range (CASSANDRA-344)
 * expose TimedOutException to thrift (CASSANDRA-563)


0.4.2
 * Add validation disallowing null keys (CASSANDRA-486)
 * Fix race conditions in TCPConnectionManager (CASSANDRA-487)
 * Fix using non-utf8-aware comparison as a sanity check.
   (CASSANDRA-493)
 * Improve default garbage collector options (CASSANDRA-504)
 * Add "nodeprobe flush" (CASSANDRA-505)
 * remove NotFoundException from get_slice throws list (CASSANDRA-518)
 * fix get (not get_slice) of entire supercolumn (CASSANDRA-508)
 * fix null token during bootstrap (CASSANDRA-501)


0.4.1
 * Fix FlushPeriod columnfamily configuration regression
   (CASSANDRA-455)
 * Fix long column name support (CASSANDRA-460)
 * Fix for serializing a row that only contains tombstones
   (CASSANDRA-458)
 * Fix for discarding unneeded commitlog segments (CASSANDRA-459)
 * Add SnapshotBeforeCompaction configuration option (CASSANDRA-426)
 * Fix compaction abort under insufficient disk space (CASSANDRA-473)
 * Fix reading subcolumn slice from tombstoned CF (CASSANDRA-484)
 * Fix race condition in RVH causing occasional NPE (CASSANDRA-478)


0.4.0
 * fix get_key_range problems when a node is down (CASSANDRA-440)
   and add UnavailableException to more Thrift methods
 * Add example EndPointSnitch contrib code (several tickets)


0.4.0 RC2
 * fix SSTable generation clash during compaction (CASSANDRA-418)
 * reject method calls with null parameters (CASSANDRA-308)
 * properly order ranges in nodeprobe output (CASSANDRA-421)
 * fix logging of certain errors on executor threads (CASSANDRA-425)


0.4.0 RC1
 * Bootstrap feature is live; use -b on startup (several tickets)
 * Added multiget api (CASSANDRA-70)
 * fix Deadlock with SelectorManager.doProcess and TcpConnection.write
   (CASSANDRA-392)
 * remove key cache b/c of concurrency bugs in third-party
   CLHM library (CASSANDRA-405)
 * update non-major compaction logic to use two threshold values
   (CASSANDRA-407)
 * add periodic / batch commitlog sync modes (several tickets)
 * inline BatchMutation into batch_insert params (CASSANDRA-403)
 * allow setting the logging level at runtime via mbean (CASSANDRA-402)
 * change default comparator to BytesType (CASSANDRA-400)
 * add forwards-compatible ConsistencyLevel parameter to get_key_range
   (CASSANDRA-322)
 * r/m special case of blocking for local destination when writing with
   ConsistencyLevel.ZERO (CASSANDRA-399)
 * Fixes to make BinaryMemtable [bulk load interface] useful (CASSANDRA-337);
   see contrib/bmt_example for an example of using it.
 * More JMX properties added (several tickets)
 * Thrift changes (several tickets)
    - Merged _super get methods with the normal ones; return values
      are now of ColumnOrSuperColumn.
    - Similarly, merged batch_insert_super into batch_insert.



0.4.0 beta
 * On-disk data format has changed to allow billions of keys/rows per
   node instead of only millions
 * Multi-keyspace support
 * Scan all sstables for all queries to avoid situations where
   different types of operation on the same ColumnFamily could
   disagree on what data was present
 * Snapshot support via JMX
 * Thrift API has changed a _lot_:
    - removed time-sorted CFs; instead, user-defined comparators
      may be defined on the column names, which are now byte arrays.
      Default comparators are provided for UTF8, Bytes, Ascii, Long (i64),
      and UUID types.
    - removed colon-delimited strings in thrift api in favor of explicit
      structs such as ColumnPath, ColumnParent, etc.  Also normalized
      thrift struct and argument naming.
    - Added columnFamily argument to get_key_range.
    - Change signature of get_slice to accept starting and ending
      columns as well as an offset.  (This allows use of indexes.)
      Added "ascending" flag to allow reasonably-efficient reverse
      scans as well.  Removed get_slice_by_range as redundant.
    - get_key_range operates on one CF at a time
    - changed `block` boolean on insert methods to ConsistencyLevel enum,
      with options of NONE, ONE, QUORUM, and ALL.
    - added similar consistency_level parameter to read methods
    - column-name-set slice with no names given now returns zero columns
      instead of all of them.  ("all" can run your server out of memory.
      use a range-based slice with a high max column count instead.)
 * Removed the web interface. Node information can now be obtained by
   using the newly introduced nodeprobe utility.
 * More JMX stats
 * Remove magic values from internals (e.g. special key to indicate
   when to flush memtables)
 * Rename configuration "table" to "keyspace"
 * Moved to crash-only design; no more shutdown (just kill the process)
 * Lots of bug fixes

Full list of issues resolved in 0.4 is at https://issues.apache.org/jira/secure/IssueNavigator.jspa?reset=true&&pid=12310865&fixfor=12313862&resolution=1&sorter/field=issuekey&sorter/order=DESC


0.3.0 RC3
 * Fix potential deadlock under load in TCPConnection.
   (CASSANDRA-220)


0.3.0 RC2
 * Fix possible data loss when server is stopped after replaying
   log but before new inserts force memtable flush.
   (CASSANDRA-204)
 * Added BUGS file


0.3.0 RC1
 * Range queries on keys, including user-defined key collation
 * Remove support
 * Workarounds for a weird bug in JDK select/register that seems
   particularly common on VM environments. Cassandra should deploy
   fine on EC2 now
 * Much improved infrastructure: the beginnings of a decent test suite
   ("ant test" for unit tests; "nosetests" for system tests), code
   coverage reporting, etc.
 * Expanded node status reporting via JMX
 * Improved error reporting/logging on both server and client
 * Reduced memory footprint in default configuration
 * Combined blocking and non-blocking versions of insert APIs
 * Added FlushPeriodInMinutes configuration parameter to force
   flushing of infrequently-updated ColumnFamilies<|MERGE_RESOLUTION|>--- conflicted
+++ resolved
@@ -1,4 +1,3 @@
-<<<<<<< HEAD
 3.11.3
  * Reduce nodetool GC thread count (CASSANDRA-14475)
  * Fix New SASI view creation during Index Redistribution (CASSANDRA-14055)
@@ -17,10 +16,7 @@
  * RateBasedBackPressure unnecessarily invokes a lock on the Guava RateLimiter (CASSANDRA-14163)
  * Fix wildcard GROUP BY queries (CASSANDRA-14209)
 Merged from 3.0:
-=======
-3.0.17
  * Add Missing dependencies in pom-all (CASSANDRA-14422)
->>>>>>> 38096da2
  * Cleanup StartupClusterConnectivityChecker and PING Verb (CASSANDRA-14447)
  * Fix deprecated repair error notifications from 3.x clusters to legacy JMX clients (CASSANDRA-13121)
  * Cassandra not starting when using enhanced startup scripts in windows (CASSANDRA-14418)
