--- conflicted
+++ resolved
@@ -1,4 +1,3 @@
-<<<<<<< HEAD
 1.0
  * removed binarymemtable (CASSANDRA-2692)
  * add commitlog_total_space_in_mb to prevent fragmented logs (CASSANDRA-2427)
@@ -93,6 +92,7 @@
  * Avoid streaming data to nodes that already have it, on move as well as
    decommission (CASSANDRA-3041)
  * Fix divide by zero error in GCInspector
+ * revert CASSANDRA-2388
 
 
 0.8.5
@@ -117,23 +117,9 @@
  * prune index scan resultset back to original request for lazy
    resultset expansion case (CASSANDRA-2964)
  * (Hadoop) fail jobs when Cassandra node has failed but TaskTracker
-    has not (CASSANDRA-2388)
+   has not (CASSANDRA-2388)
  * fix dynamic snitch ignoring nodes when read_repair_chance is zero
    (CASSANDRA-2662)
-=======
-0.7.10
- * Fix divide by zero error in GCInspector (CASSANDRA-3164)
- * revert CASSANDRA-2388
-
-
-0.7.9
- * don't include tmp files as sstable when create cfs (CASSANDRA-2929)
- * log Java classpath on startup (CASSANDRA-2895)
- * prune index scan resultset back to original request for lazy
-   resultset expansion case (CASSANDRA-2964)
- * (Hadoop) fail jobs when Cassandra node has failed but TaskTracker
-   has not (CASSANDRA-2388)
->>>>>>> d9bd402b
  * avoid retaining references to dropped CFS objects in 
    CompactionManager.estimatedCompactions (CASSANDRA-2708)
  * expose rpc timeouts per host in MessagingServiceMBean (CASSANDRA-2941)
