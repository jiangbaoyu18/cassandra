--- conflicted
+++ resolved
@@ -1,13 +1,10 @@
-<<<<<<< HEAD
 2.2
  * Ensure that UDF and UDAs are keyspace-isolated (CASSANDRA-9409)
  * Revert CASSANDRA-7807 (tracing completion client notifications) (CASSANDRA-9429)
  * Add ability to stop compaction by ID (CASSANDRA-7207)
 Merged from 2.1:
-=======
 2.1.6
  * Optimize range tombstone memory footprint (CASSANDRA-8603)
->>>>>>> 2248780e
  * Use configured gcgs in anticompaction (CASSANDRA-9397)
 
 
