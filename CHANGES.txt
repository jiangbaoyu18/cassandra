<<<<<<< HEAD
1.1.1-dev
 * clean up and optimize DataOutputBuffer, used by CQL compression and
   CompositeType (CASSANDRA-4072)
 * optimize commitlog checksumming (CASSANDRA-3610)
 * identify and blacklist corrupted SSTables from future compactions (CASSANDRA-2261)
 * Move CfDef and KsDef validation out of thrift (CASSANDRA-4037)

=======
1.1-dev
 * Adds caching and bloomFilterFpChange to CQL options (CASSANDRA-4042)
>>>>>>> 75fdb852

1.1-beta2
 * rename loaded sstables to avoid conflicts with local snapshots
   (CASSANDRA-3967)
 * start hint replay as soon as FD notifies that the target is back up
   (CASSANDRA-3958)
 * avoid unproductive deserializing of cached rows during compaction
   (CASSANDRA-3921)
 * fix concurrency issues with CQL keyspace creation (CASSANDRA-3903)
 * Show Effective Owership via Nodetool ring <keyspace> (CASSANDRA-3412)
 * Update ORDER BY syntax for CQL3 (CASSANDRA-3925)
 * Fix BulkRecordWriter to not throw NPE if reducer gets no map data from Hadoop (CASSANDRA-3944)
 * Fix bug with counters in super columns (CASSANDRA-3821)
 * Remove deprecated merge_shard_chance (CASSANDRA-3940)
 * add a convenient way to reset a node's schema (CASSANDRA-2963)
 * fix for intermittent SchemaDisagreementException (CASSANDRA-3884)
 * CLI `list <CF>` to limit number of columns and their order (CASSANDRA-3012)
 * ignore deprecated KsDef/CfDef/ColumnDef fields in native schema (CASSANDRA-3963)
 * CLI to report when unsupported column_metadata pair was given (CASSANDRA-3959)
 * reincarnate removed and deprecated KsDef/CfDef attributes (CASSANDRA-3953)
 * Fix race between writes and read for cache (CASSANDRA-3862)
 * perform static initialization of StorageProxy on start-up (CASSANDRA-3797)
 * support trickling fsync() on writes (CASSANDRA-3950)
 * expose counters for unavailable/timeout exceptions given to thrift clients (CASSANDRA-3671)
 * avoid quadratic startup time in LeveledManifest (CASSANDRA-3952)
 * Add type information to new schema_ columnfamilies and remove thrift
   serialization for schema (CASSANDRA-3792)
 * add missing column validator options to the CLI help (CASSANDRA-3926)
 * skip reading saved key cache if CF's caching strategy is NONE or ROWS_ONLY (CASSANDRA-3954)
 * Unify migration code (CASSANDRA-4017)
Merged from 1.0:
 * improve index sampling performance (CASSANDRA-4023)
 * always compact away deleted hints immediately after handoff (CASSANDRA-3955)
 * delete hints from dropped ColumnFamilies on handoff instead of
   erroring out (CASSANDRA-3975)
 * add CompositeType ref to the CLI doc for create/update column family (CASSANDRA-3980)
 * Pig: support Counter ColumnFamilies (CASSANDRA-3973)
 * Pig: Composite column support (CASSANDRA-384)
 * Avoid NPE during repair when a keyspace has no CFs (CASSANDRA-3988)
 * Fix division-by-zero error on get_slice (CASSANDRA-4000)
 * don't change manifest level for cleanup, scrub, and upgradesstables
   operations under LeveledCompactionStrategy (CASSANDRA-3989)
 * fix race leading to super columns assertion failure (CASSANDRA-3957)
 * ensure that directory is selected for compaction for user-defined
   tasks and upgradesstables (CASSANDRA-3985)


1.1-beta1
 * (cqlsh)
   + add SOURCE and CAPTURE commands, and --file option (CASSANDRA-3479)
   + add ALTER COLUMNFAMILY WITH (CASSANDRA-3523)
   + bundle Python dependencies with Cassandra (CASSANDRA-3507)
   + added to Debian package (CASSANDRA-3458)
   + display byte data instead of erroring out on decode failure 
     (CASSANDRA-3874)
 * add nodetool rebuild_index (CASSANDRA-3583)
 * add nodetool rangekeysample (CASSANDRA-2917)
 * Fix streaming too much data during move operations (CASSANDRA-3639)
 * Nodetool and CLI connect to localhost by default (CASSANDRA-3568)
 * Reduce memory used by primary index sample (CASSANDRA-3743)
 * (Hadoop) separate input/output configurations (CASSANDRA-3197, 3765)
 * avoid returning internal Cassandra classes over JMX (CASSANDRA-2805)
 * add row-level isolation via SnapTree (CASSANDRA-2893)
 * Optimize key count estimation when opening sstable on startup
   (CASSANDRA-2988)
 * multi-dc replication optimization supporting CL > ONE (CASSANDRA-3577)
 * add command to stop compactions (CASSANDRA-1740, 3566, 3582)
 * multithreaded streaming (CASSANDRA-3494)
 * removed in-tree redhat spec (CASSANDRA-3567)
 * "defragment" rows for name-based queries under STCS, again (CASSANDRA-2503)
 * Recycle commitlog segments for improved performance 
   (CASSANDRA-3411, 3543, 3557, 3615)
 * update size-tiered compaction to prioritize small tiers (CASSANDRA-2407)
 * add message expiration logic to OutboundTcpConnection (CASSANDRA-3005)
 * off-heap cache to use sun.misc.Unsafe instead of JNA (CASSANDRA-3271)
 * EACH_QUORUM is only supported for writes (CASSANDRA-3272)
 * replace compactionlock use in schema migration by checking CFS.isValid
   (CASSANDRA-3116)
 * recognize that "SELECT first ... *" isn't really "SELECT *" (CASSANDRA-3445)
 * Use faster bytes comparison (CASSANDRA-3434)
 * Bulk loader is no longer a fat client, (HADOOP) bulk load output format
   (CASSANDRA-3045)
 * (Hadoop) add support for KeyRange.filter
 * remove assumption that keys and token are in bijection
   (CASSANDRA-1034, 3574, 3604)
 * always remove endpoints from delevery queue in HH (CASSANDRA-3546)
 * fix race between cf flush and its 2ndary indexes flush (CASSANDRA-3547)
 * fix potential race in AES when a repair fails (CASSANDRA-3548)
 * Remove columns shadowed by a deleted container even when we cannot purge
   (CASSANDRA-3538)
 * Improve memtable slice iteration performance (CASSANDRA-3545)
 * more efficient allocation of small bloom filters (CASSANDRA-3618)
 * Use separate writer thread in SSTableSimpleUnsortedWriter (CASSANDRA-3619)
 * fsync the directory after new sstable or commitlog segment are created (CASSANDRA-3250)
 * fix minor issues reported by FindBugs (CASSANDRA-3658)
 * global key/row caches (CASSANDRA-3143, 3849)
 * optimize memtable iteration during range scan (CASSANDRA-3638)
 * introduce 'crc_check_chance' in CompressionParameters to support
   a checksum percentage checking chance similarly to read-repair (CASSANDRA-3611)
 * a way to deactivate global key/row cache on per-CF basis (CASSANDRA-3667)
 * fix LeveledCompactionStrategy broken because of generation pre-allocation
   in LeveledManifest (CASSANDRA-3691)
 * finer-grained control over data directories (CASSANDRA-2749)
 * Fix ClassCastException during hinted handoff (CASSANDRA-3694)
 * Upgrade Thrift to 0.7 (CASSANDRA-3213)
 * Make stress.java insert operation to use microseconds (CASSANDRA-3725)
 * Allows (internally) doing a range query with a limit of columns instead of
   rows (CASSANDRA-3742)
 * Allow rangeSlice queries to be start/end inclusive/exclusive (CASSANDRA-3749)
 * Fix BulkLoader to support new SSTable layout and add stream
   throttling to prevent an NPE when there is no yaml config (CASSANDRA-3752)
 * Allow concurrent schema migrations (CASSANDRA-1391, 3832)
 * Add SnapshotCommand to trigger snapshot on remote node (CASSANDRA-3721)
 * Make CFMetaData conversions to/from thrift/native schema inverses
   (CASSANDRA_3559)
 * Add initial code for CQL 3.0-beta (CASSANDRA-3781, 3753)
 * Add wide row support for ColumnFamilyInputFormat (CASSANDRA-3264)
 * Allow extending CompositeType comparator (CASSANDRA-3657)
 * Avoids over-paging during get_count (CASSANDRA-3798)
 * Add new command to rebuild a node without (repair) merkle tree calculations
   (CASSANDRA-3483, 3922)
 * respect not only row cache capacity but caching mode when
   trying to read data (CASSANDRA-3812)
 * fix system tests (CASSANDRA-3827)
 * CQL support for altering row key type in ALTER TABLE (CASSANDRA-3781)
 * turn compression on by default (CASSANDRA-3871)
 * make hexToBytes refuse invalid input (CASSANDRA-2851)
 * Make secondary indexes CF inherit compression and compaction from their
   parent CF (CASSANDRA-3877)
 * Finish cleanup up tombstone purge code (CASSANDRA-3872)
 * Avoid NPE on aboarted stream-out sessions (CASSANDRA-3904)
 * BulkRecordWriter throws NPE for counter columns (CASSANDRA-3906)
 * Support compression using BulkWriter (CASSANDRA-3907)


1.0.8
 * fix race between cleanup and flush on secondary index CFSes (CASSANDRA-3712)
 * avoid including non-queried nodes in rangeslice read repair
   (CASSANDRA-3843)
 * Only snapshot CF being compacted for snapshot_before_compaction 
   (CASSANDRA-3803)
 * Log active compactions in StatusLogger (CASSANDRA-3703)
 * Compute more accurate compaction score per level (CASSANDRA-3790)
 * Return InvalidRequest when using a keyspace that doesn't exist
   (CASSANDRA-3764)
 * disallow user modification of System keyspace (CASSANDRA-3738)
 * allow using sstable2json on secondary index data (CASSANDRA-3738)
 * (cqlsh) add DESCRIBE COLUMNFAMILIES (CASSANDRA-3586)
 * (cqlsh) format blobs correctly and use colors to improve output
   readability (CASSANDRA-3726)
 * synchronize BiMap of bootstrapping tokens (CASSANDRA-3417)
 * show index options in CLI (CASSANDRA-3809)
 * add optional socket timeout for streaming (CASSANDRA-3838)
 * fix truncate not to leave behind non-CFS backed secondary indexes
   (CASSANDRA-3844)
 * make CLI `show schema` to use output stream directly instead
   of StringBuilder (CASSANDRA-3842)
 * remove the wait on hint future during write (CASSANDRA-3870)
 * (cqlsh) ignore missing CfDef opts (CASSANDRA-3933)
 * (cqlsh) look for cqlshlib relative to realpath (CASSANDRA-3767)
 * Fix short read protection (CASSANDRA-3934)
 * Make sure infered and actual schema match (CASSANDRA-3371)
 * Fix NPE during HH delivery (CASSANDRA-3677)
 * Don't put boostrapping node in 'hibernate' status (CASSANDRA-3737)
 * Fix double quotes in windows bat files (CASSANDRA-3744)
 * Fix bad validator lookup (CASSANDRA-3789)
 * Fix soft reset in EC2MultiRegionSnitch (CASSANDRA-3835)
 * Don't leave zombie connections with THSHA thrift server (CASSANDRA-3867)
 * (cqlsh) fix deserialization of data (CASSANDRA-3874)
 * Fix removetoken force causing an inconsistent state (CASSANDRA-3876)
 * Fix ahndling of some types with Pig (CASSANDRA-3886)
 * Don't allow to drop the system keyspace (CASSANDRA-3759)
 * Make Pig deletes disabled by default and configurable (CASSANDRA-3628)
Merged from 0.8:
 * (Pig) fix CassandraStorage to use correct comparator in Super ColumnFamily
   case (CASSANDRA-3251)
 * fix thread safety issues in commitlog replay, primarily affecting
   systems with many (100s) of CF definitions (CASSANDRA-3751)
 * Fix relevant tomstone ignored with super columns (CASSANDRA-3875)


1.0.7
 * fix regression in HH page size calculation (CASSANDRA-3624)
 * retry failed stream on IOException (CASSANDRA-3686)
 * allow configuring bloom_filter_fp_chance (CASSANDRA-3497)
 * attempt hint delivery every ten minutes, or when failure detector
   notifies us that a node is back up, whichever comes first.  hint
   handoff throttle delay default changed to 1ms, from 50 (CASSANDRA-3554)
 * add nodetool setstreamthroughput (CASSANDRA-3571)
 * fix assertion when dropping a columnfamily with no sstables (CASSANDRA-3614)
 * more efficient allocation of small bloom filters (CASSANDRA-3618)
 * CLibrary.createHardLinkWithExec() to check for errors (CASSANDRA-3101)
 * Avoid creating empty and non cleaned writer during compaction (CASSANDRA-3616)
 * stop thrift service in shutdown hook so we can quiesce MessagingService
   (CASSANDRA-3335)
 * (CQL) compaction_strategy_options and compression_parameters for
   CREATE COLUMNFAMILY statement (CASSANDRA-3374)
 * Reset min/max compaction threshold when creating size tiered compaction
   strategy (CASSANDRA-3666)
 * Don't ignore IOException during compaction (CASSANDRA-3655)
 * Fix assertion error for CF with gc_grace=0 (CASSANDRA-3579)
 * Shutdown ParallelCompaction reducer executor after use (CASSANDRA-3711)
 * Avoid < 0 value for pending tasks in leveled compaction (CASSANDRA-3693)
 * (Hadoop) Support TimeUUID in Pig CassandraStorage (CASSANDRA-3327)
 * Check schema is ready before continuing boostrapping (CASSANDRA-3629)
 * Catch overflows during parsing of chunk_length_kb (CASSANDRA-3644)
 * Improve stream protocol mismatch errors (CASSANDRA-3652)
 * Avoid multiple thread doing HH to the same target (CASSANDRA-3681)
 * Add JMX property for rp_timeout_in_ms (CASSANDRA-2940)
 * Allow DynamicCompositeType to compare component of different types
   (CASSANDRA-3625)
 * Flush non-cfs backed secondary indexes (CASSANDRA-3659)
 * Secondary Indexes should report memory consumption (CASSANDRA-3155)
 * fix for SelectStatement start/end key are not set correctly
   when a key alias is involved (CASSANDRA-3700)
 * fix CLI `show schema` command insert of an extra comma in
   column_metadata (CASSANDRA-3714)
Merged from 0.8:
 * avoid logging (harmless) exception when GC takes < 1ms (CASSANDRA-3656)
 * prevent new nodes from thinking down nodes are up forever (CASSANDRA-3626)
 * use correct list of replicas for LOCAL_QUORUM reads when read repair
   is disabled (CASSANDRA-3696)
 * block on flush before compacting hints (may prevent OOM) (CASSANDRA-3733)


1.0.6
 * (CQL) fix cqlsh support for replicate_on_write (CASSANDRA-3596)
 * fix adding to leveled manifest after streaming (CASSANDRA-3536)
 * filter out unavailable cipher suites when using encryption (CASSANDRA-3178)
 * (HADOOP) add old-style api support for CFIF and CFRR (CASSANDRA-2799)
 * Support TimeUUIDType column names in Stress.java tool (CASSANDRA-3541)
 * (CQL) INSERT/UPDATE/DELETE/TRUNCATE commands should allow CF names to
   be qualified by keyspace (CASSANDRA-3419)
 * always remove endpoints from delevery queue in HH (CASSANDRA-3546)
 * fix race between cf flush and its 2ndary indexes flush (CASSANDRA-3547)
 * fix potential race in AES when a repair fails (CASSANDRA-3548)
 * fix default value validation usage in CLI SET command (CASSANDRA-3553)
 * Optimize componentsFor method for compaction and startup time
   (CASSANDRA-3532)
 * (CQL) Proper ColumnFamily metadata validation on CREATE COLUMNFAMILY 
   (CASSANDRA-3565)
 * fix compression "chunk_length_kb" option to set correct kb value for 
   thrift/avro (CASSANDRA-3558)
 * fix missing response during range slice repair (CASSANDRA-3551)
 * 'describe ring' moved from CLI to nodetool and available through JMX (CASSANDRA-3220)
 * add back partitioner to sstable metadata (CASSANDRA-3540)
 * fix NPE in get_count for counters (CASSANDRA-3601)
Merged from 0.8:
 * remove invalid assertion that table was opened before dropping it
   (CASSANDRA-3580)
 * range and index scans now only send requests to enough replicas to
   satisfy requested CL + RR (CASSANDRA-3598)
 * use cannonical host for local node in nodetool info (CASSANDRA-3556)
 * remove nonlocal DC write optimization since it only worked with
   CL.ONE or CL.LOCAL_QUORUM (CASSANDRA-3577, 3585)
 * detect misuses of CounterColumnType (CASSANDRA-3422)
 * turn off string interning in json2sstable, take 2 (CASSANDRA-2189)
 * validate compression parameters on add/update of the ColumnFamily 
   (CASSANDRA-3573)
 * Check for 0.0.0.0 is incorrect in CFIF (CASSANDRA-3584)
 * Increase vm.max_map_count in debian packaging (CASSANDRA-3563)
 * gossiper will never add itself to saved endpoints (CASSANDRA-3485)


1.0.5
 * revert CASSANDRA-3407 (see CASSANDRA-3540)
 * fix assertion error while forwarding writes to local nodes (CASSANDRA-3539)


1.0.4
 * fix self-hinting of timed out read repair updates and make hinted handoff
   less prone to OOMing a coordinator (CASSANDRA-3440)
 * expose bloom filter sizes via JMX (CASSANDRA-3495)
 * enforce RP tokens 0..2**127 (CASSANDRA-3501)
 * canonicalize paths exposed through JMX (CASSANDRA-3504)
 * fix "liveSize" stat when sstables are removed (CASSANDRA-3496)
 * add bloom filter FP rates to nodetool cfstats (CASSANDRA-3347)
 * record partitioner in sstable metadata component (CASSANDRA-3407)
 * add new upgradesstables nodetool command (CASSANDRA-3406)
 * skip --debug requirement to see common exceptions in CLI (CASSANDRA-3508)
 * fix incorrect query results due to invalid max timestamp (CASSANDRA-3510)
 * make sstableloader recognize compressed sstables (CASSANDRA-3521)
 * avoids race in OutboundTcpConnection in multi-DC setups (CASSANDRA-3530)
 * use SETLOCAL in cassandra.bat (CASANDRA-3506)
 * fix ConcurrentModificationException in Table.all() (CASSANDRA-3529)
Merged from 0.8:
 * fix concurrence issue in the FailureDetector (CASSANDRA-3519)
 * fix array out of bounds error in counter shard removal (CASSANDRA-3514)
 * avoid dropping tombstones when they might still be needed to shadow
   data in a different sstable (CASSANDRA-2786)


1.0.3
 * revert name-based query defragmentation aka CASSANDRA-2503 (CASSANDRA-3491)
 * fix invalidate-related test failures (CASSANDRA-3437)
 * add next-gen cqlsh to bin/ (CASSANDRA-3188, 3131, 3493)
 * (CQL) fix handling of rows with no columns (CASSANDRA-3424, 3473)
 * fix querying supercolumns by name returning only a subset of
   subcolumns or old subcolumn versions (CASSANDRA-3446)
 * automatically compute sha1 sum for uncompressed data files (CASSANDRA-3456)
 * fix reading metadata/statistics component for version < h (CASSANDRA-3474)
 * add sstable forward-compatibility (CASSANDRA-3478)
 * report compression ratio in CFSMBean (CASSANDRA-3393)
 * fix incorrect size exception during streaming of counters (CASSANDRA-3481)
 * (CQL) fix for counter decrement syntax (CASSANDRA-3418)
 * Fix race introduced by CASSANDRA-2503 (CASSANDRA-3482)
 * Fix incomplete deletion of delivered hints (CASSANDRA-3466)
 * Avoid rescheduling compactions when no compaction was executed 
   (CASSANDRA-3484)
 * fix handling of the chunk_length_kb compression options (CASSANDRA-3492)
Merged from 0.8:
 * fix updating CF row_cache_provider (CASSANDRA-3414)
 * CFMetaData.convertToThrift method to set RowCacheProvider (CASSANDRA-3405)
 * acquire compactionlock during truncate (CASSANDRA-3399)
 * fix displaying cfdef entries for super columnfamilies (CASSANDRA-3415)
 * Make counter shard merging thread safe (CASSANDRA-3178)
 * Revert CASSANDRA-2855
 * Fix bug preventing the use of efficient cross-DC writes (CASSANDRA-3472)
 * `describe ring` command for CLI (CASSANDRA-3220)
 * (Hadoop) skip empty rows when entire row is requested, redux (CASSANDRA-2855)


1.0.2
 * "defragment" rows for name-based queries under STCS (CASSANDRA-2503)
 * Add timing information to cassandra-cli GET/SET/LIST queries (CASSANDRA-3326)
 * Only create one CompressionMetadata object per sstable (CASSANDRA-3427)
 * cleanup usage of StorageService.setMode() (CASANDRA-3388)
 * Avoid large array allocation for compressed chunk offsets (CASSANDRA-3432)
 * fix DecimalType bytebuffer marshalling (CASSANDRA-3421)
 * fix bug that caused first column in per row indexes to be ignored 
   (CASSANDRA-3441)
 * add JMX call to clean (failed) repair sessions (CASSANDRA-3316)
 * fix sstableloader reference acquisition bug (CASSANDRA-3438)
 * fix estimated row size regression (CASSANDRA-3451)
 * make sure we don't return more columns than asked (CASSANDRA-3303, 3395)
Merged from 0.8:
 * acquire compactionlock during truncate (CASSANDRA-3399)
 * fix displaying cfdef entries for super columnfamilies (CASSANDRA-3415)


1.0.1
 * acquire references during index build to prevent delete problems
   on Windows (CASSANDRA-3314)
 * describe_ring should include datacenter/topology information (CASSANDRA-2882)
 * Thrift sockets are not properly buffered (CASSANDRA-3261)
 * performance improvement for bytebufferutil compare function (CASSANDRA-3286)
 * add system.versions ColumnFamily (CASSANDRA-3140)
 * reduce network copies (CASSANDRA-3333, 3373)
 * limit nodetool to 32MB of heap (CASSANDRA-3124)
 * (CQL) update parser to accept "timestamp" instead of "date" (CASSANDRA-3149)
 * Fix CLI `show schema` to include "compression_options" (CASSANDRA-3368)
 * Snapshot to include manifest under LeveledCompactionStrategy (CASSANDRA-3359)
 * (CQL) SELECT query should allow CF name to be qualified by keyspace (CASSANDRA-3130)
 * (CQL) Fix internal application error specifying 'using consistency ...'
   in lower case (CASSANDRA-3366)
 * fix Deflate compression when compression actually makes the data bigger
   (CASSANDRA-3370)
 * optimize UUIDGen to avoid lock contention on InetAddress.getLocalHost 
   (CASSANDRA-3387)
 * tolerate index being dropped mid-mutation (CASSANDRA-3334, 3313)
 * CompactionManager is now responsible for checking for new candidates
   post-task execution, enabling more consistent leveled compaction 
   (CASSANDRA-3391)
 * Cache HSHA threads (CASSANDRA-3372)
 * use CF/KS names as snapshot prefix for drop + truncate operations
   (CASSANDRA-2997)
 * Break bloom filters up to avoid heap fragmentation (CASSANDRA-2466)
 * fix cassandra hanging on jsvc stop (CASSANDRA-3302)
 * Avoid leveled compaction getting blocked on errors (CASSANDRA-3408)
 * Make reloading the compaction strategy safe (CASSANDRA-3409)
 * ignore 0.8 hints even if compaction begins before we try to purge
   them (CASSANDRA-3385)
 * remove procrun (bin\daemon) from Cassandra source tree and 
   artifacts (CASSANDRA-3331)
 * make cassandra compile under JDK7 (CASSANDRA-3275)
 * remove dependency of clientutil.jar to FBUtilities (CASSANDRA-3299)
 * avoid truncation errors by using long math on long values (CASSANDRA-3364)
 * avoid clock drift on some Windows machine (CASSANDRA-3375)
 * display cache provider in cli 'describe keyspace' command (CASSANDRA-3384)
 * fix incomplete topology information in describe_ring (CASSANDRA-3403)
 * expire dead gossip states based on time (CASSANDRA-2961)
 * improve CompactionTask extensibility (CASSANDRA-3330)
 * Allow one leveled compaction task to kick off another (CASSANDRA-3363)
 * allow encryption only between datacenters (CASSANDRA-2802)
Merged from 0.8:
 * fix truncate allowing data to be replayed post-restart (CASSANDRA-3297)
 * make iwriter final in IndexWriter to avoid NPE (CASSANDRA-2863)
 * (CQL) update grammar to require key clause in DELETE statement
   (CASSANDRA-3349)
 * (CQL) allow numeric keyspace names in USE statement (CASSANDRA-3350)
 * (Hadoop) skip empty rows when slicing the entire row (CASSANDRA-2855)
 * Fix handling of tombstone by SSTableExport/Import (CASSANDRA-3357)
 * fix ColumnIndexer to use long offsets (CASSANDRA-3358)
 * Improved CLI exceptions (CASSANDRA-3312)
 * Fix handling of tombstone by SSTableExport/Import (CASSANDRA-3357)
 * Only count compaction as active (for throttling) when they have
   successfully acquired the compaction lock (CASSANDRA-3344)
 * Display CLI version string on startup (CASSANDRA-3196)
 * (Hadoop) make CFIF try rpc_address or fallback to listen_address
   (CASSANDRA-3214)
 * (Hadoop) accept comma delimited lists of initial thrift connections
   (CASSANDRA-3185)
 * ColumnFamily min_compaction_threshold should be >= 2 (CASSANDRA-3342)
 * (Pig) add 0.8+ types and key validation type in schema (CASSANDRA-3280)
 * Fix completely removing column metadata using CLI (CASSANDRA-3126)
 * CLI `describe cluster;` output should be on separate lines for separate versions
   (CASSANDRA-3170)
 * fix changing durable_writes keyspace option during CF creation
   (CASSANDRA-3292)
 * avoid locking on update when no indexes are involved (CASSANDRA-3386)
 * fix assertionError during repair with ordered partitioners (CASSANDRA-3369)
 * correctly serialize key_validation_class for avro (CASSANDRA-3391)
 * don't expire counter tombstone after streaming (CASSANDRA-3394)
 * prevent nodes that failed to join from hanging around forever 
   (CASSANDRA-3351)
 * remove incorrect optimization from slice read path (CASSANDRA-3390)
 * Fix race in AntiEntropyService (CASSANDRA-3400)


1.0.0-final
 * close scrubbed sstable fd before deleting it (CASSANDRA-3318)
 * fix bug preventing obsolete commitlog segments from being removed
   (CASSANDRA-3269)
 * tolerate whitespace in seed CDL (CASSANDRA-3263)
 * Change default heap thresholds to max(min(1/2 ram, 1G), min(1/4 ram, 8GB))
   (CASSANDRA-3295)
 * Fix broken CompressedRandomAccessReaderTest (CASSANDRA-3298)
 * (CQL) fix type information returned for wildcard queries (CASSANDRA-3311)
 * add estimated tasks to LeveledCompactionStrategy (CASSANDRA-3322)
 * avoid including compaction cache-warming in keycache stats (CASSANDRA-3325)
 * run compaction and hinted handoff threads at MIN_PRIORITY (CASSANDRA-3308)
 * default hsha thrift server to cpu core count in rpc pool (CASSANDRA-3329)
 * add bin\daemon to binary tarball for Windows service (CASSANDRA-3331)
 * Fix places where uncompressed size of sstables was use in place of the
   compressed one (CASSANDRA-3338)
 * Fix hsha thrift server (CASSANDRA-3346)
 * Make sure repair only stream needed sstables (CASSANDRA-3345)


1.0.0-rc2
 * Log a meaningful warning when a node receives a message for a repair session
   that doesn't exist anymore (CASSANDRA-3256)
 * test for NUMA policy support as well as numactl presence (CASSANDRA-3245)
 * Fix FD leak when internode encryption is enabled (CASSANDRA-3257)
 * Remove incorrect assertion in mergeIterator (CASSANDRA-3260)
 * FBUtilities.hexToBytes(String) to throw NumberFormatException when string
   contains non-hex characters (CASSANDRA-3231)
 * Keep SimpleSnitch proximity ordering unchanged from what the Strategy
   generates, as intended (CASSANDRA-3262)
 * remove Scrub from compactionstats when finished (CASSANDRA-3255)
 * fix counter entry in jdbc TypesMap (CASSANDRA-3268)
 * fix full queue scenario for ParallelCompactionIterator (CASSANDRA-3270)
 * fix bootstrap process (CASSANDRA-3285)
 * don't try delivering hints if when there isn't any (CASSANDRA-3176)
 * CLI documentation change for ColumnFamily `compression_options` (CASSANDRA-3282)
 * ignore any CF ids sent by client for adding CF/KS (CASSANDRA-3288)
 * remove obsolete hints on first startup (CASSANDRA-3291)
 * use correct ISortedColumns for time-optimized reads (CASSANDRA-3289)
 * Evict gossip state immediately when a token is taken over by a new IP 
   (CASSANDRA-3259)


1.0.0-rc1
 * Update CQL to generate microsecond timestamps by default (CASSANDRA-3227)
 * Fix counting CFMetadata towards Memtable liveRatio (CASSANDRA-3023)
 * Kill server on wrapped OOME such as from FileChannel.map (CASSANDRA-3201)
 * remove unnecessary copy when adding to row cache (CASSANDRA-3223)
 * Log message when a full repair operation completes (CASSANDRA-3207)
 * Fix streamOutSession keeping sstables references forever if the remote end
   dies (CASSANDRA-3216)
 * Remove dynamic_snitch boolean from example configuration (defaulting to 
   true) and set default badness threshold to 0.1 (CASSANDRA-3229)
 * Base choice of random or "balanced" token on bootstrap on whether
   schema definitions were found (CASSANDRA-3219)
 * Fixes for LeveledCompactionStrategy score computation, prioritization,
   scheduling, and performance (CASSANDRA-3224, 3234)
 * parallelize sstable open at server startup (CASSANDRA-2988)
 * fix handling of exceptions writing to OutboundTcpConnection (CASSANDRA-3235)
 * Allow using quotes in "USE <keyspace>;" CLI command (CASSANDRA-3208)
 * Don't allow any cache loading exceptions to halt startup (CASSANDRA-3218)
 * Fix sstableloader --ignores option (CASSANDRA-3247)
 * File descriptor limit increased in packaging (CASSANDRA-3206)
 * Fix deadlock in commit log during flush (CASSANDRA-3253) 


1.0.0-beta1
 * removed binarymemtable (CASSANDRA-2692)
 * add commitlog_total_space_in_mb to prevent fragmented logs (CASSANDRA-2427)
 * removed commitlog_rotation_threshold_in_mb configuration (CASSANDRA-2771)
 * make AbstractBounds.normalize de-overlapp overlapping ranges (CASSANDRA-2641)
 * replace CollatingIterator, ReducingIterator with MergeIterator 
   (CASSANDRA-2062)
 * Fixed the ability to set compaction strategy in cli using create column 
   family command (CASSANDRA-2778)
 * clean up tmp files after failed compaction (CASSANDRA-2468)
 * restrict repair streaming to specific columnfamilies (CASSANDRA-2280)
 * don't bother persisting columns shadowed by a row tombstone (CASSANDRA-2589)
 * reset CF and SC deletion times after gc_grace (CASSANDRA-2317)
 * optimize away seek when compacting wide rows (CASSANDRA-2879)
 * single-pass streaming (CASSANDRA-2677, 2906, 2916, 3003)
 * use reference counting for deleting sstables instead of relying on GC
   (CASSANDRA-2521, 3179)
 * store hints as serialized mutations instead of pointers to data row
   (CASSANDRA-2045)
 * store hints in the coordinator node instead of in the closest replica 
   (CASSANDRA-2914)
 * add row_cache_keys_to_save CF option (CASSANDRA-1966)
 * check column family validity in nodetool repair (CASSANDRA-2933)
 * use lazy initialization instead of class initialization in NodeId
   (CASSANDRA-2953)
 * add paging to get_count (CASSANDRA-2894)
 * fix "short reads" in [multi]get (CASSANDRA-2643, 3157, 3192)
 * add optional compression for sstables (CASSANDRA-47, 2994, 3001, 3128)
 * add scheduler JMX metrics (CASSANDRA-2962)
 * add block level checksum for compressed data (CASSANDRA-1717)
 * make column family backed column map pluggable and introduce unsynchronized
   ArrayList backed one to speedup reads (CASSANDRA-2843, 3165, 3205)
 * refactoring of the secondary index api (CASSANDRA-2982)
 * make CL > ONE reads wait for digest reconciliation before returning
   (CASSANDRA-2494)
 * fix missing logging for some exceptions (CASSANDRA-2061)
 * refactor and optimize ColumnFamilyStore.files(...) and Descriptor.fromFilename(String)
   and few other places responsible for work with SSTable files (CASSANDRA-3040)
 * Stop reading from sstables once we know we have the most recent columns,
   for query-by-name requests (CASSANDRA-2498)
 * Add query-by-column mode to stress.java (CASSANDRA-3064)
 * Add "install" command to cassandra.bat (CASSANDRA-292)
 * clean up KSMetadata, CFMetadata from unnecessary
   Thrift<->Avro conversion methods (CASSANDRA-3032)
 * Add timeouts to client request schedulers (CASSANDRA-3079, 3096)
 * Cli to use hashes rather than array of hashes for strategy options (CASSANDRA-3081)
 * LeveledCompactionStrategy (CASSANDRA-1608, 3085, 3110, 3087, 3145, 3154, 3182)
 * Improvements of the CLI `describe` command (CASSANDRA-2630)
 * reduce window where dropped CF sstables may not be deleted (CASSANDRA-2942)
 * Expose gossip/FD info to JMX (CASSANDRA-2806)
 * Fix streaming over SSL when compressed SSTable involved (CASSANDRA-3051)
 * Add support for pluggable secondary index implementations (CASSANDRA-3078)
 * remove compaction_thread_priority setting (CASSANDRA-3104)
 * generate hints for replicas that timeout, not just replicas that are known
   to be down before starting (CASSANDRA-2034)
 * Add throttling for internode streaming (CASSANDRA-3080)
 * make the repair of a range repair all replica (CASSANDRA-2610, 3194)
 * expose the ability to repair the first range (as returned by the
   partitioner) of a node (CASSANDRA-2606)
 * Streams Compression (CASSANDRA-3015)
 * add ability to use multiple threads during a single compaction
   (CASSANDRA-2901)
 * make AbstractBounds.normalize support overlapping ranges (CASSANDRA-2641)
 * fix of the CQL count() behavior (CASSANDRA-3068)
 * use TreeMap backed column families for the SSTable simple writers
   (CASSANDRA-3148)
 * fix inconsistency of the CLI syntax when {} should be used instead of [{}]
   (CASSANDRA-3119)
 * rename CQL type names to match expected SQL behavior (CASSANDRA-3149, 3031)
 * Arena-based allocation for memtables (CASSANDRA-2252, 3162, 3163, 3168)
 * Default RR chance to 0.1 (CASSANDRA-3169)
 * Add RowLevel support to secondary index API (CASSANDRA-3147)
 * Make SerializingCacheProvider the default if JNA is available (CASSANDRA-3183)
 * Fix backwards compatibilty for CQL memtable properties (CASSANDRA-3190)
 * Add five-minute delay before starting compactions on a restarted server
   (CASSANDRA-3181)
 * Reduce copies done for intra-host messages (CASSANDRA-1788, 3144)
 * support of compaction strategy option for stress.java (CASSANDRA-3204)
 * make memtable throughput and column count thresholds no-ops (CASSANDRA-2449)
 * Return schema information along with the resultSet in CQL (CASSANDRA-2734)
 * Add new DecimalType (CASSANDRA-2883)
 * Fix assertion error in RowRepairResolver (CASSANDRA-3156)
 * Reduce unnecessary high buffer sizes (CASSANDRA-3171)
 * Pluggable compaction strategy (CASSANDRA-1610)
 * Add new broadcast_address config option (CASSANDRA-2491)


0.8.7
 * Kill server on wrapped OOME such as from FileChannel.map (CASSANDRA-3201)
 * Allow using quotes in "USE <keyspace>;" CLI command (CASSANDRA-3208)
 * Log message when a full repair operation completes (CASSANDRA-3207)
 * Don't allow any cache loading exceptions to halt startup (CASSANDRA-3218)
 * Fix sstableloader --ignores option (CASSANDRA-3247)
 * File descriptor limit increased in packaging (CASSANDRA-3206)
 * Log a meaningfull warning when a node receive a message for a repair session
   that doesn't exist anymore (CASSANDRA-3256)
 * Fix FD leak when internode encryption is enabled (CASSANDRA-3257)
 * FBUtilities.hexToBytes(String) to throw NumberFormatException when string
   contains non-hex characters (CASSANDRA-3231)
 * Keep SimpleSnitch proximity ordering unchanged from what the Strategy
   generates, as intended (CASSANDRA-3262)
 * remove Scrub from compactionstats when finished (CASSANDRA-3255)
 * Fix tool .bat files when CASSANDRA_HOME contains spaces (CASSANDRA-3258)
 * Force flush of status table when removing/updating token (CASSANDRA-3243)
 * Evict gossip state immediately when a token is taken over by a new IP (CASSANDRA-3259)
 * Fix bug where the failure detector can take too long to mark a host
   down (CASSANDRA-3273)
 * (Hadoop) allow wrapping ranges in queries (CASSANDRA-3137)
 * (Hadoop) check all interfaces for a match with split location
   before falling back to random replica (CASSANDRA-3211)
 * (Hadoop) Make Pig storage handle implements LoadMetadata (CASSANDRA-2777)
 * (Hadoop) Fix exception during PIG 'dump' (CASSANDRA-2810)
 * Fix stress COUNTER_GET option (CASSANDRA-3301)
 * Fix missing fields in CLI `show schema` output (CASSANDRA-3304)
 * Nodetool no longer leaks threads and closes JMX connections (CASSANDRA-3309)
 * fix truncate allowing data to be replayed post-restart (CASSANDRA-3297)
 * Move SimpleAuthority and SimpleAuthenticator to examples (CASSANDRA-2922)
 * Fix handling of tombstone by SSTableExport/Import (CASSANDRA-3357)
 * Fix transposition in cfHistograms (CASSANDRA-3222)
 * Allow using number as DC name when creating keyspace in CQL (CASSANDRA-3239)
 * Force flush of system table after updating/removing a token (CASSANDRA-3243)


0.8.6
 * revert CASSANDRA-2388
 * change TokenRange.endpoints back to listen/broadcast address to match
   pre-1777 behavior, and add TokenRange.rpc_endpoints instead (CASSANDRA-3187)
 * avoid trying to watch cassandra-topology.properties when loaded from jar
   (CASSANDRA-3138)
 * prevent users from creating keyspaces with LocalStrategy replication
   (CASSANDRA-3139)
 * fix CLI `show schema;` to output correct keyspace definition statement
   (CASSANDRA-3129)
 * CustomTThreadPoolServer to log TTransportException at DEBUG level
   (CASSANDRA-3142)
 * allow topology sort to work with non-unique rack names between 
   datacenters (CASSANDRA-3152)
 * Improve caching of same-version Messages on digest and repair paths
   (CASSANDRA-3158)
 * Randomize choice of first replica for counter increment (CASSANDRA-2890)
 * Fix using read_repair_chance instead of merge_shard_change (CASSANDRA-3202)
 * Avoid streaming data to nodes that already have it, on move as well as
   decommission (CASSANDRA-3041)
 * Fix divide by zero error in GCInspector (CASSANDRA-3164)
 * allow quoting of the ColumnFamily name in CLI `create column family`
   statement (CASSANDRA-3195)
 * Fix rolling upgrade from 0.7 to 0.8 problem (CASANDRA-3166)
 * Accomodate missing encryption_options in IncomingTcpConnection.stream
   (CASSANDRA-3212)


0.8.5
 * fix NPE when encryption_options is unspecified (CASSANDRA-3007)
 * include column name in validation failure exceptions (CASSANDRA-2849)
 * make sure truncate clears out the commitlog so replay won't re-
   populate with truncated data (CASSANDRA-2950)
 * fix NPE when debug logging is enabled and dropped CF is present
   in a commitlog segment (CASSANDRA-3021)
 * fix cassandra.bat when CASSANDRA_HOME contains spaces (CASSANDRA-2952)
 * fix to SSTableSimpleUnsortedWriter bufferSize calculation (CASSANDRA-3027)
 * make cleanup and normal compaction able to skip empty rows
   (rows containing nothing but expired tombstones) (CASSANDRA-3039)
 * work around native memory leak in com.sun.management.GarbageCollectorMXBean
   (CASSANDRA-2868)
 * validate that column names in column_metadata are not equal to key_alias
   on create/update of the ColumnFamily and CQL 'ALTER' statement (CASSANDRA-3036)
 * return an InvalidRequestException if an indexed column is assigned
   a value larger than 64KB (CASSANDRA-3057)
 * fix of numeric-only and string column names handling in CLI "drop index" 
   (CASSANDRA-3054)
 * prune index scan resultset back to original request for lazy
   resultset expansion case (CASSANDRA-2964)
 * (Hadoop) fail jobs when Cassandra node has failed but TaskTracker
   has not (CASSANDRA-2388)
 * fix dynamic snitch ignoring nodes when read_repair_chance is zero
   (CASSANDRA-2662)
 * avoid retaining references to dropped CFS objects in 
   CompactionManager.estimatedCompactions (CASSANDRA-2708)
 * expose rpc timeouts per host in MessagingServiceMBean (CASSANDRA-2941)
 * avoid including cwd in classpath for deb and rpm packages (CASSANDRA-2881)
 * remove gossip state when a new IP takes over a token (CASSANDRA-3071)
 * allow sstable2json to work on index sstable files (CASSANDRA-3059)
 * always hint counters (CASSANDRA-3099)
 * fix log4j initialization in EmbeddedCassandraService (CASSANDRA-2857)
 * remove gossip state when a new IP takes over a token (CASSANDRA-3071)
 * work around native memory leak in com.sun.management.GarbageCollectorMXBean
    (CASSANDRA-2868)
 * fix UnavailableException with writes at CL.EACH_QUORM (CASSANDRA-3084)
 * fix parsing of the Keyspace and ColumnFamily names in numeric
   and string representations in CLI (CASSANDRA-3075)
 * fix corner cases in Range.differenceToFetch (CASSANDRA-3084)
 * fix ip address String representation in the ring cache (CASSANDRA-3044)
 * fix ring cache compatibility when mixing pre-0.8.4 nodes with post-
   in the same cluster (CASSANDRA-3023)
 * make repair report failure when a node participating dies (instead of
   hanging forever) (CASSANDRA-2433)
 * fix handling of the empty byte buffer by ReversedType (CASSANDRA-3111)
 * Add validation that Keyspace names are case-insensitively unique (CASSANDRA-3066)
 * catch invalid key_validation_class before instantiating UpdateColumnFamily (CASSANDRA-3102)
 * make Range and Bounds objects client-safe (CASSANDRA-3108)
 * optionally skip log4j configuration (CASSANDRA-3061)
 * bundle sstableloader with the debian package (CASSANDRA-3113)
 * don't try to build secondary indexes when there is none (CASSANDRA-3123)
 * improve SSTableSimpleUnsortedWriter speed for large rows (CASSANDRA-3122)
 * handle keyspace arguments correctly in nodetool snapshot (CASSANDRA-3038)
 * Fix SSTableImportTest on windows (CASSANDRA-3043)
 * expose compactionThroughputMbPerSec through JMX (CASSANDRA-3117)
 * log keyspace and CF of large rows being compacted


0.8.4
 * change TokenRing.endpoints to be a list of rpc addresses instead of 
   listen/broadcast addresses (CASSANDRA-1777)
 * include files-to-be-streamed in StreamInSession.getSources (CASSANDRA-2972)
 * use JAVA env var in cassandra-env.sh (CASSANDRA-2785, 2992)
 * avoid doing read for no-op replicate-on-write at CL=1 (CASSANDRA-2892)
 * refuse counter write for CL.ANY (CASSANDRA-2990)
 * switch back to only logging recent dropped messages (CASSANDRA-3004)
 * always deserialize RowMutation for counters (CASSANDRA-3006)
 * ignore saved replication_factor strategy_option for NTS (CASSANDRA-3011)
 * make sure pre-truncate CL segments are discarded (CASSANDRA-2950)


0.8.3
 * add ability to drop local reads/writes that are going to timeout
   (CASSANDRA-2943)
 * revamp token removal process, keep gossip states for 3 days (CASSANDRA-2496)
 * don't accept extra args for 0-arg nodetool commands (CASSANDRA-2740)
 * log unavailableexception details at debug level (CASSANDRA-2856)
 * expose data_dir though jmx (CASSANDRA-2770)
 * don't include tmp files as sstable when create cfs (CASSANDRA-2929)
 * log Java classpath on startup (CASSANDRA-2895)
 * keep gossipped version in sync with actual on migration coordinator 
   (CASSANDRA-2946)
 * use lazy initialization instead of class initialization in NodeId
   (CASSANDRA-2953)
 * check column family validity in nodetool repair (CASSANDRA-2933)
 * speedup bytes to hex conversions dramatically (CASSANDRA-2850)
 * Flush memtables on shutdown when durable writes are disabled 
   (CASSANDRA-2958)
 * improved POSIX compatibility of start scripts (CASsANDRA-2965)
 * add counter support to Hadoop InputFormat (CASSANDRA-2981)
 * fix bug where dirty commitlog segments were removed (and avoid keeping 
   segments with no post-flush activity permanently dirty) (CASSANDRA-2829)
 * fix throwing exception with batch mutation of counter super columns
   (CASSANDRA-2949)
 * ignore system tables during repair (CASSANDRA-2979)
 * throw exception when NTS is given replication_factor as an option
   (CASSANDRA-2960)
 * fix assertion error during compaction of counter CFs (CASSANDRA-2968)
 * avoid trying to create index names, when no index exists (CASSANDRA-2867)
 * don't sample the system table when choosing a bootstrap token
   (CASSANDRA-2825)
 * gossiper notifies of local state changes (CASSANDRA-2948)
 * add asynchronous and half-sync/half-async thrift servers (CASSANDRA-1405)
 * fix potential use of free'd native memory in SerializingCache 
   (CASSANDRA-2951)
 * prune index scan resultset back to original request for lazy
   resultset expansion case (CASSANDRA-2964)
 * (Hadoop) fail jobs when Cassandra node has failed but TaskTracker
    has not (CASSANDRA-2388)


0.8.2
 * CQL: 
   - include only one row per unique key for IN queries (CASSANDRA-2717)
   - respect client timestamp on full row deletions (CASSANDRA-2912)
 * improve thread-safety in StreamOutSession (CASSANDRA-2792)
 * allow deleting a row and updating indexed columns in it in the
   same mutation (CASSANDRA-2773)
 * Expose number of threads blocked on submitting memtable to flush
   in JMX (CASSANDRA-2817)
 * add ability to return "endpoints" to nodetool (CASSANDRA-2776)
 * Add support for multiple (comma-delimited) coordinator addresses
   to ColumnFamilyInputFormat (CASSANDRA-2807)
 * fix potential NPE while scheduling read repair for range slice
   (CASSANDRA-2823)
 * Fix race in SystemTable.getCurrentLocalNodeId (CASSANDRA-2824)
 * Correctly set default for replicate_on_write (CASSANDRA-2835)
 * improve nodetool compactionstats formatting (CASSANDRA-2844)
 * fix index-building status display (CASSANDRA-2853)
 * fix CLI perpetuating obsolete KsDef.replication_factor (CASSANDRA-2846)
 * improve cli treatment of multiline comments (CASSANDRA-2852)
 * handle row tombstones correctly in EchoedRow (CASSANDRA-2786)
 * add MessagingService.get[Recently]DroppedMessages and
   StorageService.getExceptionCount (CASSANDRA-2804)
 * fix possibility of spurious UnavailableException for LOCAL_QUORUM
   reads with dynamic snitch + read repair disabled (CASSANDRA-2870)
 * add ant-optional as dependence for the debian package (CASSANDRA-2164)
 * add option to specify limit for get_slice in the CLI (CASSANDRA-2646)
 * decrease HH page size (CASSANDRA-2832)
 * reset cli keyspace after dropping the current one (CASSANDRA-2763)
 * add KeyRange option to Hadoop inputformat (CASSANDRA-1125)
 * fix protocol versioning (CASSANDRA-2818, 2860)
 * support spaces in path to log4j configuration (CASSANDRA-2383)
 * avoid including inferred types in CF update (CASSANDRA-2809)
 * fix JMX bulkload call (CASSANDRA-2908)
 * fix updating KS with durable_writes=false (CASSANDRA-2907)
 * add simplified facade to SSTableWriter for bulk loading use
   (CASSANDRA-2911)
 * fix re-using index CF sstable names after drop/recreate (CASSANDRA-2872)
 * prepend CF to default index names (CASSANDRA-2903)
 * fix hint replay (CASSANDRA-2928)
 * Properly synchronize repair's merkle tree computation (CASSANDRA-2816)


0.8.1
 * CQL:
   - support for insert, delete in BATCH (CASSANDRA-2537)
   - support for IN to SELECT, UPDATE (CASSANDRA-2553)
   - timestamp support for INSERT, UPDATE, and BATCH (CASSANDRA-2555)
   - TTL support (CASSANDRA-2476)
   - counter support (CASSANDRA-2473)
   - ALTER COLUMNFAMILY (CASSANDRA-1709)
   - DROP INDEX (CASSANDRA-2617)
   - add SCHEMA/TABLE as aliases for KS/CF (CASSANDRA-2743)
   - server handles wait-for-schema-agreement (CASSANDRA-2756)
   - key alias support (CASSANDRA-2480)
 * add support for comparator parameters and a generic ReverseType
   (CASSANDRA-2355)
 * add CompositeType and DynamicCompositeType (CASSANDRA-2231)
 * optimize batches containing multiple updates to the same row
   (CASSANDRA-2583)
 * adjust hinted handoff page size to avoid OOM with large columns 
   (CASSANDRA-2652)
 * mark BRAF buffer invalid post-flush so we don't re-flush partial
   buffers again, especially on CL writes (CASSANDRA-2660)
 * add DROP INDEX support to CLI (CASSANDRA-2616)
 * don't perform HH to client-mode [storageproxy] nodes (CASSANDRA-2668)
 * Improve forceDeserialize/getCompactedRow encapsulation (CASSANDRA-2659)
 * Don't write CounterUpdateColumn to disk in tests (CASSANDRA-2650)
 * Add sstable bulk loading utility (CASSANDRA-1278)
 * avoid replaying hints to dropped columnfamilies (CASSANDRA-2685)
 * add placeholders for missing rows in range query pseudo-RR (CASSANDRA-2680)
 * remove no-op HHOM.renameHints (CASSANDRA-2693)
 * clone super columns to avoid modifying them during flush (CASSANDRA-2675)
 * allow writes to bypass the commitlog for certain keyspaces (CASSANDRA-2683)
 * avoid NPE when bypassing commitlog during memtable flush (CASSANDRA-2781)
 * Added support for making bootstrap retry if nodes flap (CASSANDRA-2644)
 * Added statusthrift to nodetool to report if thrift server is running (CASSANDRA-2722)
 * Fixed rows being cached if they do not exist (CASSANDRA-2723)
 * Support passing tableName and cfName to RowCacheProviders (CASSANDRA-2702)
 * close scrub file handles (CASSANDRA-2669)
 * throttle migration replay (CASSANDRA-2714)
 * optimize column serializer creation (CASSANDRA-2716)
 * Added support for making bootstrap retry if nodes flap (CASSANDRA-2644)
 * Added statusthrift to nodetool to report if thrift server is running
   (CASSANDRA-2722)
 * Fixed rows being cached if they do not exist (CASSANDRA-2723)
 * fix truncate/compaction race (CASSANDRA-2673)
 * workaround large resultsets causing large allocation retention
   by nio sockets (CASSANDRA-2654)
 * fix nodetool ring use with Ec2Snitch (CASSANDRA-2733)
 * fix inconsistency window during bootstrap (CASSANDRA-833)
 * fix removing columns and subcolumns that are supressed by a row or
   supercolumn tombstone during replica resolution (CASSANDRA-2590)
 * support sstable2json against snapshot sstables (CASSANDRA-2386)
 * remove active-pull schema requests (CASSANDRA-2715)
 * avoid marking entire list of sstables as actively being compacted
   in multithreaded compaction (CASSANDRA-2765)
 * seek back after deserializing a row to update cache with (CASSANDRA-2752)
 * avoid skipping rows in scrub for counter column family (CASSANDRA-2759)
 * fix ConcurrentModificationException in repair when dealing with 0.7 node
   (CASSANDRA-2767)
 * use threadsafe collections for StreamInSession (CASSANDRA-2766)
 * avoid infinite loop when creating merkle tree (CASSANDRA-2758)
 * avoids unmarking compacting sstable prematurely in cleanup (CASSANDRA-2769)
 * fix NPE when the commit log is bypassed (CASSANDRA-2718)
 * don't throw an exception in SS.isRPCServerRunning (CASSANDRA-2721)
 * make stress.jar executable (CASSANDRA-2744)
 * add daemon mode to java stress (CASSANDRA-2267)
 * expose the DC and rack of a node through JMX and nodetool ring (CASSANDRA-2531)
 * fix cache mbean getSize (CASSANDRA-2781)
 * Add Date, Float, Double, and Boolean types (CASSANDRA-2530)
 * Add startup flag to renew counter node id (CASSANDRA-2788)
 * add jamm agent to cassandra.bat (CASSANDRA-2787)
 * fix repair hanging if a neighbor has nothing to send (CASSANDRA-2797)
 * purge tombstone even if row is in only one sstable (CASSANDRA-2801)
 * Fix wrong purge of deleted cf during compaction (CASSANDRA-2786)
 * fix race that could result in Hadoop writer failing to throw an
   exception encountered after close() (CASSANDRA-2755)
 * fix scan wrongly throwing assertion error (CASSANDRA-2653)
 * Always use even distribution for merkle tree with RandomPartitionner
   (CASSANDRA-2841)
 * fix describeOwnership for OPP (CASSANDRA-2800)
 * ensure that string tokens do not contain commas (CASSANDRA-2762)


0.8.0-final
 * fix CQL grammar warning and cqlsh regression from CASSANDRA-2622
 * add ant generate-cql-html target (CASSANDRA-2526)
 * update CQL consistency levels (CASSANDRA-2566)
 * debian packaging fixes (CASSANDRA-2481, 2647)
 * fix UUIDType, IntegerType for direct buffers (CASSANDRA-2682, 2684)
 * switch to native Thrift for Hadoop map/reduce (CASSANDRA-2667)
 * fix StackOverflowError when building from eclipse (CASSANDRA-2687)
 * only provide replication_factor to strategy_options "help" for
   SimpleStrategy, OldNetworkTopologyStrategy (CASSANDRA-2678, 2713)
 * fix exception adding validators to non-string columns (CASSANDRA-2696)
 * avoid instantiating DatabaseDescriptor in JDBC (CASSANDRA-2694)
 * fix potential stack overflow during compaction (CASSANDRA-2626)
 * clone super columns to avoid modifying them during flush (CASSANDRA-2675)
 * reset underlying iterator in EchoedRow constructor (CASSANDRA-2653)


0.8.0-rc1
 * faster flushes and compaction from fixing excessively pessimistic 
   rebuffering in BRAF (CASSANDRA-2581)
 * fix returning null column values in the python cql driver (CASSANDRA-2593)
 * fix merkle tree splitting exiting early (CASSANDRA-2605)
 * snapshot_before_compaction directory name fix (CASSANDRA-2598)
 * Disable compaction throttling during bootstrap (CASSANDRA-2612) 
 * fix CQL treatment of > and < operators in range slices (CASSANDRA-2592)
 * fix potential double-application of counter updates on commitlog replay
   by moving replay position from header to sstable metadata (CASSANDRA-2419)
 * JDBC CQL driver exposes getColumn for access to timestamp
 * JDBC ResultSetMetadata properties added to AbstractType
 * r/m clustertool (CASSANDRA-2607)
 * add support for presenting row key as a column in CQL result sets 
   (CASSANDRA-2622)
 * Don't allow {LOCAL|EACH}_QUORUM unless strategy is NTS (CASSANDRA-2627)
 * validate keyspace strategy_options during CQL create (CASSANDRA-2624)
 * fix empty Result with secondary index when limit=1 (CASSANDRA-2628)
 * Fix regression where bootstrapping a node with no schema fails
   (CASSANDRA-2625)
 * Allow removing LocationInfo sstables (CASSANDRA-2632)
 * avoid attempting to replay mutations from dropped keyspaces (CASSANDRA-2631)
 * avoid using cached position of a key when GT is requested (CASSANDRA-2633)
 * fix counting bloom filter true positives (CASSANDRA-2637)
 * initialize local ep state prior to gossip startup if needed (CASSANDRA-2638)
 * fix counter increment lost after restart (CASSANDRA-2642)
 * add quote-escaping via backslash to CLI (CASSANDRA-2623)
 * fix pig example script (CASSANDRA-2487)
 * fix dynamic snitch race in adding latencies (CASSANDRA-2618)
 * Start/stop cassandra after more important services such as mdadm in
   debian packaging (CASSANDRA-2481)


0.8.0-beta2
 * fix NPE compacting index CFs (CASSANDRA-2528)
 * Remove checking all column families on startup for compaction candidates 
   (CASSANDRA-2444)
 * validate CQL create keyspace options (CASSANDRA-2525)
 * fix nodetool setcompactionthroughput (CASSANDRA-2550)
 * move	gossip heartbeat back to its own thread (CASSANDRA-2554)
 * validate cql TRUNCATE columnfamily before truncating (CASSANDRA-2570)
 * fix batch_mutate for mixed standard-counter mutations (CASSANDRA-2457)
 * disallow making schema changes to system keyspace (CASSANDRA-2563)
 * fix sending mutation messages multiple times (CASSANDRA-2557)
 * fix incorrect use of NBHM.size in ReadCallback that could cause
   reads to time out even when responses were received (CASSAMDRA-2552)
 * trigger read repair correctly for LOCAL_QUORUM reads (CASSANDRA-2556)
 * Allow configuring the number of compaction thread (CASSANDRA-2558)
 * forceUserDefinedCompaction will attempt to compact what it is given
   even if the pessimistic estimate is that there is not enough disk space;
   automatic compactions will only compact 2 or more sstables (CASSANDRA-2575)
 * refuse to apply migrations with older timestamps than the current 
   schema (CASSANDRA-2536)
 * remove unframed Thrift transport option
 * include indexes in snapshots (CASSANDRA-2596)
 * improve ignoring of obsolete mutations in index maintenance (CASSANDRA-2401)
 * recognize attempt to drop just the index while leaving the column
   definition alone (CASSANDRA-2619)
  

0.8.0-beta1
 * remove Avro RPC support (CASSANDRA-926)
 * support for columns that act as incr/decr counters 
   (CASSANDRA-1072, 1937, 1944, 1936, 2101, 2093, 2288, 2105, 2384, 2236, 2342,
   2454)
 * CQL (CASSANDRA-1703, 1704, 1705, 1706, 1707, 1708, 1710, 1711, 1940, 
   2124, 2302, 2277, 2493)
 * avoid double RowMutation serialization on write path (CASSANDRA-1800)
 * make NetworkTopologyStrategy the default (CASSANDRA-1960)
 * configurable internode encryption (CASSANDRA-1567, 2152)
 * human readable column names in sstable2json output (CASSANDRA-1933)
 * change default JMX port to 7199 (CASSANDRA-2027)
 * backwards compatible internal messaging (CASSANDRA-1015)
 * atomic switch of memtables and sstables (CASSANDRA-2284)
 * add pluggable SeedProvider (CASSANDRA-1669)
 * Fix clustertool to not throw exception when calling get_endpoints (CASSANDRA-2437)
 * upgrade to thrift 0.6 (CASSANDRA-2412) 
 * repair works on a token range instead of full ring (CASSANDRA-2324)
 * purge tombstones from row cache (CASSANDRA-2305)
 * push replication_factor into strategy_options (CASSANDRA-1263)
 * give snapshots the same name on each node (CASSANDRA-1791)
 * remove "nodetool loadbalance" (CASSANDRA-2448)
 * multithreaded compaction (CASSANDRA-2191)
 * compaction throttling (CASSANDRA-2156)
 * add key type information and alias (CASSANDRA-2311, 2396)
 * cli no longer divides read_repair_chance by 100 (CASSANDRA-2458)
 * made CompactionInfo.getTaskType return an enum (CASSANDRA-2482)
 * add a server-wide cap on measured memtable memory usage and aggressively
   flush to keep under that threshold (CASSANDRA-2006)
 * add unified UUIDType (CASSANDRA-2233)
 * add off-heap row cache support (CASSANDRA-1969)


0.7.5
 * improvements/fixes to PIG driver (CASSANDRA-1618, CASSANDRA-2387,
   CASSANDRA-2465, CASSANDRA-2484)
 * validate index names (CASSANDRA-1761)
 * reduce contention on Table.flusherLock (CASSANDRA-1954)
 * try harder to detect failures during streaming, cleaning up temporary
   files more reliably (CASSANDRA-2088)
 * shut down server for OOM on a Thrift thread (CASSANDRA-2269)
 * fix tombstone handling in repair and sstable2json (CASSANDRA-2279)
 * preserve version when streaming data from old sstables (CASSANDRA-2283)
 * don't start repair if a neighboring node is marked as dead (CASSANDRA-2290)
 * purge tombstones from row cache (CASSANDRA-2305)
 * Avoid seeking when sstable2json exports the entire file (CASSANDRA-2318)
 * clear Built flag in system table when dropping an index (CASSANDRA-2320)
 * don't allow arbitrary argument for stress.java (CASSANDRA-2323)
 * validate values for index predicates in get_indexed_slice (CASSANDRA-2328)
 * queue secondary indexes for flush before the parent (CASSANDRA-2330)
 * allow job configuration to set the CL used in Hadoop jobs (CASSANDRA-2331)
 * add memtable_flush_queue_size defaulting to 4 (CASSANDRA-2333)
 * Allow overriding of initial_token, storage_port and rpc_port from system
   properties (CASSANDRA-2343)
 * fix comparator used for non-indexed secondary expressions in index scan
   (CASSANDRA-2347)
 * ensure size calculation and write phase of large-row compaction use
   the same threshold for TTL expiration (CASSANDRA-2349)
 * fix race when iterating CFs during add/drop (CASSANDRA-2350)
 * add ConsistencyLevel command to CLI (CASSANDRA-2354)
 * allow negative numbers in the cli (CASSANDRA-2358)
 * hard code serialVersionUID for tokens class (CASSANDRA-2361)
 * fix potential infinite loop in ByteBufferUtil.inputStream (CASSANDRA-2365)
 * fix encoding bugs in HintedHandoffManager, SystemTable when default
   charset is not UTF8 (CASSANDRA-2367)
 * avoids having removed node reappearing in Gossip (CASSANDRA-2371)
 * fix incorrect truncation of long to int when reading columns via block
   index (CASSANDRA-2376)
 * fix NPE during stream session (CASSANDRA-2377)
 * fix race condition that could leave orphaned data files when dropping CF or
   KS (CASSANDRA-2381)
 * fsync statistics component on write (CASSANDRA-2382)
 * fix duplicate results from CFS.scan (CASSANDRA-2406)
 * add IntegerType to CLI help (CASSANDRA-2414)
 * avoid caching token-only decoratedkeys (CASSANDRA-2416)
 * convert mmap assertion to if/throw so scrub can catch it (CASSANDRA-2417)
 * don't overwrite gc log (CASSANDR-2418)
 * invalidate row cache for streamed row to avoid inconsitencies
   (CASSANDRA-2420)
 * avoid copies in range/index scans (CASSANDRA-2425)
 * make sure we don't wipe data during cleanup if the node has not join
   the ring (CASSANDRA-2428)
 * Try harder to close files after compaction (CASSANDRA-2431)
 * re-set bootstrapped flag after move finishes (CASSANDRA-2435)
 * display validation_class in CLI 'describe keyspace' (CASSANDRA-2442)
 * make cleanup compactions cleanup the row cache (CASSANDRA-2451)
 * add column fields validation to scrub (CASSANDRA-2460)
 * use 64KB flush buffer instead of in_memory_compaction_limit (CASSANDRA-2463)
 * fix backslash substitutions in CLI (CASSANDRA-2492)
 * disable cache saving for system CFS (CASSANDRA-2502)
 * fixes for verifying destination availability under hinted conditions
   so UE can be thrown intead of timing out (CASSANDRA-2514)
 * fix update of validation class in column metadata (CASSANDRA-2512)
 * support LOCAL_QUORUM, EACH_QUORUM CLs outside of NTS (CASSANDRA-2516)
 * preserve version when streaming data from old sstables (CASSANDRA-2283)
 * fix backslash substitutions in CLI (CASSANDRA-2492)
 * count a row deletion as one operation towards memtable threshold 
   (CASSANDRA-2519)
 * support LOCAL_QUORUM, EACH_QUORUM CLs outside of NTS (CASSANDRA-2516)


0.7.4
 * add nodetool join command (CASSANDRA-2160)
 * fix secondary indexes on pre-existing or streamed data (CASSANDRA-2244)
 * initialize endpoint in gossiper earlier (CASSANDRA-2228)
 * add ability to write to Cassandra from Pig (CASSANDRA-1828)
 * add rpc_[min|max]_threads (CASSANDRA-2176)
 * add CL.TWO, CL.THREE (CASSANDRA-2013)
 * avoid exporting an un-requested row in sstable2json, when exporting 
   a key that does not exist (CASSANDRA-2168)
 * add incremental_backups option (CASSANDRA-1872)
 * add configurable row limit to Pig loadfunc (CASSANDRA-2276)
 * validate column values in batches as well as single-Column inserts
   (CASSANDRA-2259)
 * move sample schema from cassandra.yaml to schema-sample.txt,
   a cli scripts (CASSANDRA-2007)
 * avoid writing empty rows when scrubbing tombstoned rows (CASSANDRA-2296)
 * fix assertion error in range and index scans for CL < ALL
   (CASSANDRA-2282)
 * fix commitlog replay when flush position refers to data that didn't
   get synced before server died (CASSANDRA-2285)
 * fix fd leak in sstable2json with non-mmap'd i/o (CASSANDRA-2304)
 * reduce memory use during streaming of multiple sstables (CASSANDRA-2301)
 * purge tombstoned rows from cache after GCGraceSeconds (CASSANDRA-2305)
 * allow zero replicas in a NTS datacenter (CASSANDRA-1924)
 * make range queries respect snitch for local replicas (CASSANDRA-2286)
 * fix HH delivery when column index is larger than 2GB (CASSANDRA-2297)
 * make 2ary indexes use parent CF flush thresholds during initial build
   (CASSANDRA-2294)
 * update memtable_throughput to be a long (CASSANDRA-2158)


0.7.3
 * Keep endpoint state until aVeryLongTime (CASSANDRA-2115)
 * lower-latency read repair (CASSANDRA-2069)
 * add hinted_handoff_throttle_delay_in_ms option (CASSANDRA-2161)
 * fixes for cache save/load (CASSANDRA-2172, -2174)
 * Handle whole-row deletions in CFOutputFormat (CASSANDRA-2014)
 * Make memtable_flush_writers flush in parallel (CASSANDRA-2178)
 * Add compaction_preheat_key_cache option (CASSANDRA-2175)
 * refactor stress.py to have only one copy of the format string 
   used for creating row keys (CASSANDRA-2108)
 * validate index names for \w+ (CASSANDRA-2196)
 * Fix Cassandra cli to respect timeout if schema does not settle 
   (CASSANDRA-2187)
 * fix for compaction and cleanup writing old-format data into new-version 
   sstable (CASSANDRA-2211, -2216)
 * add nodetool scrub (CASSANDRA-2217, -2240)
 * fix sstable2json large-row pagination (CASSANDRA-2188)
 * fix EOFing on requests for the last bytes in a file (CASSANDRA-2213)
 * fix BufferedRandomAccessFile bugs (CASSANDRA-2218, -2241)
 * check for memtable flush_after_mins exceeded every 10s (CASSANDRA-2183)
 * fix cache saving on Windows (CASSANDRA-2207)
 * add validateSchemaAgreement call + synchronization to schema
   modification operations (CASSANDRA-2222)
 * fix for reversed slice queries on large rows (CASSANDRA-2212)
 * fat clients were writing local data (CASSANDRA-2223)
 * set DEFAULT_MEMTABLE_LIFETIME_IN_MINS to 24h
 * improve detection and cleanup of partially-written sstables 
   (CASSANDRA-2206)
 * fix supercolumn de/serialization when subcolumn comparator is different
   from supercolumn's (CASSANDRA-2104)
 * fix starting up on Windows when CASSANDRA_HOME contains whitespace
   (CASSANDRA-2237)
 * add [get|set][row|key]cacheSavePeriod to JMX (CASSANDRA-2100)
 * fix Hadoop ColumnFamilyOutputFormat dropping of mutations
   when batch fills up (CASSANDRA-2255)
 * move file deletions off of scheduledtasks executor (CASSANDRA-2253)


0.7.2
 * copy DecoratedKey.key when inserting into caches to avoid retaining
   a reference to the underlying buffer (CASSANDRA-2102)
 * format subcolumn names with subcomparator (CASSANDRA-2136)
 * fix column bloom filter deserialization (CASSANDRA-2165)


0.7.1
 * refactor MessageDigest creation code. (CASSANDRA-2107)
 * buffer network stack to avoid inefficient small TCP messages while avoiding
   the nagle/delayed ack problem (CASSANDRA-1896)
 * check log4j configuration for changes every 10s (CASSANDRA-1525, 1907)
 * more-efficient cross-DC replication (CASSANDRA-1530, -2051, -2138)
 * avoid polluting page cache with commitlog or sstable writes
   and seq scan operations (CASSANDRA-1470)
 * add RMI authentication options to nodetool (CASSANDRA-1921)
 * make snitches configurable at runtime (CASSANDRA-1374)
 * retry hadoop split requests on connection failure (CASSANDRA-1927)
 * implement describeOwnership for BOP, COPP (CASSANDRA-1928)
 * make read repair behave as expected for ConsistencyLevel > ONE
   (CASSANDRA-982, 2038)
 * distributed test harness (CASSANDRA-1859, 1964)
 * reduce flush lock contention (CASSANDRA-1930)
 * optimize supercolumn deserialization (CASSANDRA-1891)
 * fix CFMetaData.apply to only compare objects of the same class 
   (CASSANDRA-1962)
 * allow specifying specific SSTables to compact from JMX (CASSANDRA-1963)
 * fix race condition in MessagingService.targets (CASSANDRA-1959, 2094, 2081)
 * refuse to open sstables from a future version (CASSANDRA-1935)
 * zero-copy reads (CASSANDRA-1714)
 * fix copy bounds for word Text in wordcount demo (CASSANDRA-1993)
 * fixes for contrib/javautils (CASSANDRA-1979)
 * check more frequently for memtable expiration (CASSANDRA-2000)
 * fix writing SSTable column count statistics (CASSANDRA-1976)
 * fix streaming of multiple CFs during bootstrap (CASSANDRA-1992)
 * explicitly set JVM GC new generation size with -Xmn (CASSANDRA-1968)
 * add short options for CLI flags (CASSANDRA-1565)
 * make keyspace argument to "describe keyspace" in CLI optional
   when authenticated to keyspace already (CASSANDRA-2029)
 * added option to specify -Dcassandra.join_ring=false on startup
   to allow "warm spare" nodes or performing JMX maintenance before
   joining the ring (CASSANDRA-526)
 * log migrations at INFO (CASSANDRA-2028)
 * add CLI verbose option in file mode (CASSANDRA-2030)
 * add single-line "--" comments to CLI (CASSANDRA-2032)
 * message serialization tests (CASSANDRA-1923)
 * switch from ivy to maven-ant-tasks (CASSANDRA-2017)
 * CLI attempts to block for new schema to propagate (CASSANDRA-2044)
 * fix potential overflow in nodetool cfstats (CASSANDRA-2057)
 * add JVM shutdownhook to sync commitlog (CASSANDRA-1919)
 * allow nodes to be up without being part of  normal traffic (CASSANDRA-1951)
 * fix CLI "show keyspaces" with null options on NTS (CASSANDRA-2049)
 * fix possible ByteBuffer race conditions (CASSANDRA-2066)
 * reduce garbage generated by MessagingService to prevent load spikes
   (CASSANDRA-2058)
 * fix math in RandomPartitioner.describeOwnership (CASSANDRA-2071)
 * fix deletion of sstable non-data components (CASSANDRA-2059)
 * avoid blocking gossip while deleting handoff hints (CASSANDRA-2073)
 * ignore messages from newer versions, keep track of nodes in gossip 
   regardless of version (CASSANDRA-1970)
 * cache writing moved to CompactionManager to reduce i/o contention and
   updated to use non-cache-polluting writes (CASSANDRA-2053)
 * page through large rows when exporting to JSON (CASSANDRA-2041)
 * add flush_largest_memtables_at and reduce_cache_sizes_at options
   (CASSANDRA-2142)
 * add cli 'describe cluster' command (CASSANDRA-2127)
 * add cli support for setting username/password at 'connect' command 
   (CASSANDRA-2111)
 * add -D option to Stress.java to allow reading hosts from a file 
   (CASSANDRA-2149)
 * bound hints CF throughput between 32M and 256M (CASSANDRA-2148)
 * continue starting when invalid saved cache entries are encountered
   (CASSANDRA-2076)
 * add max_hint_window_in_ms option (CASSANDRA-1459)


0.7.0-final
 * fix offsets to ByteBuffer.get (CASSANDRA-1939)


0.7.0-rc4
 * fix cli crash after backgrounding (CASSANDRA-1875)
 * count timeouts in storageproxy latencies, and include latency 
   histograms in StorageProxyMBean (CASSANDRA-1893)
 * fix CLI get recognition of supercolumns (CASSANDRA-1899)
 * enable keepalive on intra-cluster sockets (CASSANDRA-1766)
 * count timeouts towards dynamicsnitch latencies (CASSANDRA-1905)
 * Expose index-building status in JMX + cli schema description
   (CASSANDRA-1871)
 * allow [LOCAL|EACH]_QUORUM to be used with non-NetworkTopology 
   replication Strategies
 * increased amount of index locks for faster commitlog replay
 * collect secondary index tombstones immediately (CASSANDRA-1914)
 * revert commitlog changes from #1780 (CASSANDRA-1917)
 * change RandomPartitioner min token to -1 to avoid collision w/
   tokens on actual nodes (CASSANDRA-1901)
 * examine the right nibble when validating TimeUUID (CASSANDRA-1910)
 * include secondary indexes in cleanup (CASSANDRA-1916)
 * CFS.scrubDataDirectories should also cleanup invalid secondary indexes
   (CASSANDRA-1904)
 * ability to disable/enable gossip on nodes to force them down
   (CASSANDRA-1108)


0.7.0-rc3
 * expose getNaturalEndpoints in StorageServiceMBean taking byte[]
   key; RMI cannot serialize ByteBuffer (CASSANDRA-1833)
 * infer org.apache.cassandra.locator for replication strategy classes
   when not otherwise specified
 * validation that generates less garbage (CASSANDRA-1814)
 * add TTL support to CLI (CASSANDRA-1838)
 * cli defaults to bytestype for subcomparator when creating
   column families (CASSANDRA-1835)
 * unregister index MBeans when index is dropped (CASSANDRA-1843)
 * make ByteBufferUtil.clone thread-safe (CASSANDRA-1847)
 * change exception for read requests during bootstrap from 
   InvalidRequest to Unavailable (CASSANDRA-1862)
 * respect row-level tombstones post-flush in range scans
   (CASSANDRA-1837)
 * ReadResponseResolver check digests against each other (CASSANDRA-1830)
 * return InvalidRequest when remove of subcolumn without supercolumn
   is requested (CASSANDRA-1866)
 * flush before repair (CASSANDRA-1748)
 * SSTableExport validates key order (CASSANDRA-1884)
 * large row support for SSTableExport (CASSANDRA-1867)
 * Re-cache hot keys post-compaction without hitting disk (CASSANDRA-1878)
 * manage read repair in coordinator instead of data source, to
   provide latency information to dynamic snitch (CASSANDRA-1873)


0.7.0-rc2
 * fix live-column-count of slice ranges including tombstoned supercolumn 
   with live subcolumn (CASSANDRA-1591)
 * rename o.a.c.internal.AntientropyStage -> AntiEntropyStage,
   o.a.c.request.Request_responseStage -> RequestResponseStage,
   o.a.c.internal.Internal_responseStage -> InternalResponseStage
 * add AbstractType.fromString (CASSANDRA-1767)
 * require index_type to be present when specifying index_name
   on ColumnDef (CASSANDRA-1759)
 * fix add/remove index bugs in CFMetadata (CASSANDRA-1768)
 * rebuild Strategy during system_update_keyspace (CASSANDRA-1762)
 * cli updates prompt to ... in continuation lines (CASSANDRA-1770)
 * support multiple Mutations per key in hadoop ColumnFamilyOutputFormat
   (CASSANDRA-1774)
 * improvements to Debian init script (CASSANDRA-1772)
 * use local classloader to check for version.properties (CASSANDRA-1778)
 * Validate that column names in column_metadata are valid for the
   defined comparator, and decode properly in cli (CASSANDRA-1773)
 * use cross-platform newlines in cli (CASSANDRA-1786)
 * add ExpiringColumn support to sstable import/export (CASSANDRA-1754)
 * add flush for each append to periodic commitlog mode; added
   periodic_without_flush option to disable this (CASSANDRA-1780)
 * close file handle used for post-flush truncate (CASSANDRA-1790)
 * various code cleanup (CASSANDRA-1793, -1794, -1795)
 * fix range queries against wrapped range (CASSANDRA-1781)
 * fix consistencylevel calculations for NetworkTopologyStrategy
   (CASSANDRA-1804)
 * cli support index type enum names (CASSANDRA-1810)
 * improved validation of column_metadata (CASSANDRA-1813)
 * reads at ConsistencyLevel > 1 throw UnavailableException
   immediately if insufficient live nodes exist (CASSANDRA-1803)
 * copy bytebuffers for local writes to avoid retaining the entire
   Thrift frame (CASSANDRA-1801)
 * fix NPE adding index to column w/o prior metadata (CASSANDRA-1764)
 * reduce fat client timeout (CASSANDRA-1730)
 * fix botched merge of CASSANDRA-1316


0.7.0-rc1
 * fix compaction and flush races with schema updates (CASSANDRA-1715)
 * add clustertool, config-converter, sstablekeys, and schematool 
   Windows .bat files (CASSANDRA-1723)
 * reject range queries received during bootstrap (CASSANDRA-1739)
 * fix wrapping-range queries on non-minimum token (CASSANDRA-1700)
 * add nodetool cfhistogram (CASSANDRA-1698)
 * limit repaired ranges to what the nodes have in common (CASSANDRA-1674)
 * index scan treats missing columns as not matching secondary
   expressions (CASSANDRA-1745)
 * Fix misuse of DataOutputBuffer.getData in AntiEntropyService
   (CASSANDRA-1729)
 * detect and warn when obsolete version of JNA is present (CASSANDRA-1760)
 * reduce fat client timeout (CASSANDRA-1730)
 * cleanup smallest CFs first to increase free temp space for larger ones
   (CASSANDRA-1811)
 * Update windows .bat files to work outside of main Cassandra
   directory (CASSANDRA-1713)
 * fix read repair regression from 0.6.7 (CASSANDRA-1727)
 * more-efficient read repair (CASSANDRA-1719)
 * fix hinted handoff replay (CASSANDRA-1656)
 * log type of dropped messages (CASSANDRA-1677)
 * upgrade to SLF4J 1.6.1
 * fix ByteBuffer bug in ExpiringColumn.updateDigest (CASSANDRA-1679)
 * fix IntegerType.getString (CASSANDRA-1681)
 * make -Djava.net.preferIPv4Stack=true the default (CASSANDRA-628)
 * add INTERNAL_RESPONSE verb to differentiate from responses related
   to client requests (CASSANDRA-1685)
 * log tpstats when dropping messages (CASSANDRA-1660)
 * include unreachable nodes in describeSchemaVersions (CASSANDRA-1678)
 * Avoid dropping messages off the client request path (CASSANDRA-1676)
 * fix jna errno reporting (CASSANDRA-1694)
 * add friendlier error for UnknownHostException on startup (CASSANDRA-1697)
 * include jna dependency in RPM package (CASSANDRA-1690)
 * add --skip-keys option to stress.py (CASSANDRA-1696)
 * improve cli handling of non-string keys and column names 
   (CASSANDRA-1701, -1693)
 * r/m extra subcomparator line in cli keyspaces output (CASSANDRA-1712)
 * add read repair chance to cli "show keyspaces"
 * upgrade to ConcurrentLinkedHashMap 1.1 (CASSANDRA-975)
 * fix index scan routing (CASSANDRA-1722)
 * fix tombstoning of supercolumns in range queries (CASSANDRA-1734)
 * clear endpoint cache after updating keyspace metadata (CASSANDRA-1741)
 * fix wrapping-range queries on non-minimum token (CASSANDRA-1700)
 * truncate includes secondary indexes (CASSANDRA-1747)
 * retain reference to PendingFile sstables (CASSANDRA-1749)
 * fix sstableimport regression (CASSANDRA-1753)
 * fix for bootstrap when no non-system tables are defined (CASSANDRA-1732)
 * handle replica unavailability in index scan (CASSANDRA-1755)
 * fix service initialization order deadlock (CASSANDRA-1756)
 * multi-line cli commands (CASSANDRA-1742)
 * fix race between snapshot and compaction (CASSANDRA-1736)
 * add listEndpointsPendingHints, deleteHintsForEndpoint JMX methods 
   (CASSANDRA-1551)


0.7.0-beta3
 * add strategy options to describe_keyspace output (CASSANDRA-1560)
 * log warning when using randomly generated token (CASSANDRA-1552)
 * re-organize JMX into .db, .net, .internal, .request (CASSANDRA-1217)
 * allow nodes to change IPs between restarts (CASSANDRA-1518)
 * remember ring state between restarts by default (CASSANDRA-1518)
 * flush index built flag so we can read it before log replay (CASSANDRA-1541)
 * lock row cache updates to prevent race condition (CASSANDRA-1293)
 * remove assertion causing rare (and harmless) error messages in
   commitlog (CASSANDRA-1330)
 * fix moving nodes with no keyspaces defined (CASSANDRA-1574)
 * fix unbootstrap when no data is present in a transfer range (CASSANDRA-1573)
 * take advantage of AVRO-495 to simplify our avro IDL (CASSANDRA-1436)
 * extend authorization hierarchy to column family (CASSANDRA-1554)
 * deletion support in secondary indexes (CASSANDRA-1571)
 * meaningful error message for invalid replication strategy class 
   (CASSANDRA-1566)
 * allow keyspace creation with RF > N (CASSANDRA-1428)
 * improve cli error handling (CASSANDRA-1580)
 * add cache save/load ability (CASSANDRA-1417, 1606, 1647)
 * add StorageService.getDrainProgress (CASSANDRA-1588)
 * Disallow bootstrap to an in-use token (CASSANDRA-1561)
 * Allow dynamic secondary index creation and destruction (CASSANDRA-1532)
 * log auto-guessed memtable thresholds (CASSANDRA-1595)
 * add ColumnDef support to cli (CASSANDRA-1583)
 * reduce index sample time by 75% (CASSANDRA-1572)
 * add cli support for column, strategy metadata (CASSANDRA-1578, 1612)
 * add cli support for schema modification (CASSANDRA-1584)
 * delete temp files on failed compactions (CASSANDRA-1596)
 * avoid blocking for dead nodes during removetoken (CASSANDRA-1605)
 * remove ConsistencyLevel.ZERO (CASSANDRA-1607)
 * expose in-progress compaction type in jmx (CASSANDRA-1586)
 * removed IClock & related classes from internals (CASSANDRA-1502)
 * fix removing tokens from SystemTable on decommission and removetoken
   (CASSANDRA-1609)
 * include CF metadata in cli 'show keyspaces' (CASSANDRA-1613)
 * switch from Properties to HashMap in PropertyFileSnitch to
   avoid synchronization bottleneck (CASSANDRA-1481)
 * PropertyFileSnitch configuration file renamed to 
   cassandra-topology.properties
 * add cli support for get_range_slices (CASSANDRA-1088, CASSANDRA-1619)
 * Make memtable flush thresholds per-CF instead of global 
   (CASSANDRA-1007, 1637)
 * add cli support for binary data without CfDef hints (CASSANDRA-1603)
 * fix building SSTable statistics post-stream (CASSANDRA-1620)
 * fix potential infinite loop in 2ary index queries (CASSANDRA-1623)
 * allow creating NTS keyspaces with no replicas configured (CASSANDRA-1626)
 * add jmx histogram of sstables accessed per read (CASSANDRA-1624)
 * remove system_rename_column_family and system_rename_keyspace from the
   client API until races can be fixed (CASSANDRA-1630, CASSANDRA-1585)
 * add cli sanity tests (CASSANDRA-1582)
 * update GC settings in cassandra.bat (CASSANDRA-1636)
 * cli support for index queries (CASSANDRA-1635)
 * cli support for updating schema memtable settings (CASSANDRA-1634)
 * cli --file option (CASSANDRA-1616)
 * reduce automatically chosen memtable sizes by 50% (CASSANDRA-1641)
 * move endpoint cache from snitch to strategy (CASSANDRA-1643)
 * fix commitlog recovery deleting the newly-created segment as well as
   the old ones (CASSANDRA-1644)
 * upgrade to Thrift 0.5 (CASSANDRA-1367)
 * renamed CL.DCQUORUM to LOCAL_QUORUM and DCQUORUMSYNC to EACH_QUORUM
 * cli truncate support (CASSANDRA-1653)
 * update GC settings in cassandra.bat (CASSANDRA-1636)
 * avoid logging when a node's ip/token is gossipped back to it (CASSANDRA-1666)


0.7-beta2
 * always use UTF-8 for hint keys (CASSANDRA-1439)
 * remove cassandra.yaml dependency from Hadoop and Pig (CASSADRA-1322)
 * expose CfDef metadata in describe_keyspaces (CASSANDRA-1363)
 * restore use of mmap_index_only option (CASSANDRA-1241)
 * dropping a keyspace with no column families generated an error 
   (CASSANDRA-1378)
 * rename RackAwareStrategy to OldNetworkTopologyStrategy, RackUnawareStrategy 
   to SimpleStrategy, DatacenterShardStrategy to NetworkTopologyStrategy,
   AbstractRackAwareSnitch to AbstractNetworkTopologySnitch (CASSANDRA-1392)
 * merge StorageProxy.mutate, mutateBlocking (CASSANDRA-1396)
 * faster UUIDType, LongType comparisons (CASSANDRA-1386, 1393)
 * fix setting read_repair_chance from CLI addColumnFamily (CASSANDRA-1399)
 * fix updates to indexed columns (CASSANDRA-1373)
 * fix race condition leaving to FileNotFoundException (CASSANDRA-1382)
 * fix sharded lock hash on index write path (CASSANDRA-1402)
 * add support for GT/E, LT/E in subordinate index clauses (CASSANDRA-1401)
 * cfId counter got out of sync when CFs were added (CASSANDRA-1403)
 * less chatty schema updates (CASSANDRA-1389)
 * rename column family mbeans. 'type' will now include either 
   'IndexColumnFamilies' or 'ColumnFamilies' depending on the CFS type.
   (CASSANDRA-1385)
 * disallow invalid keyspace and column family names. This includes name that
   matches a '^\w+' regex. (CASSANDRA-1377)
 * use JNA, if present, to take snapshots (CASSANDRA-1371)
 * truncate hints if starting 0.7 for the first time (CASSANDRA-1414)
 * fix FD leak in single-row slicepredicate queries (CASSANDRA-1416)
 * allow index expressions against columns that are not part of the 
   SlicePredicate (CASSANDRA-1410)
 * config-converter properly handles snitches and framed support 
   (CASSANDRA-1420)
 * remove keyspace argument from multiget_count (CASSANDRA-1422)
 * allow specifying cassandra.yaml location as (local or remote) URL
   (CASSANDRA-1126)
 * fix using DynamicEndpointSnitch with NetworkTopologyStrategy
   (CASSANDRA-1429)
 * Add CfDef.default_validation_class (CASSANDRA-891)
 * fix EstimatedHistogram.max (CASSANDRA-1413)
 * quorum read optimization (CASSANDRA-1622)
 * handle zero-length (or missing) rows during HH paging (CASSANDRA-1432)
 * include secondary indexes during schema migrations (CASSANDRA-1406)
 * fix commitlog header race during schema change (CASSANDRA-1435)
 * fix ColumnFamilyStoreMBeanIterator to use new type name (CASSANDRA-1433)
 * correct filename generated by xml->yaml converter (CASSANDRA-1419)
 * add CMSInitiatingOccupancyFraction=75 and UseCMSInitiatingOccupancyOnly
   to default JVM options
 * decrease jvm heap for cassandra-cli (CASSANDRA-1446)
 * ability to modify keyspaces and column family definitions on a live cluster
   (CASSANDRA-1285)
 * support for Hadoop Streaming [non-jvm map/reduce via stdin/out]
   (CASSANDRA-1368)
 * Move persistent sstable stats from the system table to an sstable component
   (CASSANDRA-1430)
 * remove failed bootstrap attempt from pending ranges when gossip times
   it out after 1h (CASSANDRA-1463)
 * eager-create tcp connections to other cluster members (CASSANDRA-1465)
 * enumerate stages and derive stage from message type instead of 
   transmitting separately (CASSANDRA-1465)
 * apply reversed flag during collation from different data sources
   (CASSANDRA-1450)
 * make failure to remove commitlog segment non-fatal (CASSANDRA-1348)
 * correct ordering of drain operations so CL.recover is no longer 
   necessary (CASSANDRA-1408)
 * removed keyspace from describe_splits method (CASSANDRA-1425)
 * rename check_schema_agreement to describe_schema_versions
   (CASSANDRA-1478)
 * fix QUORUM calculation for RF > 3 (CASSANDRA-1487)
 * remove tombstones during non-major compactions when bloom filter
   verifies that row does not exist in other sstables (CASSANDRA-1074)
 * nodes that coordinated a loadbalance in the past could not be seen by
   newly added nodes (CASSANDRA-1467)
 * exposed endpoint states (gossip details) via jmx (CASSANDRA-1467)
 * ensure that compacted sstables are not included when new readers are
   instantiated (CASSANDRA-1477)
 * by default, calculate heap size and memtable thresholds at runtime (CASSANDRA-1469)
 * fix races dealing with adding/dropping keyspaces and column families in
   rapid succession (CASSANDRA-1477)
 * clean up of Streaming system (CASSANDRA-1503, 1504, 1506)
 * add options to configure Thrift socket keepalive and buffer sizes (CASSANDRA-1426)
 * make contrib CassandraServiceDataCleaner recursive (CASSANDRA-1509)
 * min, max compaction threshold are configurable and persistent 
   per-ColumnFamily (CASSANDRA-1468)
 * fix replaying the last mutation in a commitlog unnecessarily 
   (CASSANDRA-1512)
 * invoke getDefaultUncaughtExceptionHandler from DTPE with the original
   exception rather than the ExecutionException wrapper (CASSANDRA-1226)
 * remove Clock from the Thrift (and Avro) API (CASSANDRA-1501)
 * Close intra-node sockets when connection is broken (CASSANDRA-1528)
 * RPM packaging spec file (CASSANDRA-786)
 * weighted request scheduler (CASSANDRA-1485)
 * treat expired columns as deleted (CASSANDRA-1539)
 * make IndexInterval configurable (CASSANDRA-1488)
 * add describe_snitch to Thrift API (CASSANDRA-1490)
 * MD5 authenticator compares plain text submitted password with MD5'd
   saved property, instead of vice versa (CASSANDRA-1447)
 * JMX MessagingService pending and completed counts (CASSANDRA-1533)
 * fix race condition processing repair responses (CASSANDRA-1511)
 * make repair blocking (CASSANDRA-1511)
 * create EndpointSnitchInfo and MBean to expose rack and DC (CASSANDRA-1491)
 * added option to contrib/word_count to output results back to Cassandra
   (CASSANDRA-1342)
 * rewrite Hadoop ColumnFamilyRecordWriter to pool connections, retry to
   multiple Cassandra nodes, and smooth impact on the Cassandra cluster
   by using smaller batch sizes (CASSANDRA-1434)
 * fix setting gc_grace_seconds via CLI (CASSANDRA-1549)
 * support TTL'd index values (CASSANDRA-1536)
 * make removetoken work like decommission (CASSANDRA-1216)
 * make cli comparator-aware and improve quote rules (CASSANDRA-1523,-1524)
 * make nodetool compact and cleanup blocking (CASSANDRA-1449)
 * add memtable, cache information to GCInspector logs (CASSANDRA-1558)
 * enable/disable HintedHandoff via JMX (CASSANDRA-1550)
 * Ignore stray files in the commit log directory (CASSANDRA-1547)
 * Disallow bootstrap to an in-use token (CASSANDRA-1561)


0.7-beta1
 * sstable versioning (CASSANDRA-389)
 * switched to slf4j logging (CASSANDRA-625)
 * add (optional) expiration time for column (CASSANDRA-699)
 * access levels for authentication/authorization (CASSANDRA-900)
 * add ReadRepairChance to CF definition (CASSANDRA-930)
 * fix heisenbug in system tests, especially common on OS X (CASSANDRA-944)
 * convert to byte[] keys internally and all public APIs (CASSANDRA-767)
 * ability to alter schema definitions on a live cluster (CASSANDRA-44)
 * renamed configuration file to cassandra.xml, and log4j.properties to
   log4j-server.properties, which must now be loaded from
   the classpath (which is how our scripts in bin/ have always done it)
   (CASSANDRA-971)
 * change get_count to require a SlicePredicate. create multi_get_count
   (CASSANDRA-744)
 * re-organized endpointsnitch implementations and added SimpleSnitch
   (CASSANDRA-994)
 * Added preload_row_cache option (CASSANDRA-946)
 * add CRC to commitlog header (CASSANDRA-999)
 * removed deprecated batch_insert and get_range_slice methods (CASSANDRA-1065)
 * add truncate thrift method (CASSANDRA-531)
 * http mini-interface using mx4j (CASSANDRA-1068)
 * optimize away copy of sliced row on memtable read path (CASSANDRA-1046)
 * replace constant-size 2GB mmaped segments and special casing for index 
   entries spanning segment boundaries, with SegmentedFile that computes 
   segments that always contain entire entries/rows (CASSANDRA-1117)
 * avoid reading large rows into memory during compaction (CASSANDRA-16)
 * added hadoop OutputFormat (CASSANDRA-1101)
 * efficient Streaming (no more anticompaction) (CASSANDRA-579)
 * split commitlog header into separate file and add size checksum to
   mutations (CASSANDRA-1179)
 * avoid allocating a new byte[] for each mutation on replay (CASSANDRA-1219)
 * revise HH schema to be per-endpoint (CASSANDRA-1142)
 * add joining/leaving status to nodetool ring (CASSANDRA-1115)
 * allow multiple repair sessions per node (CASSANDRA-1190)
 * optimize away MessagingService for local range queries (CASSANDRA-1261)
 * make framed transport the default so malformed requests can't OOM the 
   server (CASSANDRA-475)
 * significantly faster reads from row cache (CASSANDRA-1267)
 * take advantage of row cache during range queries (CASSANDRA-1302)
 * make GCGraceSeconds a per-ColumnFamily value (CASSANDRA-1276)
 * keep persistent row size and column count statistics (CASSANDRA-1155)
 * add IntegerType (CASSANDRA-1282)
 * page within a single row during hinted handoff (CASSANDRA-1327)
 * push DatacenterShardStrategy configuration into keyspace definition,
   eliminating datacenter.properties. (CASSANDRA-1066)
 * optimize forward slices starting with '' and single-index-block name 
   queries by skipping the column index (CASSANDRA-1338)
 * streaming refactor (CASSANDRA-1189)
 * faster comparison for UUID types (CASSANDRA-1043)
 * secondary index support (CASSANDRA-749 and subtasks)
 * make compaction buckets deterministic (CASSANDRA-1265)


0.6.6
 * Allow using DynamicEndpointSnitch with RackAwareStrategy (CASSANDRA-1429)
 * remove the remaining vestiges of the unfinished DatacenterShardStrategy 
   (replaced by NetworkTopologyStrategy in 0.7)
   

0.6.5
 * fix key ordering in range query results with RandomPartitioner
   and ConsistencyLevel > ONE (CASSANDRA-1145)
 * fix for range query starting with the wrong token range (CASSANDRA-1042)
 * page within a single row during hinted handoff (CASSANDRA-1327)
 * fix compilation on non-sun JDKs (CASSANDRA-1061)
 * remove String.trim() call on row keys in batch mutations (CASSANDRA-1235)
 * Log summary of dropped messages instead of spamming log (CASSANDRA-1284)
 * add dynamic endpoint snitch (CASSANDRA-981)
 * fix streaming for keyspaces with hyphens in their name (CASSANDRA-1377)
 * fix errors in hard-coded bloom filter optKPerBucket by computing it
   algorithmically (CASSANDRA-1220
 * remove message deserialization stage, and uncap read/write stages
   so slow reads/writes don't block gossip processing (CASSANDRA-1358)
 * add jmx port configuration to Debian package (CASSANDRA-1202)
 * use mlockall via JNA, if present, to prevent Linux from swapping
   out parts of the JVM (CASSANDRA-1214)


0.6.4
 * avoid queuing multiple hint deliveries for the same endpoint
   (CASSANDRA-1229)
 * better performance for and stricter checking of UTF8 column names
   (CASSANDRA-1232)
 * extend option to lower compaction priority to hinted handoff
   as well (CASSANDRA-1260)
 * log errors in gossip instead of re-throwing (CASSANDRA-1289)
 * avoid aborting commitlog replay prematurely if a flushed-but-
   not-removed commitlog segment is encountered (CASSANDRA-1297)
 * fix duplicate rows being read during mapreduce (CASSANDRA-1142)
 * failure detection wasn't closing command sockets (CASSANDRA-1221)
 * cassandra-cli.bat works on windows (CASSANDRA-1236)
 * pre-emptively drop requests that cannot be processed within RPCTimeout
   (CASSANDRA-685)
 * add ack to Binary write verb and update CassandraBulkLoader
   to wait for acks for each row (CASSANDRA-1093)
 * added describe_partitioner Thrift method (CASSANDRA-1047)
 * Hadoop jobs no longer require the Cassandra storage-conf.xml
   (CASSANDRA-1280, CASSANDRA-1047)
 * log thread pool stats when GC is excessive (CASSANDRA-1275)
 * remove gossip message size limit (CASSANDRA-1138)
 * parallelize local and remote reads during multiget, and respect snitch 
   when determining whether to do local read for CL.ONE (CASSANDRA-1317)
 * fix read repair to use requested consistency level on digest mismatch,
   rather than assuming QUORUM (CASSANDRA-1316)
 * process digest mismatch re-reads in parallel (CASSANDRA-1323)
 * switch hints CF comparator to BytesType (CASSANDRA-1274)


0.6.3
 * retry to make streaming connections up to 8 times. (CASSANDRA-1019)
 * reject describe_ring() calls on invalid keyspaces (CASSANDRA-1111)
 * fix cache size calculation for size of 100% (CASSANDRA-1129)
 * fix cache capacity only being recalculated once (CASSANDRA-1129)
 * remove hourly scan of all hints on the off chance that the gossiper
   missed a status change; instead, expose deliverHintsToEndpoint to JMX
   so it can be done manually, if necessary (CASSANDRA-1141)
 * don't reject reads at CL.ALL (CASSANDRA-1152)
 * reject deletions to supercolumns in CFs containing only standard
   columns (CASSANDRA-1139)
 * avoid preserving login information after client disconnects
   (CASSANDRA-1057)
 * prefer sun jdk to openjdk in debian init script (CASSANDRA-1174)
 * detect partioner config changes between restarts and fail fast 
   (CASSANDRA-1146)
 * use generation time to resolve node token reassignment disagreements
   (CASSANDRA-1118)
 * restructure the startup ordering of Gossiper and MessageService to avoid
   timing anomalies (CASSANDRA-1160)
 * detect incomplete commit log hearders (CASSANDRA-1119)
 * force anti-entropy service to stream files on the stream stage to avoid
   sending streams out of order (CASSANDRA-1169)
 * remove inactive stream managers after AES streams files (CASSANDRA-1169)
 * allow removing entire row through batch_mutate Deletion (CASSANDRA-1027)
 * add JMX metrics for row-level bloom filter false positives (CASSANDRA-1212)
 * added a redhat init script to contrib (CASSANDRA-1201)
 * use midpoint when bootstrapping a new machine into range with not
   much data yet instead of random token (CASSANDRA-1112)
 * kill server on OOM in executor stage as well as Thrift (CASSANDRA-1226)
 * remove opportunistic repairs, when two machines with overlapping replica
   responsibilities happen to finish major compactions of the same CF near
   the same time.  repairs are now fully manual (CASSANDRA-1190)
 * add ability to lower compaction priority (default is no change from 0.6.2)
   (CASSANDRA-1181)


0.6.2
 * fix contrib/word_count build. (CASSANDRA-992)
 * split CommitLogExecutorService into BatchCommitLogExecutorService and 
   PeriodicCommitLogExecutorService (CASSANDRA-1014)
 * add latency histograms to CFSMBean (CASSANDRA-1024)
 * make resolving timestamp ties deterministic by using value bytes
   as a tiebreaker (CASSANDRA-1039)
 * Add option to turn off Hinted Handoff (CASSANDRA-894)
 * fix windows startup (CASSANDRA-948)
 * make concurrent_reads, concurrent_writes configurable at runtime via JMX
   (CASSANDRA-1060)
 * disable GCInspector on non-Sun JVMs (CASSANDRA-1061)
 * fix tombstone handling in sstable rows with no other data (CASSANDRA-1063)
 * fix size of row in spanned index entries (CASSANDRA-1056)
 * install json2sstable, sstable2json, and sstablekeys to Debian package
 * StreamingService.StreamDestinations wouldn't empty itself after streaming
   finished (CASSANDRA-1076)
 * added Collections.shuffle(splits) before returning the splits in 
   ColumnFamilyInputFormat (CASSANDRA-1096)
 * do not recalculate cache capacity post-compaction if it's been manually 
   modified (CASSANDRA-1079)
 * better defaults for flush sorter + writer executor queue sizes
   (CASSANDRA-1100)
 * windows scripts for SSTableImport/Export (CASSANDRA-1051)
 * windows script for nodetool (CASSANDRA-1113)
 * expose PhiConvictThreshold (CASSANDRA-1053)
 * make repair of RF==1 a no-op (CASSANDRA-1090)
 * improve default JVM GC options (CASSANDRA-1014)
 * fix SlicePredicate serialization inside Hadoop jobs (CASSANDRA-1049)
 * close Thrift sockets in Hadoop ColumnFamilyRecordReader (CASSANDRA-1081)


0.6.1
 * fix NPE in sstable2json when no excluded keys are given (CASSANDRA-934)
 * keep the replica set constant throughout the read repair process
   (CASSANDRA-937)
 * allow querying getAllRanges with empty token list (CASSANDRA-933)
 * fix command line arguments inversion in clustertool (CASSANDRA-942)
 * fix race condition that could trigger a false-positive assertion
   during post-flush discard of old commitlog segments (CASSANDRA-936)
 * fix neighbor calculation for anti-entropy repair (CASSANDRA-924)
 * perform repair even for small entropy differences (CASSANDRA-924)
 * Use hostnames in CFInputFormat to allow Hadoop's naive string-based
   locality comparisons to work (CASSANDRA-955)
 * cache read-only BufferedRandomAccessFile length to avoid
   3 system calls per invocation (CASSANDRA-950)
 * nodes with IPv6 (and no IPv4) addresses could not join cluster
   (CASSANDRA-969)
 * Retrieve the correct number of undeleted columns, if any, from
   a supercolumn in a row that had been deleted previously (CASSANDRA-920)
 * fix index scans that cross the 2GB mmap boundaries for both mmap
   and standard i/o modes (CASSANDRA-866)
 * expose drain via nodetool (CASSANDRA-978)


0.6.0-RC1
 * JMX drain to flush memtables and run through commit log (CASSANDRA-880)
 * Bootstrapping can skip ranges under the right conditions (CASSANDRA-902)
 * fix merging row versions in range_slice for CL > ONE (CASSANDRA-884)
 * default write ConsistencyLeven chaned from ZERO to ONE
 * fix for index entries spanning mmap buffer boundaries (CASSANDRA-857)
 * use lexical comparison if time part of TimeUUIDs are the same 
   (CASSANDRA-907)
 * bound read, mutation, and response stages to fix possible OOM
   during log replay (CASSANDRA-885)
 * Use microseconds-since-epoch (UTC) in cli, instead of milliseconds
 * Treat batch_mutate Deletion with null supercolumn as "apply this predicate 
   to top level supercolumns" (CASSANDRA-834)
 * Streaming destination nodes do not update their JMX status (CASSANDRA-916)
 * Fix internal RPC timeout calculation (CASSANDRA-911)
 * Added Pig loadfunc to contrib/pig (CASSANDRA-910)


0.6.0-beta3
 * fix compaction bucketing bug (CASSANDRA-814)
 * update windows batch file (CASSANDRA-824)
 * deprecate KeysCachedFraction configuration directive in favor
   of KeysCached; move to unified-per-CF key cache (CASSANDRA-801)
 * add invalidateRowCache to ColumnFamilyStoreMBean (CASSANDRA-761)
 * send Handoff hints to natural locations to reduce load on
   remaining nodes in a failure scenario (CASSANDRA-822)
 * Add RowWarningThresholdInMB configuration option to warn before very 
   large rows get big enough to threaten node stability, and -x option to
   be able to remove them with sstable2json if the warning is unheeded
   until it's too late (CASSANDRA-843)
 * Add logging of GC activity (CASSANDRA-813)
 * fix ConcurrentModificationException in commitlog discard (CASSANDRA-853)
 * Fix hardcoded row count in Hadoop RecordReader (CASSANDRA-837)
 * Add a jmx status to the streaming service and change several DEBUG
   messages to INFO (CASSANDRA-845)
 * fix classpath in cassandra-cli.bat for Windows (CASSANDRA-858)
 * allow re-specifying host, port to cassandra-cli if invalid ones
   are first tried (CASSANDRA-867)
 * fix race condition handling rpc timeout in the coordinator
   (CASSANDRA-864)
 * Remove CalloutLocation and StagingFileDirectory from storage-conf files 
   since those settings are no longer used (CASSANDRA-878)
 * Parse a long from RowWarningThresholdInMB instead of an int (CASSANDRA-882)
 * Remove obsolete ControlPort code from DatabaseDescriptor (CASSANDRA-886)
 * move skipBytes side effect out of assert (CASSANDRA-899)
 * add "double getLoad" to StorageServiceMBean (CASSANDRA-898)
 * track row stats per CF at compaction time (CASSANDRA-870)
 * disallow CommitLogDirectory matching a DataFileDirectory (CASSANDRA-888)
 * default key cache size is 200k entries, changed from 10% (CASSANDRA-863)
 * add -Dcassandra-foreground=yes to cassandra.bat
 * exit if cluster name is changed unexpectedly (CASSANDRA-769)


0.6.0-beta1/beta2
 * add batch_mutate thrift command, deprecating batch_insert (CASSANDRA-336)
 * remove get_key_range Thrift API, deprecated in 0.5 (CASSANDRA-710)
 * add optional login() Thrift call for authentication (CASSANDRA-547)
 * support fat clients using gossiper and StorageProxy to perform
   replication in-process [jvm-only] (CASSANDRA-535)
 * support mmapped I/O for reads, on by default on 64bit JVMs 
   (CASSANDRA-408, CASSANDRA-669)
 * improve insert concurrency, particularly during Hinted Handoff
   (CASSANDRA-658)
 * faster network code (CASSANDRA-675)
 * stress.py moved to contrib (CASSANDRA-635)
 * row caching [must be explicitly enabled per-CF in config] (CASSANDRA-678)
 * present a useful measure of compaction progress in JMX (CASSANDRA-599)
 * add bin/sstablekeys (CASSNADRA-679)
 * add ConsistencyLevel.ANY (CASSANDRA-687)
 * make removetoken remove nodes from gossip entirely (CASSANDRA-644)
 * add ability to set cache sizes at runtime (CASSANDRA-708)
 * report latency and cache hit rate statistics with lifetime totals
   instead of average over the last minute (CASSANDRA-702)
 * support get_range_slice for RandomPartitioner (CASSANDRA-745)
 * per-keyspace replication factory and replication strategy (CASSANDRA-620)
 * track latency in microseconds (CASSANDRA-733)
 * add describe_ Thrift methods, deprecating get_string_property and 
   get_string_list_property
 * jmx interface for tracking operation mode and streams in general.
   (CASSANDRA-709)
 * keep memtables in sorted order to improve range query performance
   (CASSANDRA-799)
 * use while loop instead of recursion when trimming sstables compaction list 
   to avoid blowing stack in pathological cases (CASSANDRA-804)
 * basic Hadoop map/reduce support (CASSANDRA-342)


0.5.1
 * ensure all files for an sstable are streamed to the same directory.
   (CASSANDRA-716)
 * more accurate load estimate for bootstrapping (CASSANDRA-762)
 * tolerate dead or unavailable bootstrap target on write (CASSANDRA-731)
 * allow larger numbers of keys (> 140M) in a sstable bloom filter
   (CASSANDRA-790)
 * include jvm argument improvements from CASSANDRA-504 in debian package
 * change streaming chunk size to 32MB to accomodate Windows XP limitations
   (was 64MB) (CASSANDRA-795)
 * fix get_range_slice returning results in the wrong order (CASSANDRA-781)
 

0.5.0 final
 * avoid attempting to delete temporary bootstrap files twice (CASSANDRA-681)
 * fix bogus NaN in nodeprobe cfstats output (CASSANDRA-646)
 * provide a policy for dealing with single thread executors w/ a full queue
   (CASSANDRA-694)
 * optimize inner read in MessagingService, vastly improving multiple-node
   performance (CASSANDRA-675)
 * wait for table flush before streaming data back to a bootstrapping node.
   (CASSANDRA-696)
 * keep track of bootstrapping sources by table so that bootstrapping doesn't 
   give the indication of finishing early (CASSANDRA-673)


0.5.0 RC3
 * commit the correct version of the patch for CASSANDRA-663


0.5.0 RC2 (unreleased)
 * fix bugs in converting get_range_slice results to Thrift 
   (CASSANDRA-647, CASSANDRA-649)
 * expose java.util.concurrent.TimeoutException in StorageProxy methods
   (CASSANDRA-600)
 * TcpConnectionManager was holding on to disconnected connections, 
   giving the false indication they were being used. (CASSANDRA-651)
 * Remove duplicated write. (CASSANDRA-662)
 * Abort bootstrap if IP is already in the token ring (CASSANDRA-663)
 * increase default commitlog sync period, and wait for last sync to 
   finish before submitting another (CASSANDRA-668)


0.5.0 RC1
 * Fix potential NPE in get_range_slice (CASSANDRA-623)
 * add CRC32 to commitlog entries (CASSANDRA-605)
 * fix data streaming on windows (CASSANDRA-630)
 * GC compacted sstables after cleanup and compaction (CASSANDRA-621)
 * Speed up anti-entropy validation (CASSANDRA-629)
 * Fix anti-entropy assertion error (CASSANDRA-639)
 * Fix pending range conflicts when bootstapping or moving
   multiple nodes at once (CASSANDRA-603)
 * Handle obsolete gossip related to node movement in the case where
   one or more nodes is down when the movement occurs (CASSANDRA-572)
 * Include dead nodes in gossip to avoid a variety of problems
   and fix HH to removed nodes (CASSANDRA-634)
 * return an InvalidRequestException for mal-formed SlicePredicates
   (CASSANDRA-643)
 * fix bug determining closest neighbor for use in multiple datacenters
   (CASSANDRA-648)
 * Vast improvements in anticompaction speed (CASSANDRA-607)
 * Speed up log replay and writes by avoiding redundant serializations
   (CASSANDRA-652)


0.5.0 beta 2
 * Bootstrap improvements (several tickets)
 * add nodeprobe repair anti-entropy feature (CASSANDRA-193, CASSANDRA-520)
 * fix possibility of partition when many nodes restart at once
   in clusters with multiple seeds (CASSANDRA-150)
 * fix NPE in get_range_slice when no data is found (CASSANDRA-578)
 * fix potential NPE in hinted handoff (CASSANDRA-585)
 * fix cleanup of local "system" keyspace (CASSANDRA-576)
 * improve computation of cluster load balance (CASSANDRA-554)
 * added super column read/write, column count, and column/row delete to
   cassandra-cli (CASSANDRA-567, CASSANDRA-594)
 * fix returning live subcolumns of deleted supercolumns (CASSANDRA-583)
 * respect JAVA_HOME in bin/ scripts (several tickets)
 * add StorageService.initClient for fat clients on the JVM (CASSANDRA-535)
   (see contrib/client_only for an example of use)
 * make consistency_level functional in get_range_slice (CASSANDRA-568)
 * optimize key deserialization for RandomPartitioner (CASSANDRA-581)
 * avoid GCing tombstones except on major compaction (CASSANDRA-604)
 * increase failure conviction threshold, resulting in less nodes
   incorrectly (and temporarily) marked as down (CASSANDRA-610)
 * respect memtable thresholds during log replay (CASSANDRA-609)
 * support ConsistencyLevel.ALL on read (CASSANDRA-584)
 * add nodeprobe removetoken command (CASSANDRA-564)


0.5.0 beta
 * Allow multiple simultaneous flushes, improving flush throughput 
   on multicore systems (CASSANDRA-401)
 * Split up locks to improve write and read throughput on multicore systems
   (CASSANDRA-444, CASSANDRA-414)
 * More efficient use of memory during compaction (CASSANDRA-436)
 * autobootstrap option: when enabled, all non-seed nodes will attempt
   to bootstrap when started, until bootstrap successfully
   completes. -b option is removed.  (CASSANDRA-438)
 * Unless a token is manually specified in the configuration xml,
   a bootstraping node will use a token that gives it half the
   keys from the most-heavily-loaded node in the cluster,
   instead of generating a random token. 
   (CASSANDRA-385, CASSANDRA-517)
 * Miscellaneous bootstrap fixes (several tickets)
 * Ability to change a node's token even after it has data on it
   (CASSANDRA-541)
 * Ability to decommission a live node from the ring (CASSANDRA-435)
 * Semi-automatic loadbalancing via nodeprobe (CASSANDRA-192)
 * Add ability to set compaction thresholds at runtime via
   JMX / nodeprobe.  (CASSANDRA-465)
 * Add "comment" field to ColumnFamily definition. (CASSANDRA-481)
 * Additional JMX metrics (CASSANDRA-482)
 * JSON based export and import tools (several tickets)
 * Hinted Handoff fixes (several tickets)
 * Add key cache to improve read performance (CASSANDRA-423)
 * Simplified construction of custom ReplicationStrategy classes
   (CASSANDRA-497)
 * Graphical application (Swing) for ring integrity verification and 
   visualization was added to contrib (CASSANDRA-252)
 * Add DCQUORUM, DCQUORUMSYNC consistency levels and corresponding
   ReplicationStrategy / EndpointSnitch classes.  Experimental.
   (CASSANDRA-492)
 * Web client interface added to contrib (CASSANDRA-457)
 * More-efficient flush for Random, CollatedOPP partitioners 
   for normal writes (CASSANDRA-446) and bulk load (CASSANDRA-420)
 * Add MemtableFlushAfterMinutes, a global replacement for the old 
   per-CF FlushPeriodInMinutes setting (CASSANDRA-463)
 * optimizations to slice reading (CASSANDRA-350) and supercolumn
   queries (CASSANDRA-510)
 * force binding to given listenaddress for nodes with multiple
   interfaces (CASSANDRA-546)
 * stress.py benchmarking tool improvements (several tickets)
 * optimized replica placement code (CASSANDRA-525)
 * faster log replay on restart (CASSANDRA-539, CASSANDRA-540)
 * optimized local-node writes (CASSANDRA-558)
 * added get_range_slice, deprecating get_key_range (CASSANDRA-344)
 * expose TimedOutException to thrift (CASSANDRA-563)
 

0.4.2
 * Add validation disallowing null keys (CASSANDRA-486)
 * Fix race conditions in TCPConnectionManager (CASSANDRA-487)
 * Fix using non-utf8-aware comparison as a sanity check.
   (CASSANDRA-493)
 * Improve default garbage collector options (CASSANDRA-504)
 * Add "nodeprobe flush" (CASSANDRA-505)
 * remove NotFoundException from get_slice throws list (CASSANDRA-518)
 * fix get (not get_slice) of entire supercolumn (CASSANDRA-508)
 * fix null token during bootstrap (CASSANDRA-501)


0.4.1
 * Fix FlushPeriod columnfamily configuration regression
   (CASSANDRA-455)
 * Fix long column name support (CASSANDRA-460)
 * Fix for serializing a row that only contains tombstones
   (CASSANDRA-458)
 * Fix for discarding unneeded commitlog segments (CASSANDRA-459)
 * Add SnapshotBeforeCompaction configuration option (CASSANDRA-426)
 * Fix compaction abort under insufficient disk space (CASSANDRA-473)
 * Fix reading subcolumn slice from tombstoned CF (CASSANDRA-484)
 * Fix race condition in RVH causing occasional NPE (CASSANDRA-478)


0.4.0
 * fix get_key_range problems when a node is down (CASSANDRA-440)
   and add UnavailableException to more Thrift methods
 * Add example EndPointSnitch contrib code (several tickets)


0.4.0 RC2
 * fix SSTable generation clash during compaction (CASSANDRA-418)
 * reject method calls with null parameters (CASSANDRA-308)
 * properly order ranges in nodeprobe output (CASSANDRA-421)
 * fix logging of certain errors on executor threads (CASSANDRA-425)


0.4.0 RC1
 * Bootstrap feature is live; use -b on startup (several tickets)
 * Added multiget api (CASSANDRA-70)
 * fix Deadlock with SelectorManager.doProcess and TcpConnection.write
   (CASSANDRA-392)
 * remove key cache b/c of concurrency bugs in third-party
   CLHM library (CASSANDRA-405)
 * update non-major compaction logic to use two threshold values
   (CASSANDRA-407)
 * add periodic / batch commitlog sync modes (several tickets)
 * inline BatchMutation into batch_insert params (CASSANDRA-403)
 * allow setting the logging level at runtime via mbean (CASSANDRA-402)
 * change default comparator to BytesType (CASSANDRA-400)
 * add forwards-compatible ConsistencyLevel parameter to get_key_range
   (CASSANDRA-322)
 * r/m special case of blocking for local destination when writing with 
   ConsistencyLevel.ZERO (CASSANDRA-399)
 * Fixes to make BinaryMemtable [bulk load interface] useful (CASSANDRA-337);
   see contrib/bmt_example for an example of using it.
 * More JMX properties added (several tickets)
 * Thrift changes (several tickets)
    - Merged _super get methods with the normal ones; return values
      are now of ColumnOrSuperColumn.
    - Similarly, merged batch_insert_super into batch_insert.



0.4.0 beta
 * On-disk data format has changed to allow billions of keys/rows per
   node instead of only millions
 * Multi-keyspace support
 * Scan all sstables for all queries to avoid situations where
   different types of operation on the same ColumnFamily could
   disagree on what data was present
 * Snapshot support via JMX
 * Thrift API has changed a _lot_:
    - removed time-sorted CFs; instead, user-defined comparators
      may be defined on the column names, which are now byte arrays.
      Default comparators are provided for UTF8, Bytes, Ascii, Long (i64),
      and UUID types.
    - removed colon-delimited strings in thrift api in favor of explicit
      structs such as ColumnPath, ColumnParent, etc.  Also normalized
      thrift struct and argument naming.
    - Added columnFamily argument to get_key_range.
    - Change signature of get_slice to accept starting and ending
      columns as well as an offset.  (This allows use of indexes.)
      Added "ascending" flag to allow reasonably-efficient reverse
      scans as well.  Removed get_slice_by_range as redundant.
    - get_key_range operates on one CF at a time
    - changed `block` boolean on insert methods to ConsistencyLevel enum,
      with options of NONE, ONE, QUORUM, and ALL.
    - added similar consistency_level parameter to read methods
    - column-name-set slice with no names given now returns zero columns
      instead of all of them.  ("all" can run your server out of memory.
      use a range-based slice with a high max column count instead.)
 * Removed the web interface. Node information can now be obtained by 
   using the newly introduced nodeprobe utility.
 * More JMX stats
 * Remove magic values from internals (e.g. special key to indicate
   when to flush memtables)
 * Rename configuration "table" to "keyspace"
 * Moved to crash-only design; no more shutdown (just kill the process)
 * Lots of bug fixes

Full list of issues resolved in 0.4 is at https://issues.apache.org/jira/secure/IssueNavigator.jspa?reset=true&&pid=12310865&fixfor=12313862&resolution=1&sorter/field=issuekey&sorter/order=DESC


0.3.0 RC3
 * Fix potential deadlock under load in TCPConnection.
   (CASSANDRA-220)


0.3.0 RC2
 * Fix possible data loss when server is stopped after replaying
   log but before new inserts force memtable flush.
   (CASSANDRA-204)
 * Added BUGS file


0.3.0 RC1
 * Range queries on keys, including user-defined key collation
 * Remove support
 * Workarounds for a weird bug in JDK select/register that seems
   particularly common on VM environments. Cassandra should deploy
   fine on EC2 now
 * Much improved infrastructure: the beginnings of a decent test suite
   ("ant test" for unit tests; "nosetests" for system tests), code
   coverage reporting, etc.
 * Expanded node status reporting via JMX
 * Improved error reporting/logging on both server and client
 * Reduced memory footprint in default configuration
 * Combined blocking and non-blocking versions of insert APIs
 * Added FlushPeriodInMinutes configuration parameter to force
   flushing of infrequently-updated ColumnFamilies<|MERGE_RESOLUTION|>--- conflicted
+++ resolved
@@ -1,4 +1,3 @@
-<<<<<<< HEAD
 1.1.1-dev
  * clean up and optimize DataOutputBuffer, used by CQL compression and
    CompositeType (CASSANDRA-4072)
@@ -6,10 +5,8 @@
  * identify and blacklist corrupted SSTables from future compactions (CASSANDRA-2261)
  * Move CfDef and KsDef validation out of thrift (CASSANDRA-4037)
 
-=======
 1.1-dev
  * Adds caching and bloomFilterFpChange to CQL options (CASSANDRA-4042)
->>>>>>> 75fdb852
 
 1.1-beta2
  * rename loaded sstables to avoid conflicts with local snapshots
