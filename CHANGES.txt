--- conflicted
+++ resolved
@@ -57,23 +57,13 @@
  * use 64KB flush buffer instead of in_memory_compaction_limit (CASSANDRA-2463)
  * fix duplicate results from CFS.scan (CASSANDRA-2406)
  * avoid caching token-only decoratedkeys (CASSANDRA-2416)
-<<<<<<< HEAD
-<<<<<<< .working
-=======
- * preserve version when streaming data from old sstables (CASSANDRA-2283)
- * fix backslash substitutions in CLI (CASSANDRA-2492)
->>>>>>> 2f90f45c
  * count a row deletion as one operation towards memtable threshold 
    (CASSANDRA-2519)
  * fixes for verifying destination availability under hinted conditions
    so UE can be thrown intead of timing out (CASSANDRA-2514)
  * support LOCAL_QUORUM, EACH_QUORUM CLs outside of NTS (CASSANDRA-2516)
-<<<<<<< HEAD
-=======
  * preserve version when streaming data from old sstables (CASSANDRA-2283)
->>>>>>> .merge-right.r1094789
-=======
->>>>>>> 2f90f45c
+ * fix backslash substitutions in CLI (CASSANDRA-2492)
 
 
 0.7.4
