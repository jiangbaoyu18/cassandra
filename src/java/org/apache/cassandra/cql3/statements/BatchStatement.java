/*
 * Licensed to the Apache Software Foundation (ASF) under one
 * or more contributor license agreements.  See the NOTICE file
 * distributed with this work for additional information
 * regarding copyright ownership.  The ASF licenses this file
 * to you under the Apache License, Version 2.0 (the
 * "License"); you may not use this file except in compliance
 * with the License.  You may obtain a copy of the License at
 *
 *     http://www.apache.org/licenses/LICENSE-2.0
 *
 * Unless required by applicable law or agreed to in writing, software
 * distributed under the License is distributed on an "AS IS" BASIS,
 * WITHOUT WARRANTIES OR CONDITIONS OF ANY KIND, either express or implied.
 * See the License for the specific language governing permissions and
 * limitations under the License.
 */
package org.apache.cassandra.cql3.statements;

import java.nio.ByteBuffer;
import java.util.*;

import com.google.common.base.Function;
import com.google.common.collect.*;
import org.apache.cassandra.config.DatabaseDescriptor;
import org.github.jamm.MemoryMeter;
import org.slf4j.Logger;
import org.slf4j.LoggerFactory;

import org.apache.cassandra.config.ColumnDefinition;
import org.apache.cassandra.cql3.*;
import org.apache.cassandra.db.*;
import org.apache.cassandra.db.composites.Composite;
import org.apache.cassandra.exceptions.*;
import org.apache.cassandra.service.ClientState;
import org.apache.cassandra.service.QueryState;
import org.apache.cassandra.service.StorageProxy;
import org.apache.cassandra.transport.messages.ResultMessage;

/**
 * A <code>BATCH</code> statement parsed from a CQL query.
 *
 */
public class BatchStatement implements CQLStatement, MeasurableForPreparedCache
{
    public static enum Type
    {
        LOGGED, UNLOGGED, COUNTER
    }

    private final int boundTerms;
    public final Type type;
    private final List<ModificationStatement> statements;
    private final Attributes attrs;
    private final boolean hasConditions;
    private static final Logger logger = LoggerFactory.getLogger(BatchStatement.class);

    /**
     * Creates a new BatchStatement from a list of statements and a
     * Thrift consistency level.
     *
     * @param type type of the batch
     * @param statements a list of UpdateStatements
     * @param attrs additional attributes for statement (CL, timestamp, timeToLive)
     */
    public BatchStatement(int boundTerms, Type type, List<ModificationStatement> statements, Attributes attrs, boolean hasConditions)
    {
        this.boundTerms = boundTerms;
        this.type = type;
        this.statements = statements;
        this.attrs = attrs;
        this.hasConditions = hasConditions;
    }

    public long measureForPreparedCache(MemoryMeter meter)
    {
        long size = meter.measure(this)
                  + meter.measureDeep(type)
                  + meter.measure(statements)
                  + meter.measureDeep(attrs);
        for (ModificationStatement stmt : statements)
            size += stmt.measureForPreparedCache(meter);
        return size;
    }

    public int getBoundTerms()
    {
        return boundTerms;
    }

    public void checkAccess(ClientState state) throws InvalidRequestException, UnauthorizedException
    {
        for (ModificationStatement statement : statements)
            statement.checkAccess(state);
    }

    public void validate(ClientState state) throws InvalidRequestException
    {
        if (attrs.isTimeToLiveSet())
            throw new InvalidRequestException("Global TTL on the BATCH statement is not supported.");

        boolean timestampSet = attrs.isTimestampSet();
        if (timestampSet)
        {
            if (hasConditions)
                throw new InvalidRequestException("Cannot provide custom timestamp for conditional BATCH");
            if (type == Type.COUNTER)
                throw new InvalidRequestException("Cannot provide custom timestamp for counter BATCH");
        }

        for (ModificationStatement statement : statements)
        {
            if (timestampSet && statement.isTimestampSet())
                throw new InvalidRequestException("Timestamp must be set either on BATCH or individual statements");

            statement.validate(state);
        }
    }

    public List<ModificationStatement> getStatements()
    {
        return statements;
    }

    private Collection<? extends IMutation> getMutations(BatchQueryOptions options, boolean local, long now)
    throws RequestExecutionException, RequestValidationException
    {
        Map<String, Map<ByteBuffer, IMutation>> mutations = new HashMap<>();
        for (int i = 0; i < statements.size(); i++)
        {
            ModificationStatement statement = statements.get(i);
            QueryOptions statementOptions = options.forStatement(i);
            long timestamp = attrs.getTimestamp(now, statementOptions);
            addStatementMutations(statement, statementOptions, local, timestamp, mutations);
        }
        return unzipMutations(mutations);
    }

    private Collection<? extends IMutation> unzipMutations(Map<String, Map<ByteBuffer, IMutation>> mutations)
    {
        // The case where all statement where on the same keyspace is pretty common
        if (mutations.size() == 1)
            return mutations.values().iterator().next().values();

        List<IMutation> ms = new ArrayList<>();
        for (Map<ByteBuffer, IMutation> ksMap : mutations.values())
            ms.addAll(ksMap.values());
        return ms;
    }

    private void addStatementMutations(ModificationStatement statement,
                                       QueryOptions options,
                                       boolean local,
                                       long now,
                                       Map<String, Map<ByteBuffer, IMutation>> mutations)
    throws RequestExecutionException, RequestValidationException
    {
        String ksName = statement.keyspace();
        Map<ByteBuffer, IMutation> ksMap = mutations.get(ksName);
        if (ksMap == null)
        {
            ksMap = new HashMap<>();
            mutations.put(ksName, ksMap);
        }

        // The following does the same than statement.getMutations(), but we inline it here because
        // we don't want to recreate mutations every time as this is particularly inefficient when applying
        // multiple batch to the same partition (see #6737).
        List<ByteBuffer> keys = statement.buildPartitionKeyNames(options);
        Composite clusteringPrefix = statement.createClusteringPrefix(options);
        UpdateParameters params = statement.makeUpdateParameters(keys, clusteringPrefix, options, local, now);

        for (ByteBuffer key : keys)
        {
            IMutation mutation = ksMap.get(key);
            Mutation mut;
            if (mutation == null)
            {
                mut = new Mutation(ksName, key);
                mutation = type == Type.COUNTER ? new CounterMutation(mut, options.getConsistency()) : mut;
                ksMap.put(key, mutation);
            }
            else
            {
                mut = type == Type.COUNTER ? ((CounterMutation)mutation).getMutation() : (Mutation)mutation;
            }

            statement.addUpdateForKey(mut.addOrGet(statement.cfm), key, clusteringPrefix, params);
        }
    }

    /**
     * Checks batch size to ensure threshold is met. If not, a warning is logged.
     * @param cfs ColumnFamilies that will store the batch's mutations.
     */
    private void verifyBatchSize(Iterable<ColumnFamily> cfs)
    {
        long size = 0;
        long warnThreshold = DatabaseDescriptor.getBatchSizeWarnThreshold();

        for (ColumnFamily cf : cfs)
            size += cf.dataSize();

        if (size > warnThreshold)
        {
            Set<String> ksCfPairs = new HashSet<>();
            for (ColumnFamily cf : cfs)
                ksCfPairs.add(cf.metadata().ksName + "." + cf.metadata().cfName);

            String format = "Batch of prepared statements for {} is of size {}, exceeding specified threshold of {} by {}.";
            logger.warn(format, ksCfPairs, size, warnThreshold, size - warnThreshold);
        }
    }

    public ResultMessage execute(QueryState queryState, QueryOptions options) throws RequestExecutionException, RequestValidationException
    {
        return execute(queryState, BatchQueryOptions.withoutPerStatementVariables(options));
    }

    public ResultMessage execute(QueryState queryState, BatchQueryOptions options) throws RequestExecutionException, RequestValidationException
    {
        return execute(options, false, options.getTimestamp(queryState));
    }

    public ResultMessage execute(BatchQueryOptions options, boolean local, long now)
    throws RequestExecutionException, RequestValidationException
    {
        if (options.getConsistency() == null)
            throw new InvalidRequestException("Invalid empty consistency level");
        if (options.getSerialConsistency() == null)
            throw new InvalidRequestException("Invalid empty serial consistency level");

        if (hasConditions)
            return executeWithConditions(options, now);

<<<<<<< HEAD
        executeWithoutConditions(getMutations(options, local, now), options.getConsistency());
        return null;
=======
        executeWithoutConditions(getMutations(variables, local, cl, now), cl);
        return new ResultMessage.Void();
>>>>>>> aa9894df
    }

    private void executeWithoutConditions(Collection<? extends IMutation> mutations, ConsistencyLevel cl) throws RequestExecutionException, RequestValidationException
    {
        // Extract each collection of cfs from it's IMutation and then lazily concatenate all of them into a single Iterable.
        Iterable<ColumnFamily> cfs = Iterables.concat(Iterables.transform(mutations, new Function<IMutation, Collection<ColumnFamily>>()
        {
            public Collection<ColumnFamily> apply(IMutation im)
            {
                return im.getColumnFamilies();
            }
        }));
        verifyBatchSize(cfs);

        boolean mutateAtomic = (type == Type.LOGGED && mutations.size() > 1);
        StorageProxy.mutateWithTriggers(mutations, cl, mutateAtomic);
    }

    private ResultMessage executeWithConditions(BatchQueryOptions options, long now)
    throws RequestExecutionException, RequestValidationException
    {
        ByteBuffer key = null;
        String ksName = null;
        String cfName = null;
        ColumnFamily updates = null;
        CQL3CasConditions conditions = null;
        Set<ColumnDefinition> columnsWithConditions = new LinkedHashSet<ColumnDefinition>();

        for (int i = 0; i < statements.size(); i++)
        {
            ModificationStatement statement = statements.get(i);
            QueryOptions statementOptions = options.forStatement(i);
            long timestamp = attrs.getTimestamp(now, statementOptions);
            List<ByteBuffer> pks = statement.buildPartitionKeyNames(statementOptions);
            if (pks.size() > 1)
                throw new IllegalArgumentException("Batch with conditions cannot span multiple partitions (you cannot use IN on the partition key)");
            if (key == null)
            {
                key = pks.get(0);
                ksName = statement.cfm.ksName;
                cfName = statement.cfm.cfName;
                conditions = new CQL3CasConditions(statement.cfm, now);
                updates = ArrayBackedSortedColumns.factory.create(statement.cfm);
            }
            else if (!key.equals(pks.get(0)))
            {
                throw new InvalidRequestException("Batch with conditions cannot span multiple partitions");
            }

            Composite clusteringPrefix = statement.createClusteringPrefix(statementOptions);
            if (statement.hasConditions())
            {
                statement.addUpdatesAndConditions(key, clusteringPrefix, updates, conditions, statementOptions, timestamp);
                // As soon as we have a ifNotExists, we set columnsWithConditions to null so that everything is in the resultSet
                if (statement.hasIfNotExistCondition() || statement.hasIfExistCondition())
                    columnsWithConditions = null;
                else if (columnsWithConditions != null)
                    Iterables.addAll(columnsWithConditions, statement.getColumnsWithConditions());
            }
            else
            {
                UpdateParameters params = statement.makeUpdateParameters(Collections.singleton(key), clusteringPrefix, statementOptions, false, now);
                statement.addUpdateForKey(updates, key, clusteringPrefix, params);
            }
        }

        verifyBatchSize(Collections.singleton(updates));
        ColumnFamily result = StorageProxy.cas(ksName, cfName, key, conditions, updates, options.getSerialConsistency(), options.getConsistency());
        return new ResultMessage.Rows(ModificationStatement.buildCasResultSet(ksName, key, cfName, result, columnsWithConditions, true, options.forStatement(0)));
    }

    public ResultMessage executeInternal(QueryState queryState, QueryOptions options) throws RequestValidationException, RequestExecutionException
    {
        assert !hasConditions;
        for (IMutation mutation : getMutations(BatchQueryOptions.withoutPerStatementVariables(options), true, queryState.getTimestamp()))
        {
            // We don't use counters internally.
            assert mutation instanceof Mutation;
            ((Mutation) mutation).apply();
        }
        return null;
    }

    public interface BatchVariables
    {
        public List<ByteBuffer> getVariablesForStatement(int statementInBatch);
    }

    public String toString()
    {
        return String.format("BatchStatement(type=%s, statements=%s)", type, statements);
    }

    public static class Parsed extends CFStatement
    {
        private final Type type;
        private final Attributes.Raw attrs;
        private final List<ModificationStatement.Parsed> parsedStatements;

        public Parsed(Type type, Attributes.Raw attrs, List<ModificationStatement.Parsed> parsedStatements)
        {
            super(null);
            this.type = type;
            this.attrs = attrs;
            this.parsedStatements = parsedStatements;
        }

        @Override
        public void prepareKeyspace(ClientState state) throws InvalidRequestException
        {
            for (ModificationStatement.Parsed statement : parsedStatements)
                statement.prepareKeyspace(state);
        }

        public ParsedStatement.Prepared prepare() throws InvalidRequestException
        {
            VariableSpecifications boundNames = getBoundVariables();

            List<ModificationStatement> statements = new ArrayList<ModificationStatement>(parsedStatements.size());
            boolean hasConditions = false;
            for (ModificationStatement.Parsed parsed : parsedStatements)
            {
                ModificationStatement stmt = parsed.prepare(boundNames);
                if (stmt.hasConditions())
                    hasConditions = true;

                if (stmt.isCounter() && type != Type.COUNTER)
                    throw new InvalidRequestException("Counter mutations are only allowed in COUNTER batches");

                if (!stmt.isCounter() && type == Type.COUNTER)
                    throw new InvalidRequestException("Only counter mutations are allowed in COUNTER batches");

                statements.add(stmt);
            }

            if (hasConditions)
            {
                String ksName = null;
                String cfName = null;
                for (ModificationStatement stmt : statements)
                {
                    if (ksName != null && (!stmt.keyspace().equals(ksName) || !stmt.columnFamily().equals(cfName)))
                        throw new InvalidRequestException("Batch with conditions cannot span multiple tables");
                    ksName = stmt.keyspace();
                    cfName = stmt.columnFamily();
                }
            }

            Attributes prepAttrs = attrs.prepare("[batch]", "[batch]");
            prepAttrs.collectMarkerSpecification(boundNames);

            return new ParsedStatement.Prepared(new BatchStatement(boundNames.size(), type, statements, prepAttrs, hasConditions), boundNames);
        }
    }
}<|MERGE_RESOLUTION|>--- conflicted
+++ resolved
@@ -233,13 +233,8 @@
         if (hasConditions)
             return executeWithConditions(options, now);
 
-<<<<<<< HEAD
         executeWithoutConditions(getMutations(options, local, now), options.getConsistency());
-        return null;
-=======
-        executeWithoutConditions(getMutations(variables, local, cl, now), cl);
         return new ResultMessage.Void();
->>>>>>> aa9894df
     }
 
     private void executeWithoutConditions(Collection<? extends IMutation> mutations, ConsistencyLevel cl) throws RequestExecutionException, RequestValidationException
