/*
 * Licensed to the Apache Software Foundation (ASF) under one
 * or more contributor license agreements.  See the NOTICE file
 * distributed with this work for additional information
 * regarding copyright ownership.  The ASF licenses this file
 * to you under the Apache License, Version 2.0 (the
 * "License"); you may not use this file except in compliance
 * with the License.  You may obtain a copy of the License at
 *
 *     http://www.apache.org/licenses/LICENSE-2.0
 *
 * Unless required by applicable law or agreed to in writing, software
 * distributed under the License is distributed on an "AS IS" BASIS,
 * WITHOUT WARRANTIES OR CONDITIONS OF ANY KIND, either express or implied.
 * See the License for the specific language governing permissions and
 * limitations under the License.
 */
package org.apache.cassandra.service;

import java.io.File;
import java.io.IOException;
import java.net.InetAddress;
import java.net.UnknownHostException;
import java.util.*;
import java.util.concurrent.*;
import java.util.concurrent.atomic.AtomicBoolean;

import com.google.common.collect.Multimap;
import com.google.common.collect.Sets;

import org.slf4j.Logger;
import org.slf4j.LoggerFactory;

import org.apache.cassandra.concurrent.JMXConfigurableThreadPoolExecutor;
import org.apache.cassandra.concurrent.NamedThreadFactory;
import org.apache.cassandra.config.DatabaseDescriptor;
import org.apache.cassandra.db.ColumnFamilyStore;
import org.apache.cassandra.db.compaction.CompactionManager;
import org.apache.cassandra.dht.Bounds;
import org.apache.cassandra.dht.Range;
import org.apache.cassandra.dht.Token;
import org.apache.cassandra.gms.FailureDetector;
import org.apache.cassandra.gms.Gossiper;
import org.apache.cassandra.io.sstable.Component;
import org.apache.cassandra.io.sstable.SSTableReader;
import org.apache.cassandra.locator.TokenMetadata;
import org.apache.cassandra.net.IAsyncCallbackWithFailure;
import org.apache.cassandra.net.MessageIn;
import org.apache.cassandra.net.MessageOut;
import org.apache.cassandra.net.MessagingService;
import org.apache.cassandra.repair.*;
import org.apache.cassandra.repair.messages.AnticompactionRequest;
import org.apache.cassandra.repair.messages.PrepareMessage;
import org.apache.cassandra.repair.messages.RepairMessage;
import org.apache.cassandra.repair.messages.SyncComplete;
import org.apache.cassandra.repair.messages.ValidationComplete;
import org.apache.cassandra.utils.FBUtilities;
import org.apache.cassandra.utils.UUIDGen;

/**
 * ActiveRepairService is the starting point for manual "active" repairs.
 *
 * Each user triggered repair will correspond to one or multiple repair session,
 * one for each token range to repair. On repair session might repair multiple
 * column families. For each of those column families, the repair session will
 * request merkle trees for each replica of the range being repaired, diff those
 * trees upon receiving them, schedule the streaming ofthe parts to repair (based on
 * the tree diffs) and wait for all those operation. See RepairSession for more
 * details.
 *
 * The creation of a repair session is done through the submitRepairSession that
 * returns a future on the completion of that session.
 */
public class ActiveRepairService
{
    private static final Logger logger = LoggerFactory.getLogger(ActiveRepairService.class);
    // singleton enforcement
    public static final ActiveRepairService instance = new ActiveRepairService();

    public static final long UNREPAIRED_SSTABLE = 0;

    private static final ThreadPoolExecutor executor;
    static
    {
        executor = new JMXConfigurableThreadPoolExecutor(4,
                                                         60,
                                                         TimeUnit.SECONDS,
                                                         new LinkedBlockingQueue<Runnable>(),
                                                         new NamedThreadFactory("AntiEntropySessions"),
                                                         "internal");
    }

    public static enum Status
    {
        STARTED, SESSION_SUCCESS, SESSION_FAILED, FINISHED
    }

    /**
     * A map of active coordinator session.
     */
    private final ConcurrentMap<UUID, RepairSession> sessions;

    private final ConcurrentMap<UUID, ParentRepairSession> parentRepairSessions;

    /**
     * Protected constructor. Use ActiveRepairService.instance.
     */
    protected ActiveRepairService()
    {
        sessions = new ConcurrentHashMap<>();
        parentRepairSessions = new ConcurrentHashMap<>();
    }

    /**
     * Requests repairs for the given keyspace and column families.
     *
     * @return Future for asynchronous call or null if there is no need to repair
     */
<<<<<<< HEAD
    public RepairFuture submitRepairSession(UUID parentRepairSession, Range<Token> range, String keyspace, boolean isSequential, Set<InetAddress> endpoints, String... cfnames)
    {
        RepairSession session = new RepairSession(parentRepairSession, range, keyspace, isSequential, endpoints, cfnames);
=======
    public RepairFuture submitRepairSession(Range<Token> range, String keyspace, RepairParallelism parallelismDegree, Collection<String> dataCenters, Collection<String> hosts, String... cfnames)
    {
        RepairSession session = new RepairSession(range, keyspace, parallelismDegree, dataCenters, hosts, cfnames);
>>>>>>> 41469ecf
        if (session.endpoints.isEmpty())
            return null;
        RepairFuture futureTask = new RepairFuture(session);
        executor.execute(futureTask);
        return futureTask;
    }

    public void addToActiveSessions(RepairSession session)
    {
        sessions.put(session.getId(), session);
        Gossiper.instance.register(session);
        FailureDetector.instance.registerFailureDetectionEventListener(session);
    }

    public void removeFromActiveSessions(RepairSession session)
    {
        Gossiper.instance.unregister(session);
        sessions.remove(session.getId());
    }

    public void terminateSessions()
    {
        for (RepairSession session : sessions.values())
        {
            session.forceShutdown();
        }
        parentRepairSessions.clear();
    }

    // for testing only. Create a session corresponding to a fake request and
    // add it to the sessions (avoid NPE in tests)
    RepairFuture submitArtificialRepairSession(RepairJobDesc desc)
    {
<<<<<<< HEAD
        Set<InetAddress> neighbours = new HashSet<>();
        neighbours.addAll(ActiveRepairService.getNeighbors(desc.keyspace, desc.range, null, null));
        RepairSession session = new RepairSession(desc.parentSessionId, desc.sessionId, desc.range, desc.keyspace, false, neighbours, new String[]{desc.columnFamily});
=======
        RepairSession session = new RepairSession(desc.sessionId, desc.range, desc.keyspace, RepairParallelism.PARALLEL, null, null, new String[]{desc.columnFamily});
>>>>>>> 41469ecf
        sessions.put(session.getId(), session);
        RepairFuture futureTask = new RepairFuture(session);
        executor.execute(futureTask);
        return futureTask;
    }

    /**
     * Return all of the neighbors with whom we share the provided range.
     *
     * @param keyspaceName keyspace to repair
     * @param toRepair token to repair
     * @param dataCenters the data centers to involve in the repair
     *
     * @return neighbors with whom we share the provided range
     */
    public static Set<InetAddress> getNeighbors(String keyspaceName, Range<Token> toRepair, Collection<String> dataCenters, Collection<String> hosts)
    {
        StorageService ss = StorageService.instance;
        Map<Range<Token>, List<InetAddress>> replicaSets = ss.getRangeToAddressMap(keyspaceName);
        Range<Token> rangeSuperSet = null;
        for (Range<Token> range : ss.getLocalRanges(keyspaceName))
        {
            if (range.contains(toRepair))
            {
                rangeSuperSet = range;
                break;
            }
            else if (range.intersects(toRepair))
            {
                throw new IllegalArgumentException("Requested range intersects a local range but is not fully contained in one; this would lead to imprecise repair");
            }
        }
        if (rangeSuperSet == null || !replicaSets.containsKey(rangeSuperSet))
            return Collections.emptySet();

        Set<InetAddress> neighbors = new HashSet<>(replicaSets.get(rangeSuperSet));
        neighbors.remove(FBUtilities.getBroadcastAddress());

        if (dataCenters != null)
        {
            TokenMetadata.Topology topology = ss.getTokenMetadata().cloneOnlyTokenMap().getTopology();
            Set<InetAddress> dcEndpoints = Sets.newHashSet();
            Multimap<String,InetAddress> dcEndpointsMap = topology.getDatacenterEndpoints();
            for (String dc : dataCenters)
            {
                Collection<InetAddress> c = dcEndpointsMap.get(dc);
                if (c != null)
                   dcEndpoints.addAll(c);
            }
            return Sets.intersection(neighbors, dcEndpoints);
        }
        else if (hosts != null)
        {
            Set<InetAddress> specifiedHost = new HashSet<>();
            for (final String host : hosts)
            {
                try
                {
                    final InetAddress endpoint = InetAddress.getByName(host.trim());
                    if (endpoint.equals(FBUtilities.getBroadcastAddress()) || neighbors.contains(endpoint))
                        specifiedHost.add(endpoint);
                }
                catch (UnknownHostException e)
                {
                    throw new IllegalArgumentException("Unknown host specified " + host, e);
                }
            }

            if (!specifiedHost.contains(FBUtilities.getBroadcastAddress()))
                throw new IllegalArgumentException("The current host must be part of the repair");

            if (specifiedHost.size() <= 1)
            {
                String msg = "Repair requires at least two endpoints that are neighbours before it can continue, the endpoint used for this repair is %s, " +
                             "other available neighbours are %s but these neighbours were not part of the supplied list of hosts to use during the repair (%s).";
                throw new IllegalArgumentException(String.format(msg, specifiedHost, neighbors, hosts));
            }

            specifiedHost.remove(FBUtilities.getBroadcastAddress());
            return specifiedHost;

        }

        return neighbors;
    }

    public UUID prepareForRepair(Set<InetAddress> endpoints, Collection<Range<Token>> ranges, List<ColumnFamilyStore> columnFamilyStores)
    {
        UUID parentRepairSession = UUIDGen.getTimeUUID();
        registerParentRepairSession(parentRepairSession, columnFamilyStores, ranges);
        final CountDownLatch prepareLatch = new CountDownLatch(endpoints.size());
        final AtomicBoolean status = new AtomicBoolean(true);
        IAsyncCallbackWithFailure callback = new IAsyncCallbackWithFailure()
        {
            public void response(MessageIn msg)
            {
                prepareLatch.countDown();
            }

            public boolean isLatencyForSnitch()
            {
                return false;
            }

            public void onFailure(InetAddress from)
            {
                status.set(false);
                prepareLatch.countDown();
            }
        };

        List<UUID> cfIds = new ArrayList<>(columnFamilyStores.size());
        for (ColumnFamilyStore cfs : columnFamilyStores)
            cfIds.add(cfs.metadata.cfId);

        for(InetAddress neighbour : endpoints)
        {
            PrepareMessage message = new PrepareMessage(parentRepairSession, cfIds, ranges);
            MessageOut<RepairMessage> msg = message.createMessage();
            MessagingService.instance().sendRRWithFailure(msg, neighbour, callback);
        }
        try
        {
            prepareLatch.await(1, TimeUnit.HOURS);
        }
        catch (InterruptedException e)
        {
            parentRepairSessions.remove(parentRepairSession);
            throw new RuntimeException("Did not get replies from all endpoints.", e);
        }

        if (!status.get())
        {
            parentRepairSessions.remove(parentRepairSession);
            throw new RuntimeException("Did not get positive replies from all endpoints.");
        }

        return parentRepairSession;
    }

    public void registerParentRepairSession(UUID parentRepairSession, List<ColumnFamilyStore> columnFamilyStores, Collection<Range<Token>> ranges)
    {
        Map<UUID, Set<SSTableReader>> sstablesToRepair = new HashMap<>();
        for (ColumnFamilyStore cfs : columnFamilyStores)
        {
            Set<SSTableReader> sstables = new HashSet<>();
            for (SSTableReader sstable : cfs.getSSTables())
            {
                if (new Bounds<>(sstable.first.getToken(), sstable.last.getToken()).intersects(ranges))
                {
                    if (!sstable.isRepaired())
                    {
                        sstables.add(sstable);
                    }
                }
            }
            sstablesToRepair.put(cfs.metadata.cfId, sstables);
        }
        parentRepairSessions.put(parentRepairSession, new ParentRepairSession(columnFamilyStores, ranges, sstablesToRepair, System.currentTimeMillis()));
    }

    public void finishParentSession(UUID parentSession, Set<InetAddress> neighbors, boolean doAntiCompaction) throws InterruptedException, ExecutionException, IOException
    {
        try
        {
            if (doAntiCompaction)
            {
                for (InetAddress neighbor : neighbors)
                {
                    AnticompactionRequest acr = new AnticompactionRequest(parentSession);
                    MessageOut<RepairMessage> req = acr.createMessage();
                    MessagingService.instance().sendOneWay(req, neighbor);
                }
                List<Future<?>> futures = doAntiCompaction(parentSession);
                FBUtilities.waitOnFutures(futures);
            }
        }
        finally
        {
            parentRepairSessions.remove(parentSession);
        }
    }

    public ParentRepairSession getParentRepairSession(UUID parentSessionId)
    {
        return parentRepairSessions.get(parentSessionId);
    }

    public ParentRepairSession removeParentRepairSession(UUID parentSessionId)
    {
        return parentRepairSessions.remove(parentSessionId);
    }

    public List<Future<?>> doAntiCompaction(UUID parentRepairSession) throws InterruptedException, ExecutionException, IOException
    {
        assert parentRepairSession != null;
        ParentRepairSession prs = getParentRepairSession(parentRepairSession);

        List<Future<?>> futures = new ArrayList<>();
        for (Map.Entry<UUID, ColumnFamilyStore> columnFamilyStoreEntry : prs.columnFamilyStores.entrySet())
        {

            Collection<SSTableReader> sstables = new HashSet<>(prs.getAndReferenceSSTables(columnFamilyStoreEntry.getKey()));
            ColumnFamilyStore cfs = columnFamilyStoreEntry.getValue();
            boolean success = false;
            while (!success)
            {
                for (SSTableReader compactingSSTable : cfs.getDataTracker().getCompacting())
                {
                    if (sstables.remove(compactingSSTable))
                        SSTableReader.releaseReferences(Arrays.asList(compactingSSTable));
                }
                success = sstables.isEmpty() || cfs.getDataTracker().markCompacting(sstables);
            }

            futures.add(CompactionManager.instance.submitAntiCompaction(cfs, prs.ranges, sstables, prs.repairedAt));
        }

        return futures;
    }

    public void handleMessage(InetAddress endpoint, RepairMessage message)
    {
        RepairJobDesc desc = message.desc;
        RepairSession session = sessions.get(desc.sessionId);
        if (session == null)
            return;
        switch (message.messageType)
        {
            case VALIDATION_COMPLETE:
                ValidationComplete validation = (ValidationComplete) message;
                session.validationComplete(desc, endpoint, validation.tree);
                break;
            case SYNC_COMPLETE:
                // one of replica is synced.
                SyncComplete sync = (SyncComplete) message;
                session.syncComplete(desc, sync.nodes, sync.success);
                break;
            default:
                break;
        }
    }

    public static class ParentRepairSession
    {
        public final Map<UUID, ColumnFamilyStore> columnFamilyStores = new HashMap<>();
        public final Collection<Range<Token>> ranges;
        public final Map<UUID, Set<SSTableReader>> sstableMap;
        public final long repairedAt;

        public ParentRepairSession(List<ColumnFamilyStore> columnFamilyStores, Collection<Range<Token>> ranges, Map<UUID, Set<SSTableReader>> sstables, long repairedAt)
        {
            for (ColumnFamilyStore cfs : columnFamilyStores)
                this.columnFamilyStores.put(cfs.metadata.cfId, cfs);
            this.ranges = ranges;
            this.sstableMap = sstables;
            this.repairedAt = repairedAt;
        }

        public Collection<SSTableReader> getAndReferenceSSTables(UUID cfId)
        {
            Set<SSTableReader> sstables = sstableMap.get(cfId);
            Iterator<SSTableReader> sstableIterator = sstables.iterator();
            while (sstableIterator.hasNext())
            {
                SSTableReader sstable = sstableIterator.next();
                if (!new File(sstable.descriptor.filenameFor(Component.DATA)).exists())
                {
                    sstableIterator.remove();
                }
                else
                {
                    if (!sstable.acquireReference())
                        sstableIterator.remove();
                }
            }
            return sstables;
        }
    }
}<|MERGE_RESOLUTION|>--- conflicted
+++ resolved
@@ -116,15 +116,9 @@
      *
      * @return Future for asynchronous call or null if there is no need to repair
      */
-<<<<<<< HEAD
-    public RepairFuture submitRepairSession(UUID parentRepairSession, Range<Token> range, String keyspace, boolean isSequential, Set<InetAddress> endpoints, String... cfnames)
-    {
-        RepairSession session = new RepairSession(parentRepairSession, range, keyspace, isSequential, endpoints, cfnames);
-=======
-    public RepairFuture submitRepairSession(Range<Token> range, String keyspace, RepairParallelism parallelismDegree, Collection<String> dataCenters, Collection<String> hosts, String... cfnames)
-    {
-        RepairSession session = new RepairSession(range, keyspace, parallelismDegree, dataCenters, hosts, cfnames);
->>>>>>> 41469ecf
+    public RepairFuture submitRepairSession(UUID parentRepairSession, Range<Token> range, String keyspace, RepairParallelism parallelismDegree, Set<InetAddress> endpoints, String... cfnames)
+    {
+        RepairSession session = new RepairSession(parentRepairSession, range, keyspace, parallelismDegree, endpoints, cfnames);
         if (session.endpoints.isEmpty())
             return null;
         RepairFuture futureTask = new RepairFuture(session);
@@ -158,13 +152,9 @@
     // add it to the sessions (avoid NPE in tests)
     RepairFuture submitArtificialRepairSession(RepairJobDesc desc)
     {
-<<<<<<< HEAD
         Set<InetAddress> neighbours = new HashSet<>();
         neighbours.addAll(ActiveRepairService.getNeighbors(desc.keyspace, desc.range, null, null));
-        RepairSession session = new RepairSession(desc.parentSessionId, desc.sessionId, desc.range, desc.keyspace, false, neighbours, new String[]{desc.columnFamily});
-=======
-        RepairSession session = new RepairSession(desc.sessionId, desc.range, desc.keyspace, RepairParallelism.PARALLEL, null, null, new String[]{desc.columnFamily});
->>>>>>> 41469ecf
+        RepairSession session = new RepairSession(desc.parentSessionId, desc.sessionId, desc.range, desc.keyspace, RepairParallelism.PARALLEL, neighbours, new String[]{desc.columnFamily});
         sessions.put(session.getId(), session);
         RepairFuture futureTask = new RepairFuture(session);
         executor.execute(futureTask);
