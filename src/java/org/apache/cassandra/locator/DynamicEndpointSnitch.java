/*
 * Licensed to the Apache Software Foundation (ASF) under one
 * or more contributor license agreements.  See the NOTICE file
 * distributed with this work for additional information
 * regarding copyright ownership.  The ASF licenses this file
 * to you under the Apache License, Version 2.0 (the
 * "License"); you may not use this file except in compliance
 * with the License.  You may obtain a copy of the License at
 *
 *     http://www.apache.org/licenses/LICENSE-2.0
 *
 * Unless required by applicable law or agreed to in writing, software
 * distributed under the License is distributed on an "AS IS" BASIS,
 * WITHOUT WARRANTIES OR CONDITIONS OF ANY KIND, either express or implied.
 * See the License for the specific language governing permissions and
 * limitations under the License.
 */

package org.apache.cassandra.locator;

import java.net.InetAddress;
import java.net.UnknownHostException;
import java.util.*;
import java.util.concurrent.ConcurrentHashMap;
import java.util.concurrent.ScheduledFuture;
import java.util.concurrent.TimeUnit;

import com.codahale.metrics.ExponentiallyDecayingReservoir;

import com.codahale.metrics.Snapshot;
import org.apache.cassandra.concurrent.ScheduledExecutors;
import org.apache.cassandra.config.DatabaseDescriptor;
import org.apache.cassandra.gms.ApplicationState;
import org.apache.cassandra.gms.EndpointState;
import org.apache.cassandra.gms.Gossiper;
import org.apache.cassandra.gms.VersionedValue;
import org.apache.cassandra.net.MessagingService;
import org.apache.cassandra.service.StorageService;
import org.apache.cassandra.utils.FBUtilities;
import org.apache.cassandra.utils.MBeanWrapper;


/**
 * A dynamic snitch that sorts endpoints by latency with an adapted phi failure detector
 */
public class DynamicEndpointSnitch extends AbstractEndpointSnitch implements ILatencySubscriber, DynamicEndpointSnitchMBean
{
    private static final boolean USE_SEVERITY = !Boolean.getBoolean("cassandra.ignore_dynamic_snitch_severity");

    private static final double ALPHA = 0.75; // set to 0.75 to make EDS more biased to towards the newer values
    private static final int WINDOW_SIZE = 100;

    private volatile int dynamicUpdateInterval = DatabaseDescriptor.getDynamicUpdateInterval();
    private volatile int dynamicResetInterval = DatabaseDescriptor.getDynamicResetInterval();
    private volatile double dynamicBadnessThreshold = DatabaseDescriptor.getDynamicBadnessThreshold();

    // the score for a merged set of endpoints must be this much worse than the score for separate endpoints to
    // warrant not merging two ranges into a single range
    private static final double RANGE_MERGING_PREFERENCE = 1.5;

    private String mbeanName;
    private boolean registered = false;

    private volatile HashMap<InetAddress, Double> scores = new HashMap<>();
    private final ConcurrentHashMap<InetAddress, ExponentiallyDecayingReservoir> samples = new ConcurrentHashMap<>();

    public final IEndpointSnitch subsnitch;

    private volatile ScheduledFuture<?> updateSchedular;
    private volatile ScheduledFuture<?> resetSchedular;

    private final Runnable update;
    private final Runnable reset;

    public DynamicEndpointSnitch(IEndpointSnitch snitch)
    {
        this(snitch, null);
    }

    public DynamicEndpointSnitch(IEndpointSnitch snitch, String instance)
    {
        mbeanName = "org.apache.cassandra.db:type=DynamicEndpointSnitch";
        if (instance != null)
            mbeanName += ",instance=" + instance;
        subsnitch = snitch;
        update = new Runnable()
        {
            public void run()
            {
                updateScores();
            }
        };
        reset = new Runnable()
        {
            public void run()
            {
                // we do this so that a host considered bad has a chance to recover, otherwise would we never try
                // to read from it, which would cause its score to never change
                reset();
            }
        };

        if (DatabaseDescriptor.isDaemonInitialized())
        {
            updateSchedular = ScheduledExecutors.scheduledTasks.scheduleWithFixedDelay(update, dynamicUpdateInterval, dynamicUpdateInterval, TimeUnit.MILLISECONDS);
            resetSchedular = ScheduledExecutors.scheduledTasks.scheduleWithFixedDelay(reset, dynamicResetInterval, dynamicResetInterval, TimeUnit.MILLISECONDS);
            registerMBean();
        }
    }

    /**
     * Update configuration from {@link DatabaseDescriptor} and estart the update-scheduler and reset-scheduler tasks
     * if the configured rates for these tasks have changed.
     */
    public void applyConfigChanges()
    {
        if (dynamicUpdateInterval != DatabaseDescriptor.getDynamicUpdateInterval())
        {
            dynamicUpdateInterval = DatabaseDescriptor.getDynamicUpdateInterval();
            if (DatabaseDescriptor.isDaemonInitialized())
            {
                updateSchedular.cancel(false);
                updateSchedular = ScheduledExecutors.scheduledTasks.scheduleWithFixedDelay(update, dynamicUpdateInterval, dynamicUpdateInterval, TimeUnit.MILLISECONDS);
            }
        }

        if (dynamicResetInterval != DatabaseDescriptor.getDynamicResetInterval())
        {
            dynamicResetInterval = DatabaseDescriptor.getDynamicResetInterval();
            if (DatabaseDescriptor.isDaemonInitialized())
            {
                resetSchedular.cancel(false);
                resetSchedular = ScheduledExecutors.scheduledTasks.scheduleWithFixedDelay(reset, dynamicResetInterval, dynamicResetInterval, TimeUnit.MILLISECONDS);
            }
        }

        dynamicBadnessThreshold = DatabaseDescriptor.getDynamicBadnessThreshold();
    }

    private void registerMBean()
    {
        MBeanWrapper.instance.registerMBean(this, mbeanName);
    }

    public void close()
    {
<<<<<<< HEAD
        updateSchedular.cancel(false);
        resetSchedular.cancel(false);

        MBeanServer mbs = ManagementFactory.getPlatformMBeanServer();
        try
        {
            mbs.unregisterMBean(new ObjectName(mbeanName));
        }
        catch (Exception e)
        {
            throw new RuntimeException(e);
        }
=======
        MBeanWrapper.instance.unregisterMBean(mbeanName);
>>>>>>> 459945bc
    }

    @Override
    public void gossiperStarting()
    {
        subsnitch.gossiperStarting();
    }

    public String getRack(InetAddress endpoint)
    {
        return subsnitch.getRack(endpoint);
    }

    public String getDatacenter(InetAddress endpoint)
    {
        return subsnitch.getDatacenter(endpoint);
    }

    public List<InetAddress> getSortedListByProximity(final InetAddress address, Collection<InetAddress> addresses)
    {
        List<InetAddress> list = new ArrayList<InetAddress>(addresses);
        sortByProximity(address, list);
        return list;
    }

    @Override
    public void sortByProximity(final InetAddress address, List<InetAddress> addresses)
    {
        assert address.equals(FBUtilities.getBroadcastAddress()); // we only know about ourself
        if (dynamicBadnessThreshold == 0)
        {
            sortByProximityWithScore(address, addresses);
        }
        else
        {
            sortByProximityWithBadness(address, addresses);
        }
    }

    private void sortByProximityWithScore(final InetAddress address, List<InetAddress> addresses)
    {
        // Scores can change concurrently from a call to this method. But Collections.sort() expects
        // its comparator to be "stable", that is 2 endpoint should compare the same way for the duration
        // of the sort() call. As we copy the scores map on write, it is thus enough to alias the current
        // version of it during this call.
        final HashMap<InetAddress, Double> scores = this.scores;
        Collections.sort(addresses, new Comparator<InetAddress>()
        {
            public int compare(InetAddress a1, InetAddress a2)
            {
                return compareEndpoints(address, a1, a2, scores);
            }
        });
    }

    private void sortByProximityWithBadness(final InetAddress address, List<InetAddress> addresses)
    {
        if (addresses.size() < 2)
            return;

        subsnitch.sortByProximity(address, addresses);
        HashMap<InetAddress, Double> scores = this.scores; // Make sure the score don't change in the middle of the loop below
                                                           // (which wouldn't really matter here but its cleaner that way).
        ArrayList<Double> subsnitchOrderedScores = new ArrayList<>(addresses.size());
        for (InetAddress inet : addresses)
        {
            Double score = scores.get(inet);
            if (score == null)
                continue;
            subsnitchOrderedScores.add(score);
        }

        // Sort the scores and then compare them (positionally) to the scores in the subsnitch order.
        // If any of the subsnitch-ordered scores exceed the optimal/sorted score by dynamicBadnessThreshold, use
        // the score-sorted ordering instead of the subsnitch ordering.
        ArrayList<Double> sortedScores = new ArrayList<>(subsnitchOrderedScores);
        Collections.sort(sortedScores);

        Iterator<Double> sortedScoreIterator = sortedScores.iterator();
        for (Double subsnitchScore : subsnitchOrderedScores)
        {
            if (subsnitchScore > (sortedScoreIterator.next() * (1.0 + dynamicBadnessThreshold)))
            {
                sortByProximityWithScore(address, addresses);
                return;
            }
        }
    }

    // Compare endpoints given an immutable snapshot of the scores
    private int compareEndpoints(InetAddress target, InetAddress a1, InetAddress a2, Map<InetAddress, Double> scores)
    {
        Double scored1 = scores.get(a1);
        Double scored2 = scores.get(a2);
        
        if (scored1 == null)
        {
            scored1 = 0.0;
        }

        if (scored2 == null)
        {
            scored2 = 0.0;
        }

        if (scored1.equals(scored2))
            return subsnitch.compareEndpoints(target, a1, a2);
        if (scored1 < scored2)
            return -1;
        else
            return 1;
    }

    public int compareEndpoints(InetAddress target, InetAddress a1, InetAddress a2)
    {
        // That function is fundamentally unsafe because the scores can change at any time and so the result of that
        // method is not stable for identical arguments. This is why we don't rely on super.sortByProximity() in
        // sortByProximityWithScore().
        throw new UnsupportedOperationException("You shouldn't wrap the DynamicEndpointSnitch (within itself or otherwise)");
    }

    public void receiveTiming(InetAddress host, long latency) // this is cheap
    {
        ExponentiallyDecayingReservoir sample = samples.get(host);
        if (sample == null)
        {
            ExponentiallyDecayingReservoir maybeNewSample = new ExponentiallyDecayingReservoir(WINDOW_SIZE, ALPHA);
            sample = samples.putIfAbsent(host, maybeNewSample);
            if (sample == null)
                sample = maybeNewSample;
        }
        sample.update(latency);
    }

    private void updateScores() // this is expensive
    {
        if (!StorageService.instance.isGossipActive())
            return;
        if (!registered)
        {
            if (MessagingService.instance() != null)
            {
                MessagingService.instance().register(this);
                registered = true;
            }

        }
        double maxLatency = 1;

        Map<InetAddress, Snapshot> snapshots = new HashMap<>(samples.size());
        for (Map.Entry<InetAddress, ExponentiallyDecayingReservoir> entry : samples.entrySet())
        {
            snapshots.put(entry.getKey(), entry.getValue().getSnapshot());
        }

        // We're going to weight the latency for each host against the worst one we see, to
        // arrive at sort of a 'badness percentage' for them. First, find the worst for each:
        HashMap<InetAddress, Double> newScores = new HashMap<>();
        for (Map.Entry<InetAddress, Snapshot> entry : snapshots.entrySet())
        {
            double mean = entry.getValue().getMedian();
            if (mean > maxLatency)
                maxLatency = mean;
        }
        // now make another pass to do the weighting based on the maximums we found before
        for (Map.Entry<InetAddress, Snapshot> entry : snapshots.entrySet())
        {
            double score = entry.getValue().getMedian() / maxLatency;
            // finally, add the severity without any weighting, since hosts scale this relative to their own load and the size of the task causing the severity.
            // "Severity" is basically a measure of compaction activity (CASSANDRA-3722).
            if (USE_SEVERITY)
                score += getSeverity(entry.getKey());
            // lowest score (least amount of badness) wins.
            newScores.put(entry.getKey(), score);
        }
        scores = newScores;
    }

    private void reset()
    {
       samples.clear();
    }

    public Map<InetAddress, Double> getScores()
    {
        return scores;
    }

    public int getUpdateInterval()
    {
        return dynamicUpdateInterval;
    }
    public int getResetInterval()
    {
        return dynamicResetInterval;
    }
    public double getBadnessThreshold()
    {
        return dynamicBadnessThreshold;
    }

    public String getSubsnitchClassName()
    {
        return subsnitch.getClass().getName();
    }

    public List<Double> dumpTimings(String hostname) throws UnknownHostException
    {
        InetAddress host = InetAddress.getByName(hostname);
        ArrayList<Double> timings = new ArrayList<Double>();
        ExponentiallyDecayingReservoir sample = samples.get(host);
        if (sample != null)
        {
            for (double time: sample.getSnapshot().getValues())
                timings.add(time);
        }
        return timings;
    }

    public void setSeverity(double severity)
    {
        Gossiper.instance.addLocalApplicationState(ApplicationState.SEVERITY, StorageService.instance.valueFactory.severity(severity));
    }

    private double getSeverity(InetAddress endpoint)
    {
        EndpointState state = Gossiper.instance.getEndpointStateForEndpoint(endpoint);
        if (state == null)
            return 0.0;

        VersionedValue event = state.getApplicationState(ApplicationState.SEVERITY);
        if (event == null)
            return 0.0;

        return Double.parseDouble(event.value);
    }

    public double getSeverity()
    {
        return getSeverity(FBUtilities.getBroadcastAddress());
    }

    public boolean isWorthMergingForRangeQuery(List<InetAddress> merged, List<InetAddress> l1, List<InetAddress> l2)
    {
        if (!subsnitch.isWorthMergingForRangeQuery(merged, l1, l2))
            return false;

        // skip checking scores in the single-node case
        if (l1.size() == 1 && l2.size() == 1 && l1.get(0).equals(l2.get(0)))
            return true;

        // Make sure we return the subsnitch decision (i.e true if we're here) if we lack too much scores
        double maxMerged = maxScore(merged);
        double maxL1 = maxScore(l1);
        double maxL2 = maxScore(l2);
        if (maxMerged < 0 || maxL1 < 0 || maxL2 < 0)
            return true;

        return maxMerged <= (maxL1 + maxL2) * RANGE_MERGING_PREFERENCE;
    }

    // Return the max score for the endpoint in the provided list, or -1.0 if no node have a score.
    private double maxScore(List<InetAddress> endpoints)
    {
        double maxScore = -1.0;
        for (InetAddress endpoint : endpoints)
        {
            Double score = scores.get(endpoint);
            if (score == null)
                continue;

            if (score > maxScore)
                maxScore = score;
        }
        return maxScore;
    }
}<|MERGE_RESOLUTION|>--- conflicted
+++ resolved
@@ -144,22 +144,10 @@
 
     public void close()
     {
-<<<<<<< HEAD
         updateSchedular.cancel(false);
         resetSchedular.cancel(false);
 
-        MBeanServer mbs = ManagementFactory.getPlatformMBeanServer();
-        try
-        {
-            mbs.unregisterMBean(new ObjectName(mbeanName));
-        }
-        catch (Exception e)
-        {
-            throw new RuntimeException(e);
-        }
-=======
         MBeanWrapper.instance.unregisterMBean(mbeanName);
->>>>>>> 459945bc
     }
 
     @Override
