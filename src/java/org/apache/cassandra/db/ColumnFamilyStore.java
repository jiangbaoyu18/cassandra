--- conflicted
+++ resolved
@@ -903,13 +903,13 @@
         final boolean flushSecondaryIndexes;
         final OpOrder.Barrier writeBarrier;
         final CountDownLatch latch = new CountDownLatch(1);
+        volatile FSWriteError flushFailure = null;
         final ReplayPosition commitLogUpperBound;
         final List<Memtable> memtables;
-        final List<SSTableReader> readers;
-        volatile FSWriteError flushFailure = null;
+        final List<Collection<SSTableReader>> readers;
 
         private PostFlush(boolean flushSecondaryIndexes, OpOrder.Barrier writeBarrier, ReplayPosition commitLogUpperBound,
-                          List<Memtable> memtables, List<SSTableReader> readers)
+                          List<Memtable> memtables, List<Collection<SSTableReader>> readers)
         {
             this.writeBarrier = writeBarrier;
             this.flushSecondaryIndexes = flushSecondaryIndexes;
@@ -953,15 +953,17 @@
                 for (int i = 0 ; i < memtables.size() ; i++)
                 {
                     Memtable memtable = memtables.get(i);
-                    SSTableReader reader = readers.get(i);
+                    Collection<SSTableReader> reader = readers.get(i);
                     memtable.cfs.data.permitCompactionOfFlushed(reader);
-                    memtable.cfs.compactionStrategyWrapper.replaceFlushed(memtable, reader);
+                    memtable.cfs.compactionStrategyManager.replaceFlushed(memtable, reader);
                 }
             }
+
             metric.pendingFlushes.dec();
 
             if (flushFailure != null)
                 throw flushFailure;
+
             return commitLogUpperBound;
         }
     }
@@ -978,7 +980,7 @@
     {
         final OpOrder.Barrier writeBarrier;
         final List<Memtable> memtables = new ArrayList<>();
-        final List<SSTableReader> readers = new ArrayList<>();
+        final List<Collection<SSTableReader>> readers = new ArrayList<>();
         final PostFlush postFlush;
         final boolean truncate;
 
@@ -1039,30 +1041,23 @@
                 memtable.cfs.data.markFlushing(memtable);
                 if (memtable.isClean() || truncate)
                 {
-                    memtable.cfs.data.replaceFlushed(memtable, null);
-                    memtable.cfs.compactionStrategyWrapper.replaceFlushed(memtable, null);
+                    memtable.cfs.data.replaceFlushed(memtable, Collections.emptyList());
+                    memtable.cfs.compactionStrategyManager.replaceFlushed(memtable, Collections.emptyList());
                     reclaim(memtable);
                     iter.remove();
                 }
             }
 
-            if (memtables.isEmpty())
-            {
-                postFlush.latch.countDown();
-                return;
-            }
-
             metric.memtableSwitchCount.inc();
 
             try
             {
                 for (Memtable memtable : memtables)
                 {
-                    // flush the memtable
-                    SSTableReader reader = memtable.flush();
-                    memtable.cfs.data.replaceFlushed(memtable, reader);
+                    Collection<SSTableReader> readers = memtable.flush();
+                    memtable.cfs.data.replaceFlushed(memtable, readers);
                     reclaim(memtable);
-                    readers.add(reader);
+                    this.readers.add(readers);
                 }
             }
             catch (FSWriteError e)
@@ -1438,14 +1433,11 @@
         maybeFail(data.dropSSTables(Predicates.in(sstables), compactionType, null));
     }
 
-<<<<<<< HEAD
     void replaceFlushed(Memtable memtable, Collection<SSTableReader> sstables)
     {
         compactionStrategyManager.replaceFlushed(memtable, sstables);
     }
 
-=======
->>>>>>> 849a4386
     public boolean isValid()
     {
         return valid;
@@ -1459,31 +1451,17 @@
         return data;
     }
 
-<<<<<<< HEAD
+    public Collection<SSTableReader> getSSTables()
+    {
+        return data.getSSTables();
+    }
+
+    public Iterable<SSTableReader> getPermittedToCompactSSTables()
+    {
+        return data.getPermittedToCompact();
+    }
+
     public Set<SSTableReader> getLiveSSTables()
-=======
-    public Collection<SSTableReader> getSSTables()
-    {
-        return data.getSSTables();
-    }
-
-    public Iterable<SSTableReader> getPermittedToCompactSSTables()
-    {
-        return data.getPermittedToCompact();
-    }
-
-    public Set<SSTableReader> getUncompactingSSTables()
-    {
-        return data.getUncompacting();
-    }
-
-    public ColumnFamily getColumnFamily(DecoratedKey key,
-                                        Composite start,
-                                        Composite finish,
-                                        boolean reversed,
-                                        int limit,
-                                        long timestamp)
->>>>>>> 849a4386
     {
         return data.getView().liveSSTables();
     }
@@ -1962,8 +1940,6 @@
                 public Void call()
                 {
                     cfs.data.reset();
-                    cfs.getCompactionStrategy().shutdown();
-                    cfs.getCompactionStrategy().startup();
                     return null;
                 }
             }, true, false);
@@ -1989,38 +1965,28 @@
         // position in the System keyspace.
         logger.trace("truncating {}", name);
 
-<<<<<<< HEAD
-        if (keyspace.getMetadata().params.durableWrites || DatabaseDescriptor.isAutoSnapshot())
-        {
-            // flush the CF being truncated before forcing the new segment
-            forceBlockingFlush();
-
-            viewManager.forceBlockingFlush();
-
-            // sleep a little to make sure that our truncatedAt comes after any sstable
-            // that was part of the flushed we forced; otherwise on a tie, it won't get deleted.
-            Uninterruptibles.sleepUninterruptibly(1, TimeUnit.MILLISECONDS);
-        }
-        else
-        {
-            dumpMemtable();
-            viewManager.dumpMemtables();
-=======
         final long truncatedAt;
         final ReplayPosition replayAfter;
 
         synchronized (data)
         {
-            if (keyspace.getMetadata().durableWrites || takeSnapshot)
+            if (keyspace.getMetadata().params.durableWrites || DatabaseDescriptor.isAutoSnapshot())
             {
                 replayAfter = forceBlockingFlush();
+                viewManager.forceBlockingFlush();
             }
             else
             {
                 // just nuke the memtable data w/o writing to disk first
-                final Flush flush = new Flush(true);
-                flushExecutor.execute(flush);
-                replayAfter = FBUtilities.waitOnFuture(postFlushExecutor.submit(flush.postFlush));
+                viewManager.dumpMemtables();
+                try
+                {
+                    replayAfter = dumpMemtable().get();
+                }
+                catch (Exception e)
+                {
+                    throw new RuntimeException(e);
+                }
             }
 
             long now = System.currentTimeMillis();
@@ -2029,7 +1995,6 @@
                 for (SSTableReader sstable : cfs.data.getSSTables())
                     now = Math.max(now, sstable.maxDataAge);
             truncatedAt = now;
->>>>>>> 849a4386
         }
 
         Runnable truncateRunnable = new Runnable()
@@ -2045,8 +2010,7 @@
                 discardSSTables(truncatedAt);
 
                 indexManager.truncateAllIndexesBlocking(truncatedAt);
-
-                viewManager.truncateBlocking(truncatedAt);
+                viewManager.truncateBlocking(replayAfter, truncatedAt);
 
                 SystemKeyspace.saveTruncationRecord(ColumnFamilyStore.this, truncatedAt, replayAfter);
                 logger.trace("cleaning out row cache");
@@ -2061,13 +2025,13 @@
     /**
      * Drops current memtable without flushing to disk. This should only be called when truncating a column family which is not durable.
      */
-    public void dumpMemtable()
+    public Future<ReplayPosition> dumpMemtable()
     {
         synchronized (data)
         {
             final Flush flush = new Flush(true);
             flushExecutor.execute(flush);
-            postFlushExecutor.submit(flush.postFlush);
+            return postFlushExecutor.submit(flush.postFlush);
         }
     }
 
@@ -2127,13 +2091,9 @@
             public LifecycleTransaction call() throws Exception
             {
                 assert data.getCompacting().isEmpty() : data.getCompacting();
-<<<<<<< HEAD
-                Collection<SSTableReader> sstables = Lists.newArrayList(AbstractCompactionStrategy.filterSuspectSSTables(getSSTables(SSTableSet.LIVE)));
-=======
                 Iterable<SSTableReader> sstables = getPermittedToCompactSSTables();
                 sstables = AbstractCompactionStrategy.filterSuspectSSTables(sstables);
                 sstables = ImmutableList.copyOf(sstables);
->>>>>>> 849a4386
                 LifecycleTransaction modifier = data.tryModify(sstables, operationType);
                 assert modifier != null: "something marked things compacting while compactions are disabled";
                 return modifier;
