--- conflicted
+++ resolved
@@ -842,27 +842,7 @@
             flushExecutor.execute(flush);
             ListenableFutureTask<ReplayPosition> task = ListenableFutureTask.create(flush.postFlush);
             postFlushExecutor.execute(task);
-<<<<<<< HEAD
             return task;
-=======
-
-            @SuppressWarnings("unchecked")
-            ListenableFuture<ReplayPosition> future =
-                    // If either of the two tasks errors out, resulting future must also error out.
-                    // Combine the two futures and only return post-flush result after both have completed.
-                    // Note that flushTask will always yield null, but Futures.allAsList is
-                    // order preserving, which is why the transform function returns the result
-                    // from item 1 in it's input list (i.e. what was yielded by task).
-                    Futures.transform(Futures.allAsList(flushTask, task),
-                                      new Function<List<Object>, ReplayPosition>()
-                                      {
-                                          public ReplayPosition apply(List<Object> input)
-                                          {
-                                              return (ReplayPosition) input.get(1);
-                                          }
-                                      });
-            return future;
->>>>>>> 1602e606
         }
     }
 
@@ -1399,12 +1379,13 @@
         return CompactionManager.instance.performCleanup(ColumnFamilyStore.this, jobs);
     }
 
-    public CompactionManager.AllSSTableOpStatus scrub(boolean disableSnapshot, boolean skipCorrupted, boolean checkData, boolean reinsertOverflowedTTLRows, int jobs) throws ExecutionException, InterruptedException
-    {
-        return scrub(disableSnapshot, skipCorrupted, false, checkData, reinsertOverflowedTTLRows, jobs);
-    }
-
-    public CompactionManager.AllSSTableOpStatus scrub(boolean disableSnapshot, boolean skipCorrupted, boolean alwaysFail, boolean checkData, boolean reinsertOverflowedTTLRows, int jobs) throws ExecutionException, InterruptedException
+    public CompactionManager.AllSSTableOpStatus scrub(boolean disableSnapshot, boolean skipCorrupted, boolean checkData, boolean reinsertOverflowedTTL, int jobs) throws ExecutionException, InterruptedException
+    {
+        return scrub(disableSnapshot, skipCorrupted, reinsertOverflowedTTL, false, checkData, jobs);
+    }
+
+    @VisibleForTesting
+    public CompactionManager.AllSSTableOpStatus scrub(boolean disableSnapshot, boolean skipCorrupted, boolean reinsertOverflowedTTL, boolean alwaysFail, boolean checkData, int jobs) throws ExecutionException, InterruptedException
     {
         // skip snapshot creation during scrub, SEE JIRA 5891
         if(!disableSnapshot)
@@ -1412,7 +1393,7 @@
 
         try
         {
-            return CompactionManager.instance.performScrub(ColumnFamilyStore.this, skipCorrupted, checkData, reinsertOverflowedTTLRows, jobs);
+            return CompactionManager.instance.performScrub(ColumnFamilyStore.this, skipCorrupted, checkData, reinsertOverflowedTTL, jobs);
         }
         catch(Throwable t)
         {
