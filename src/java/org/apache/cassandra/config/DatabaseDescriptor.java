--- conflicted
+++ resolved
@@ -394,11 +394,7 @@
             throw new ConfigurationException("concurrent_reads must be at least 2, but was " + conf.concurrent_reads, false);
         }
 
-<<<<<<< HEAD
-        if (conf.concurrent_writes < 2)
-=======
-        if (conf.concurrent_writes != null && conf.concurrent_writes < 2 && System.getProperty("cassandra.test.fail_mv_locks_count", "").isEmpty())
->>>>>>> d38a732c
+        if (conf.concurrent_writes < 2 && System.getProperty("cassandra.test.fail_mv_locks_count", "").isEmpty())
         {
             throw new ConfigurationException("concurrent_writes must be at least 2, but was " + conf.concurrent_writes, false);
         }
