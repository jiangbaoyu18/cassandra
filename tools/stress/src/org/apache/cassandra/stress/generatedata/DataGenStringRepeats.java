package org.apache.cassandra.stress.generatedata;

import java.nio.ByteBuffer;
import java.security.MessageDigest;
import java.util.List;
import java.util.concurrent.ConcurrentHashMap;

import org.apache.cassandra.utils.FBUtilities;

import static com.google.common.base.Charsets.UTF_8;

public class DataGenStringRepeats extends DataGen
{

    private static final ConcurrentHashMap<Integer, ConcurrentHashMap<Long, byte[]>> CACHE_LOOKUP = new ConcurrentHashMap<>();

    private final ConcurrentHashMap<Long, byte[]> cache;
    private final int repeatFrequency;
    public DataGenStringRepeats(int repeatFrequency)
    {
        if (!CACHE_LOOKUP.containsKey(repeatFrequency))
            CACHE_LOOKUP.putIfAbsent(repeatFrequency, new ConcurrentHashMap<Long, byte[]>());
        cache = CACHE_LOOKUP.get(repeatFrequency);
        this.repeatFrequency = repeatFrequency;
    }

    @Override
    public void generate(ByteBuffer fill, long index, ByteBuffer seed)
    {
        fill(fill, index, 0, seed);
    }

    @Override
    public void generate(List<ByteBuffer> fills, long index, ByteBuffer seed)
    {
        for (int i = 0 ; i < fills.size() ; i++)
        {
            fill(fills.get(i), index, i, seed);
        }
    }

    private void fill(ByteBuffer fill, long index, int column, ByteBuffer seed)
    {
        fill.clear();
        byte[] trg = fill.array();
        byte[] src = getData(index, column, seed);
        for (int j = 0 ; j < trg.length ; j += src.length)
            System.arraycopy(src, 0, trg, j, Math.min(src.length, trg.length - j));
    }

    private byte[] getData(long index, int column, ByteBuffer seed)
    {
<<<<<<< HEAD
        final long key = (column * repeatFrequency) + ((seed == null ? index : Math.abs(seed.hashCode())) % repeatFrequency);
=======
        final long key = ((long)column * repeatFrequency) + ((seed == null ? index : Math.abs(seed.hashCode())) % repeatFrequency);
>>>>>>> 79c6eccc
        byte[] r = cache.get(key);
        if (r != null)
            return r;
        MessageDigest md = FBUtilities.threadLocalMD5Digest();
        r = md.digest(Long.toString(key).getBytes(UTF_8));
        cache.putIfAbsent(key, r);
        return r;
    }

    @Override
    public boolean isDeterministic()
    {
        return true;
    }

}<|MERGE_RESOLUTION|>--- conflicted
+++ resolved
@@ -50,11 +50,7 @@
 
     private byte[] getData(long index, int column, ByteBuffer seed)
     {
-<<<<<<< HEAD
-        final long key = (column * repeatFrequency) + ((seed == null ? index : Math.abs(seed.hashCode())) % repeatFrequency);
-=======
         final long key = ((long)column * repeatFrequency) + ((seed == null ? index : Math.abs(seed.hashCode())) % repeatFrequency);
->>>>>>> 79c6eccc
         byte[] r = cache.get(key);
         if (r != null)
             return r;
