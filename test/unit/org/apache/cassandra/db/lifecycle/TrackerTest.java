/*
* Licensed to the Apache Software Foundation (ASF) under one
* or more contributor license agreements.  See the NOTICE file
* distributed with this work for additional information
* regarding copyright ownership.  The ASF licenses this file
* to you under the Apache License, Version 2.0 (the
* "License"); you may not use this file except in compliance
* with the License.  You may obtain a copy of the License at
*
*    http://www.apache.org/licenses/LICENSE-2.0
*
* Unless required by applicable law or agreed to in writing,
* software distributed under the License is distributed on an
* "AS IS" BASIS, WITHOUT WARRANTIES OR CONDITIONS OF ANY
* KIND, either express or implied.  See the License for the
* specific language governing permissions and limitations
* under the License.
*/
package org.apache.cassandra.db.lifecycle;

import java.util.ArrayList;
import java.util.Collections;
import java.util.List;
import java.util.concurrent.atomic.AtomicInteger;
import java.util.concurrent.atomic.AtomicReference;

import javax.annotation.Nullable;

import com.google.common.base.Function;
import com.google.common.base.Predicate;
import com.google.common.collect.ImmutableList;
import com.google.common.collect.Iterables;
import org.junit.BeforeClass;
import org.junit.Test;

import junit.framework.Assert;
import org.apache.cassandra.MockSchema;
import org.apache.cassandra.config.DatabaseDescriptor;
import org.apache.cassandra.db.ColumnFamilyStore;
import org.apache.cassandra.db.Memtable;
import org.apache.cassandra.db.commitlog.CommitLog;
import org.apache.cassandra.db.commitlog.ReplayPosition;
import org.apache.cassandra.db.compaction.OperationType;
import org.apache.cassandra.io.sstable.format.SSTableReader;
import org.apache.cassandra.notifications.*;
import org.apache.cassandra.utils.concurrent.OpOrder;

import static com.google.common.collect.ImmutableSet.copyOf;
import static java.util.Collections.singleton;

public class TrackerTest
{

    private static final class MockListener implements INotificationConsumer
    {
        final boolean throwException;
        final List<INotification> received = new ArrayList<>();
        final List<Object> senders = new ArrayList<>();

        private MockListener(boolean throwException)
        {
            this.throwException = throwException;
        }

        public void handleNotification(INotification notification, Object sender)
        {
            if (throwException)
                throw new RuntimeException();
            received.add(notification);
            senders.add(sender);
        }
    }

    @BeforeClass
    public static void setUp()
    {
        MockSchema.cleanup();
    }

    @Test
    public void testTryModify()
    {
        ColumnFamilyStore cfs = MockSchema.newCFS();
        Tracker tracker = new Tracker(cfs, false);
        List<SSTableReader> readers = ImmutableList.of(MockSchema.sstable(0, true, cfs), MockSchema.sstable(1, cfs), MockSchema.sstable(2, cfs));
        tracker.addInitialSSTables(copyOf(readers));
        Assert.assertNull(tracker.tryModify(ImmutableList.of(MockSchema.sstable(0, cfs)), OperationType.COMPACTION));
        try (LifecycleTransaction txn = tracker.tryModify(readers.get(0), OperationType.COMPACTION);)
        {
            Assert.assertNotNull(txn);
            Assert.assertNull(tracker.tryModify(readers.get(0), OperationType.COMPACTION));
            Assert.assertEquals(1, txn.originals().size());
            Assert.assertTrue(txn.originals().contains(readers.get(0)));
        }
        try (LifecycleTransaction txn = tracker.tryModify(Collections.<SSTableReader>emptyList(), OperationType.COMPACTION);)
        {
            Assert.assertNotNull(txn);
            Assert.assertEquals(0, txn.originals().size());
        }
        readers.get(0).selfRef().release();
    }

    @Test
    public void testApply()
    {
        final ColumnFamilyStore cfs = MockSchema.newCFS();
        final Tracker tracker = new Tracker(null, false);
        final View resultView = ViewTest.fakeView(0, 0, cfs);
        final AtomicInteger count = new AtomicInteger();
        tracker.apply(new Predicate<View>()
        {
            public boolean apply(View view)
            {
                // confound the CAS by swapping the view, and check we retry
                if (count.incrementAndGet() < 3)
                    tracker.view.set(ViewTest.fakeView(0, 0, cfs));
                return true;
            }
        }, new Function<View, View>()
        {
            @Nullable
            public View apply(View view)
            {
                return resultView;
            }
        });
        Assert.assertEquals(3, count.get());
        Assert.assertEquals(resultView, tracker.getView());

        count.set(0);
        // check that if the predicate returns false, we stop immediately and return null
        Assert.assertNull(tracker.apply(new Predicate<View>()
        {
            public boolean apply(View view)
            {
                count.incrementAndGet();
                return false;
            }
        }, null));
        Assert.assertEquals(1, count.get());
        Assert.assertEquals(resultView, tracker.getView());
    }

    @Test
    public void testAddInitialSSTables()
    {
        ColumnFamilyStore cfs = MockSchema.newCFS();
        Tracker tracker = new Tracker(cfs, false);
        List<SSTableReader> readers = ImmutableList.of(MockSchema.sstable(0, 17, cfs),
                                                       MockSchema.sstable(1, 121, cfs),
                                                       MockSchema.sstable(2, 9, cfs));
        tracker.addInitialSSTables(copyOf(readers));

        Assert.assertEquals(3, tracker.view.get().sstables.size());

        for (SSTableReader reader : readers)
            Assert.assertTrue(reader.isKeyCacheSetup());

        Assert.assertEquals(17 + 121 + 9, cfs.metric.liveDiskSpaceUsed.getCount());
    }

    @Test
    public void testAddSSTables()
    {
        boolean backups = DatabaseDescriptor.isIncrementalBackupsEnabled();
        DatabaseDescriptor.setIncrementalBackupsEnabled(false);
        ColumnFamilyStore cfs = MockSchema.newCFS();
        Tracker tracker = new Tracker(cfs, false);
        MockListener listener = new MockListener(false);
        tracker.subscribe(listener);
        List<SSTableReader> readers = ImmutableList.of(MockSchema.sstable(0, 17, cfs),
                                                       MockSchema.sstable(1, 121, cfs),
                                                       MockSchema.sstable(2, 9, cfs));
        tracker.addSSTables(copyOf(readers));

        Assert.assertEquals(3, tracker.view.get().sstables.size());

        for (SSTableReader reader : readers)
            Assert.assertTrue(reader.isKeyCacheSetup());

        Assert.assertEquals(17 + 121 + 9, cfs.metric.liveDiskSpaceUsed.getCount());
        Assert.assertEquals(1, listener.senders.size());
        Assert.assertEquals(tracker, listener.senders.get(0));
        Assert.assertTrue(listener.received.get(0) instanceof SSTableAddedNotification);
        DatabaseDescriptor.setIncrementalBackupsEnabled(backups);
    }

    @Test
    public void testDropSSTables()
    {
        testDropSSTables(false);
        LogTransaction.waitForDeletions();
        testDropSSTables(true);
        LogTransaction.waitForDeletions();
    }

    private void testDropSSTables(boolean invalidate)
    {
        ColumnFamilyStore cfs = MockSchema.newCFS();
        Tracker tracker = cfs.getTracker();
        MockListener listener = new MockListener(false);
        tracker.subscribe(listener);
        final List<SSTableReader> readers = ImmutableList.of(MockSchema.sstable(0, 9, true, cfs),
                                                             MockSchema.sstable(1, 15, true, cfs),
                                                             MockSchema.sstable(2, 71, true, cfs));
        tracker.addInitialSSTables(copyOf(readers));

        try (LifecycleTransaction txn = tracker.tryModify(readers.get(0), OperationType.COMPACTION))
        {
            if (invalidate)
            {
                cfs.invalidate(false);
            }
            else
            {
                tracker.dropSSTables();
                LogTransaction.waitForDeletions();
            }
            Assert.assertEquals(9, cfs.metric.totalDiskSpaceUsed.getCount());
            Assert.assertEquals(9, cfs.metric.liveDiskSpaceUsed.getCount());
            Assert.assertEquals(1, tracker.getView().sstables.size());
        }
        if (!invalidate)
        {
            Assert.assertEquals(1, tracker.getView().sstables.size());
            Assert.assertEquals(readers.get(0), Iterables.getFirst(tracker.getView().sstables, null));
            Assert.assertEquals(1, readers.get(0).selfRef().globalCount());
            Assert.assertFalse(readers.get(0).isMarkedCompacted());
            for (SSTableReader reader : readers.subList(1, 3))
            {
                Assert.assertEquals(0, reader.selfRef().globalCount());
                Assert.assertTrue(reader.isMarkedCompacted());
            }

            Assert.assertNull(tracker.dropSSTables(reader -> reader != readers.get(0), OperationType.UNKNOWN, null));

            Assert.assertEquals(1, tracker.getView().sstables.size());
            Assert.assertEquals(3, listener.received.size());
            Assert.assertEquals(tracker, listener.senders.get(0));
            Assert.assertTrue(listener.received.get(0) instanceof SSTableDeletingNotification);
            Assert.assertTrue(listener.received.get(1) instanceof  SSTableDeletingNotification);
            Assert.assertTrue(listener.received.get(2) instanceof SSTableListChangedNotification);
            Assert.assertEquals(readers.get(1), ((SSTableDeletingNotification) listener.received.get(0)).deleting);
            Assert.assertEquals(readers.get(2), ((SSTableDeletingNotification)listener.received.get(1)).deleting);
            Assert.assertEquals(2, ((SSTableListChangedNotification) listener.received.get(2)).removed.size());
            Assert.assertEquals(0, ((SSTableListChangedNotification) listener.received.get(2)).added.size());
            Assert.assertEquals(9, cfs.metric.liveDiskSpaceUsed.getCount());
            readers.get(0).selfRef().release();
        }
        else
        {
            Assert.assertEquals(0, tracker.getView().sstables.size());
            Assert.assertEquals(0, cfs.metric.liveDiskSpaceUsed.getCount());
            for (SSTableReader reader : readers)
                Assert.assertTrue(reader.isMarkedCompacted());
        }
    }

    @Test
    public void testMemtableReplacement()
    {
        boolean backups = DatabaseDescriptor.isIncrementalBackupsEnabled();
        DatabaseDescriptor.setIncrementalBackupsEnabled(false);
        ColumnFamilyStore cfs = MockSchema.newCFS();
        MockListener listener = new MockListener(false);
        Tracker tracker = cfs.getTracker();
        tracker.subscribe(listener);

        Memtable prev1 = tracker.switchMemtable(true, new Memtable(new AtomicReference<>(CommitLog.instance.getContext()), cfs));
        OpOrder.Group write1 = cfs.keyspace.writeOrder.getCurrent();
        OpOrder.Barrier barrier1 = cfs.keyspace.writeOrder.newBarrier();
        prev1.setDiscarding(barrier1, new AtomicReference<>(CommitLog.instance.getContext()));
        barrier1.issue();
        Memtable prev2 = tracker.switchMemtable(false, new Memtable(new AtomicReference<>(CommitLog.instance.getContext()), cfs));
        OpOrder.Group write2 = cfs.keyspace.writeOrder.getCurrent();
        OpOrder.Barrier barrier2 = cfs.keyspace.writeOrder.newBarrier();
        prev2.setDiscarding(barrier2, new AtomicReference<>(CommitLog.instance.getContext()));
        barrier2.issue();
        Memtable cur = tracker.getView().getCurrentMemtable();
        OpOrder.Group writecur = cfs.keyspace.writeOrder.getCurrent();
        Assert.assertEquals(prev1, tracker.getMemtableFor(write1, ReplayPosition.NONE));
        Assert.assertEquals(prev2, tracker.getMemtableFor(write2, ReplayPosition.NONE));
        Assert.assertEquals(cur, tracker.getMemtableFor(writecur, ReplayPosition.NONE));
        Assert.assertEquals(2, listener.received.size());
        Assert.assertTrue(listener.received.get(0) instanceof MemtableRenewedNotification);
        Assert.assertTrue(listener.received.get(1) instanceof MemtableSwitchedNotification);
        listener.received.clear();

        tracker.markFlushing(prev2);
        Assert.assertEquals(1, tracker.getView().flushingMemtables.size());
        Assert.assertTrue(tracker.getView().flushingMemtables.contains(prev2));

        tracker.markFlushing(prev1);
        Assert.assertTrue(tracker.getView().flushingMemtables.contains(prev1));
        Assert.assertEquals(2, tracker.getView().flushingMemtables.size());

        tracker.replaceFlushed(prev1, Collections.emptyList());
        Assert.assertEquals(1, tracker.getView().flushingMemtables.size());
        Assert.assertTrue(tracker.getView().flushingMemtables.contains(prev2));

        SSTableReader reader = MockSchema.sstable(0, 10, false, cfs);
        tracker.replaceFlushed(prev2, singleton(reader));
        Assert.assertEquals(1, tracker.getView().sstables.size());
<<<<<<< HEAD
        Assert.assertEquals(2, listener.received.size());
=======
        Assert.assertEquals(1, tracker.getView().premature.size());
        tracker.permitCompactionOfFlushed(singleton(reader));
        Assert.assertEquals(0, tracker.getView().premature.size());
        Assert.assertEquals(1, listener.received.size());
>>>>>>> 78a3d2bb
        Assert.assertEquals(singleton(reader), ((SSTableAddedNotification) listener.received.get(0)).added);
        Assert.assertEquals(prev2, ((MemtableDiscardedNotification) listener.received.get(1)).memtable);
        listener.received.clear();
        Assert.assertTrue(reader.isKeyCacheSetup());
        Assert.assertEquals(10, cfs.metric.liveDiskSpaceUsed.getCount());

        // test invalidated CFS
        cfs = MockSchema.newCFS();
        tracker = cfs.getTracker();
        listener = new MockListener(false);
        tracker.subscribe(listener);
        prev1 = tracker.switchMemtable(false, new Memtable(new AtomicReference<>(CommitLog.instance.getContext()), cfs));
        tracker.markFlushing(prev1);
        reader = MockSchema.sstable(0, 10, true, cfs);
        cfs.invalidate(false);
<<<<<<< HEAD
        tracker.replaceFlushed(prev1, singleton(reader));
        Assert.assertEquals(0, tracker.getView().sstables.size());
        Assert.assertEquals(0, tracker.getView().flushingMemtables.size());
        Assert.assertEquals(0, cfs.metric.liveDiskSpaceUsed.getCount());
        System.out.println(listener.received);
        Assert.assertEquals(5, listener.received.size());
        Assert.assertEquals(prev1, ((MemtableSwitchedNotification) listener.received.get(0)).memtable);
        Assert.assertEquals(singleton(reader), ((SSTableAddedNotification) listener.received.get(1)).added);
        Assert.assertEquals(prev1, ((MemtableDiscardedNotification) listener.received.get(2)).memtable);
        Assert.assertTrue(listener.received.get(3) instanceof SSTableDeletingNotification);
        Assert.assertEquals(1, ((SSTableListChangedNotification) listener.received.get(4)).removed.size());
=======
        tracker.replaceFlushed(prev1, Collections.singleton(reader));
        tracker.permitCompactionOfFlushed(Collections.singleton(reader));
        Assert.assertEquals(0, tracker.getView().sstables.size());
        Assert.assertEquals(0, tracker.getView().flushingMemtables.size());
        Assert.assertEquals(0, cfs.metric.liveDiskSpaceUsed.getCount());
        Assert.assertEquals(reader, (((SSTableDeletingNotification) listener.received.get(0)).deleting));
        Assert.assertEquals(1, ((SSTableListChangedNotification) listener.received.get(1)).removed.size());
>>>>>>> 78a3d2bb
        DatabaseDescriptor.setIncrementalBackupsEnabled(backups);
    }

    @Test
    public void testNotifications()
    {
        ColumnFamilyStore cfs = MockSchema.newCFS();
        SSTableReader r1 = MockSchema.sstable(0, cfs), r2 = MockSchema.sstable(1, cfs);
        Tracker tracker = new Tracker(null, false);
        MockListener listener = new MockListener(false);
        tracker.subscribe(listener);
        tracker.notifyAdded(singleton(r1));
        Assert.assertEquals(singleton(r1), ((SSTableAddedNotification) listener.received.get(0)).added);
        listener.received.clear();
        tracker.notifyDeleting(r1);
        Assert.assertEquals(r1, ((SSTableDeletingNotification) listener.received.get(0)).deleting);
        listener.received.clear();
        Assert.assertNull(tracker.notifySSTablesChanged(singleton(r1), singleton(r2), OperationType.COMPACTION, null));
        Assert.assertEquals(singleton(r1), ((SSTableListChangedNotification) listener.received.get(0)).removed);
        Assert.assertEquals(singleton(r2), ((SSTableListChangedNotification) listener.received.get(0)).added);
        listener.received.clear();
        tracker.notifySSTableRepairedStatusChanged(singleton(r1));
        Assert.assertEquals(singleton(r1), ((SSTableRepairStatusChanged) listener.received.get(0)).sstables);
        listener.received.clear();
        Memtable memtable = MockSchema.memtable(cfs);
        tracker.notifyRenewed(memtable);
        Assert.assertEquals(memtable, ((MemtableRenewedNotification) listener.received.get(0)).renewed);
        listener.received.clear();
        tracker.unsubscribe(listener);
        MockListener failListener = new MockListener(true);
        tracker.subscribe(failListener);
        tracker.subscribe(listener);
        Assert.assertNotNull(tracker.notifyAdded(singleton(r1), null));
        Assert.assertEquals(singleton(r1), ((SSTableAddedNotification) listener.received.get(0)).added);
        listener.received.clear();
        Assert.assertNotNull(tracker.notifySSTablesChanged(singleton(r1), singleton(r2), OperationType.COMPACTION, null));
        Assert.assertEquals(singleton(r1), ((SSTableListChangedNotification) listener.received.get(0)).removed);
        Assert.assertEquals(singleton(r2), ((SSTableListChangedNotification) listener.received.get(0)).added);
        listener.received.clear();
    }

}<|MERGE_RESOLUTION|>--- conflicted
+++ resolved
@@ -301,16 +301,12 @@
         SSTableReader reader = MockSchema.sstable(0, 10, false, cfs);
         tracker.replaceFlushed(prev2, singleton(reader));
         Assert.assertEquals(1, tracker.getView().sstables.size());
-<<<<<<< HEAD
-        Assert.assertEquals(2, listener.received.size());
-=======
         Assert.assertEquals(1, tracker.getView().premature.size());
         tracker.permitCompactionOfFlushed(singleton(reader));
         Assert.assertEquals(0, tracker.getView().premature.size());
-        Assert.assertEquals(1, listener.received.size());
->>>>>>> 78a3d2bb
-        Assert.assertEquals(singleton(reader), ((SSTableAddedNotification) listener.received.get(0)).added);
-        Assert.assertEquals(prev2, ((MemtableDiscardedNotification) listener.received.get(1)).memtable);
+        Assert.assertEquals(2, listener.received.size());
+        Assert.assertEquals(prev2, ((MemtableDiscardedNotification) listener.received.get(0)).memtable);
+        Assert.assertEquals(singleton(reader), ((SSTableAddedNotification) listener.received.get(1)).added);
         listener.received.clear();
         Assert.assertTrue(reader.isKeyCacheSetup());
         Assert.assertEquals(10, cfs.metric.liveDiskSpaceUsed.getCount());
@@ -324,27 +320,17 @@
         tracker.markFlushing(prev1);
         reader = MockSchema.sstable(0, 10, true, cfs);
         cfs.invalidate(false);
-<<<<<<< HEAD
         tracker.replaceFlushed(prev1, singleton(reader));
+        tracker.permitCompactionOfFlushed(Collections.singleton(reader));
         Assert.assertEquals(0, tracker.getView().sstables.size());
         Assert.assertEquals(0, tracker.getView().flushingMemtables.size());
         Assert.assertEquals(0, cfs.metric.liveDiskSpaceUsed.getCount());
         System.out.println(listener.received);
-        Assert.assertEquals(5, listener.received.size());
+        Assert.assertEquals(4, listener.received.size());
         Assert.assertEquals(prev1, ((MemtableSwitchedNotification) listener.received.get(0)).memtable);
-        Assert.assertEquals(singleton(reader), ((SSTableAddedNotification) listener.received.get(1)).added);
-        Assert.assertEquals(prev1, ((MemtableDiscardedNotification) listener.received.get(2)).memtable);
-        Assert.assertTrue(listener.received.get(3) instanceof SSTableDeletingNotification);
-        Assert.assertEquals(1, ((SSTableListChangedNotification) listener.received.get(4)).removed.size());
-=======
-        tracker.replaceFlushed(prev1, Collections.singleton(reader));
-        tracker.permitCompactionOfFlushed(Collections.singleton(reader));
-        Assert.assertEquals(0, tracker.getView().sstables.size());
-        Assert.assertEquals(0, tracker.getView().flushingMemtables.size());
-        Assert.assertEquals(0, cfs.metric.liveDiskSpaceUsed.getCount());
-        Assert.assertEquals(reader, (((SSTableDeletingNotification) listener.received.get(0)).deleting));
-        Assert.assertEquals(1, ((SSTableListChangedNotification) listener.received.get(1)).removed.size());
->>>>>>> 78a3d2bb
+        Assert.assertEquals(prev1, ((MemtableDiscardedNotification) listener.received.get(1)).memtable);
+        Assert.assertTrue(listener.received.get(2) instanceof SSTableDeletingNotification);
+        Assert.assertEquals(1, ((SSTableListChangedNotification) listener.received.get(3)).removed.size());
         DatabaseDescriptor.setIncrementalBackupsEnabled(backups);
     }
 
